var async = require('async');
var shared = require(__dirname + '/../shared.js');

var disabledKeywords = ['has not been used', 'it is disabled'];

function addResult(results, status, message, region, resource, custom, err, required) {
    var pushResult = function(status, message, region, resource, custom) {
        results.push({
            status: status,
            message: message,
            region: region || 'global',
            resource: resource || null,
            custom: custom || false
        });
    };

    var processError = function(errorObj) {
        if (errorObj &&
            errorObj.code &&
            errorObj.code == 404) {
            pushResult(0, 'Project is deleted or pending deletion.', region, resource, custom);
        } else if (errorObj &&
            errorObj.code &&
            errorObj.code == 403 &&
            errorObj.message &&
            disabledKeywords.some(substring=>errorObj.message.includes(substring))) {
            pushResult(required ? 2 : 0, required ? 'Service is not enabled, but it is recommended to run a secure workload in GCP.' : 'Service is not enabled', region, resource, custom);
        } else if (errorObj &&
            errorObj.code &&
            errorObj.code == 403 &&
            errorObj.errors &&
            errorObj.errors.length) {
            errorObj.errors.forEach(function(errError){
                if (errError &&
                    errError.message &&
                    disabledKeywords.some(substring=>errError.message.includes(substring))){
                    pushResult(required ? 2 : 0, required ? 'Service is not enabled, but it is recommended to run a secure workload in GCP.' : 'Service is not enabled', region, resource, custom);
                } else {
                    pushResult(3, (errError.message ? errError.message : message), region, resource, custom);
                }
            });

        } else {
            pushResult(3, (errorObj.message ? errorObj.message : 'Unable to query the API: ' + errorObj), region, resource, custom);
        }
    };

    if (err &&
        err.code) {
        processError(err);
    } else if (err &&
        err[region] &&
        err[region].length) {
        err[region].forEach(function(errRegion) {
            if (errRegion &&
                err[region][errRegion] &&
                err[region][errRegion].code) {
                processError(err[region][errRegion]);
            } else {
                pushResult(3, (err[region][errRegion].message ? err[region][errRegion].message : message), region, resource, custom);
            }
        });
    } else if (message &&
        disabledKeywords.some(substring=>message.includes(substring))) {
        pushResult(required ? 2 : 0, required ? 'Service is not enabled, but it is recommended to run a secure workload in GCP.' : 'Service is not enabled', region, resource, custom);
    } else {
        pushResult(status, message, region, resource, custom);
    }
}

function findOpenPorts(ngs, protocols, service, location, results, cache, source) {
    let projects = shared.addSource(cache, source,
        ['projects','get', 'global']);

    if (!projects || projects.err || !projects.data || !projects.data.length) {
        addResult(results, 3,
            'Unable to query for projects: ' + shared.addError(projects), 'global', null, null, (projects) ? projects.err : null);
        return;
    }

    var project = projects.data[0].name;
    for (let sgroups of ngs) {
        let strings = [];
        let resource = createResourceName('firewalls', sgroups.name, project, 'global');
        if (sgroups.allowed && sgroups.allowed.length) {
            let firewallRules = sgroups.allowed;
            let sourceAddressPrefix = sgroups.sourceRanges;

            if (!sourceAddressPrefix || !sourceAddressPrefix.length) continue;

            for (let firewallRule of firewallRules) {
                for (let protocol in protocols) {
                    let ports = protocols[protocol];

                    for (let port of ports) {
                        if (sgroups['direction'] && (sgroups['direction'] === 'INGRESS') &&
                            firewallRule['IPProtocol'] && (firewallRule['IPProtocol'] === protocol) &&
                            !sgroups['disabled'] &&
                            (sourceAddressPrefix.includes('*') || sourceAddressPrefix.includes('') || sourceAddressPrefix.includes('0.0.0.0/0') || sourceAddressPrefix.includes('<nw>/0') || sourceAddressPrefix.includes('/0') || sourceAddressPrefix.includes('internet'))) {
                            var sourcefilter = (sourceAddressPrefix === '0.0.0.0/0' ? 'any IP' : sourceAddressPrefix);
                            if (firewallRule['ports']) {
                                firewallRule['ports'].forEach((portRange) => {
                                    if (portRange.includes("-")) {
                                        portRange = portRange.split("-");
                                        let startPort = portRange[0];
                                        let endPort = portRange[1];
                                        if (parseInt(startPort) < port && parseInt(endPort) > port) {
                                            var string = `` + (protocol === '*' ? `All protocols` : protocol.toUpperCase()) +
                                                ` port ` + port + ` open to ` + sourcefilter; strings.push(string);
                                            if (strings.indexOf(string) === -1) strings.push(string);
                                        }
                                    } else if (parseInt(portRange) === port) {
                                        var string = `` + (protocol === '*' ? `All protocols` : protocol.toUpperCase()) +
                                            ` port ` + port + ` open to ` + sourcefilter;
                                        if (strings.indexOf(string) === -1) strings.push(string);
                                    }
                                });
                            }
                        }
                    }
                }
            }
        }
        if (strings.length) {
            shared.addResult(results, 2,
                'Firewall Rule:(' + sgroups.name +
                ') has ' + service + ': ' + strings.join(' and '), location,
                resource);
        }
        else {
            shared.addResult(results, 0,
                'Firewall Rule:(' + sgroups.name +
                ') does not have ' + service + ' port open ' , location,
                resource);
        }
    }
}

function findOpenAllPorts(ngs, location, results, cache, source) {
    let projects = shared.addSource(cache, source,
        ['projects','get', 'global']);

    if (!projects || projects.err || !projects.data || !projects.data.length) {
        addResult(results, 3,
            'Unable to query for projects: ' + shared.addError(projects), 'global', null, null, (projects) ? projects.err : null);
        return;
    }

    var project = projects.data[0].name;
    let protocols = {'tcp': '*', 'udp' : '*'};
    for (let sgroups of ngs) {
        let strings = [];
        let resource = createResourceName('firewalls', sgroups.name, project, 'global');
        if (sgroups.allowed && sgroups.allowed.length) {
            let firewallRules = sgroups.allowed;
            let sourceAddressPrefix = sgroups.sourceRanges;

            if (!sourceAddressPrefix || !sourceAddressPrefix.length) continue;

            for (let firewallRule of firewallRules) {
                for (let protocol in protocols) {
                    if (sgroups['direction'] && (sgroups['direction'] === 'INGRESS') &&
                        firewallRule['IPProtocol'] && (firewallRule['IPProtocol'] === protocol) &&
                        !sgroups['disabled'] &&
                        sourceAddressPrefix &&
                        (sourceAddressPrefix.includes('*') || sourceAddressPrefix.includes('') || sourceAddressPrefix.includes('0.0.0.0/0') || sourceAddressPrefix.includes('<nw>/0') || sourceAddressPrefix.includes('/0') || sourceAddressPrefix.includes('internet'))) {
                        if (firewallRule['ports']) {
                            firewallRule['ports'].forEach((portRange) => {
                                if (portRange.includes("-")) {
                                    portRange = portRange.split("-");
                                    let startPort = portRange[0];
                                    let endPort = portRange[1];
                                    if (parseInt(startPort) === 0 && parseInt(endPort) === 65535) {
                                        var string = 'all ports open to the public';
                                        if (strings.indexOf(string) === -1) strings.push(string);
                                    }
                                } else if (portRange === 'all') {
                                    var string = 'all ports open to the public';
                                    if (strings.indexOf(string) === -1) strings.push(string);
                                }
                            });
                        }
                    } else if (sgroups['direction'] && (sgroups['direction'] === 'INGRESS') &&
                        firewallRule['IPProtocol'] && (firewallRule['IPProtocol'] === 'all') &&
                        !sgroups['disabled'] &&
                        sourceAddressPrefix &&
                        (sourceAddressPrefix.includes('*') || sourceAddressPrefix.includes('') || sourceAddressPrefix.includes('0.0.0.0/0') || sourceAddressPrefix.includes('<nw>/0') || sourceAddressPrefix.includes('/0') || sourceAddressPrefix.includes('internet'))) {
                        var string = 'all ports open to the public';
                        if (strings.indexOf(string) === -1) strings.push(string);
                    }
                }
            }
        }
        if (strings.length) {
            shared.addResult(results, 2,
                'Firewall Rule:(' + sgroups.name +
                ') has ' + strings.join(' and '), location,
                resource);
        }
        else {
            shared.addResult(results, 0,
                'Firewall Rule:(' + sgroups.name +
                ') does not have all ports open to the public', location,
                resource);
        }
    }
}

function findOpenAllPortsEgress(ngs, location, results, cache, source) {
    let projects = shared.addSource(cache, source,
        ['projects','get', 'global']);

    if (!projects || projects.err || !projects.data || !projects.data.length) {
        addResult(results, 3,
            'Unable to query for projects: ' + shared.addError(projects), 'global', null, null, (projects) ? projects.err : null);
        return;
    }

    var project = projects.data[0].name;
    let protocols = {'tcp': '*', 'udp' : '*'};
    for (let sgroups of ngs) {
        let strings = [];
        let resource = createResourceName('firewalls', sgroups.name, project, 'global');
        if (sgroups.allowed && sgroups.allowed.length) {
            let firewallRules = sgroups.allowed;
            let destAddressPrefix = sgroups.destinationRanges;

            if (!destAddressPrefix || !destAddressPrefix.length) continue;

            for (let firewallRule of firewallRules) {
                for (let protocol in protocols) {
                    if (sgroups['direction'] && (sgroups['direction'] === 'EGRESS') &&
                        firewallRule['IPProtocol'] && (firewallRule['IPProtocol'] === protocol) &&
                        !sgroups['disabled'] &&
                        destAddressPrefix &&
                        (destAddressPrefix.includes('*') || destAddressPrefix.includes('') || destAddressPrefix.includes('0.0.0.0/0') || destAddressPrefix.includes('<nw>/0') || destAddressPrefix.includes('/0') || destAddressPrefix.includes('internet'))) {
                        if (firewallRule['ports']) {
                            firewallRule['ports'].forEach((portRange) => {
                                if (portRange.includes("-")) {
                                    portRange = portRange.split("-");
                                    let startPort = portRange[0];
                                    let endPort = portRange[1];
                                    if (parseInt(startPort) === 0 && parseInt(endPort) === 65535) {
                                        var string = 'all ports open to the public';
                                        if (strings.indexOf(string) === -1) strings.push(string);
                                    }
                                } else if (portRange === 'all') {
                                    var string = 'all ports open to the public';
                                    if (strings.indexOf(string) === -1) strings.push(string);
                                }
                            });
                        }
                    } else if (sgroups['direction'] && (sgroups['direction'] === 'EGRESS') &&
                        firewallRule['IPProtocol'] && (firewallRule['IPProtocol'] === 'all') &&
                        !sgroups['disabled'] &&
                        destAddressPrefix &&
                        (destAddressPrefix.includes('*') || destAddressPrefix.includes('') || destAddressPrefix.includes('0.0.0.0/0') || destAddressPrefix.includes('<nw>/0') || destAddressPrefix.includes('/0') || destAddressPrefix.includes('internet'))) {
                        var string = 'all ports open to the public';
                        if (strings.indexOf(string) === -1) strings.push(string);
                    }
                }
            }
        }
        if (strings.length) {
            shared.addResult(results, 2,
                'Firewall Rule:(' + sgroups.name +
                ') has ' + strings.join(' and '), location,
                resource);
        }
        else {
            shared.addResult(results, 0,
                'Firewall Rule:(' + sgroups.name +
                ') does not have all ports open to the public', location,
                resource);
        }
    }
}

function hasBuckets(buckets){
    if(buckets.length &&
        Object.keys(buckets[0]).length>1) {
        return true;
    } else {
        return false;
    }
}

function createResourceName(resourceType, resourceId, project, locationType, location) {
    let resourceName = '';
    if (project) resourceName = `projects/${project}/`;
    switch(locationType) {
        case 'global':
            resourceName = `${resourceName}global/${resourceType}/${resourceId}`;
            break;
        case 'region':
            resourceName = `${resourceName}regions/${location}/${resourceType}/${resourceId}`;
            break;
        case 'zone':
            resourceName = `${resourceName}zones/${location}/${resourceType}/${resourceId}`;
            break;
        case 'location':
            resourceName = `${resourceName}locations/${location}/${resourceType}/${resourceId}`;
            break;
        default:
            resourceName = `${resourceName}${resourceType}/${resourceId}`;
    }
    return resourceName;
}

function getProtectionLevel(cryptographickey, encryptionLevels) {
    if (cryptographickey && cryptographickey.versionTemplate && cryptographickey.versionTemplate.protectionLevel) {
        if (cryptographickey.versionTemplate.protectionLevel == 'SOFTWARE') return encryptionLevels.indexOf('cloudcmek');
        else if (cryptographickey.versionTemplate.protectionLevel == 'HSM') return encryptionLevels.indexOf('cloudhsm');
        else if (cryptographickey.versionTemplate.protectionLevel == 'EXTERNAL') return encryptionLevels.indexOf('external');
    }

    return encryptionLevels.indexOf('unspecified');
}

function listToObj(resultObj, listData, onKey) {
    async.each(listData, function(entry, cb){
        if (entry[onKey]) resultObj[entry[onKey]] = entry;
        cb();
    });
}

function createResourceName(resourceType, resourceId, project, locationType, location) {
    let resourceName = '';
    if (project) resourceName = `projects/${project}/`;
    switch(locationType) {
        case 'global':
            resourceName = `${resourceName}global/${resourceType}/${resourceId}`;
            break;
        case 'region':
            resourceName = `${resourceName}regions/${location}/${resourceType}/${resourceId}`;
            break;
        case 'zone':
            resourceName = `${resourceName}zones/${location}/${resourceType}/${resourceId}`;
            break;
        case 'location':
            resourceName = `${resourceName}locations/${location}/${resourceType}/${resourceId}`;
            break;
        default:
            resourceName = `${resourceName}${resourceType}/${resourceId}`;
    }
    return resourceName;
}

function checkOrgPolicy(orgPolicies, constraintName, constraintType, shouldBeEnabled, ifNotFound, displayName, results, resource) {
    let isEnabled = false;
    if (orgPolicies && orgPolicies.policies) {
        let policyToCheck = orgPolicies.policies.find(policy => (
            policy.constraint &&
            policy.constraint.includes(constraintName)));
        if (policyToCheck) {
            if (constraintType == 'listPolicy' && policyToCheck.listPolicy) {
                if (policyToCheck.listPolicy.allValues) {
                    isEnabled = policyToCheck.listPolicy.allValues == 'ALLOW' ? false : true;
                } else if ((policyToCheck.listPolicy.allowedValues && policyToCheck.listPolicy.allowedValues.length) || (policyToCheck.listPolicy.deniedValues && policyToCheck.listPolicy.deniedValues.length)) {
                    isEnabled = true;
                }
            } else if (constraintType == 'booleanPolicy' && policyToCheck.booleanPolicy && policyToCheck.booleanPolicy.enforced) {
                isEnabled = true;
            }
        } else {
            isEnabled = ifNotFound;
        }
    }
    let successMessage = `"${displayName}" constraint is enforced at the organization level.`;
    let failureMessage = `"${displayName}" constraint is not enforced at the organization level.`;
    let status, message;
    if (isEnabled) {
        status = shouldBeEnabled ? 0 : 2;
        message = shouldBeEnabled ? successMessage : failureMessage;
    } else {
        status = shouldBeEnabled ? 2 : 0;
        message = shouldBeEnabled ? failureMessage : successMessage;
    }

    shared.addResult(results, status, message, 'global', resource);

}

function checkIAMRole(iamPolicy, roles, region, results, project, notFoundMessage) {
    let roleExists = false;
    if (iamPolicy && iamPolicy.bindings && iamPolicy.bindings.length) {
        iamPolicy.bindings.forEach(roleBinding => {
            if (roleBinding.role && roles.includes(roleBinding.role)) {
                roleExists = true;
                roleBinding.members.forEach(member => {
                    let accountName = (member.includes(':')) ? member.split(':')[1] : member;
                    let memberType = member.startsWith('serviceAccount') ? 'serviceAccounts' : 'users';
                    let resource = createResourceName(memberType, accountName, project);
                    shared.addResult(results, 2,
                        `The account has the pre-defined role: ${roleBinding.role}`, region, resource);
                });
            }
        });
    }
    if (!roleExists) {
        shared.addResult(results, 0, notFoundMessage, region);
    }
}

function checkFirewallRules(firewallRules) {
    firewallRules.sort((a, b) => (a.priority || 1000) - (b.priority || 1000));

    for (const firewallRule of firewallRules) {
        if (firewallRule.direction !== 'INGRESS' || firewallRule.disabled) {
            continue;
        }

        const networkName = firewallRule.network ? firewallRule.network.split('/').pop() : '';

<<<<<<< HEAD
        let allSources = firewallRule.sourceRanges?.some(sourceAddressPrefix =>
=======
        let allSources = firewallRule.sourceRanges && firewallRule.sourceRanges.some(sourceAddressPrefix =>
>>>>>>> 90cff06e
            sourceAddressPrefix === '*' ||
            sourceAddressPrefix === '0.0.0.0/0' ||
            sourceAddressPrefix === '::/0' ||
            sourceAddressPrefix.includes('/0') ||
            sourceAddressPrefix.toLowerCase() === 'internet' ||
            sourceAddressPrefix.includes('<nw>/0')
        );

<<<<<<< HEAD
        if (allSources && firewallRule.allowed?.some(allow => !!allow.IPProtocol)) {
            return {exposed: true, networkName: `vpc ${networkName}`};
        }

        if (allSources && firewallRule.denied?.some(deny => deny.IPProtocol === 'all')) {
            return {exposed: false};
        }
=======
        if (allSources && firewallRule.allowed && firewallRule.allowed.some(allow => !!allow.IPProtocol)) {
            return { exposed: true, networkName: `vpc ${networkName}` };
        }
        
        if (allSources && firewallRule.denied && firewallRule.denied.some(deny => deny.IPProtocol === 'all')) {
            return { exposed: false };
        }
        
>>>>>>> 90cff06e
    }

    return {exposed: true};


}

<<<<<<< HEAD
function getForwardingRules(cache, source, region, resource) {
    let rules = [];

    let forwardingRules = getAllDataForService(cache, source, 'forwardingRules', 'list', region);
    let backendServices = getAllDataForService(cache, source, 'backendServices', 'list', region);
    let targetHttpProxies = getAllDataForService(cache, source, 'targetHttpProxies', 'list', region);
    let targetHttpsProxies = getAllDataForService(cache, source, 'targetHttpsProxies', 'list', region);
    let urlMaps = getAllDataForService(cache, source, 'urlMaps', 'list', region);

    if (!forwardingRules || !forwardingRules.length || !backendServices || !backendServices.length) {
        return [];
    }

    backendServices = backendServices.filter(service => {
        if (service.backends && service.backends.length) {
            return service.backends.some(backend => {
                let group = backend.group.replace(/^.*?(\/projects\/.*)$/, '$1');
                return resource.selfLink.includes(group);
            });
        }
    });

    if (backendServices && backendServices.length) {
        forwardingRules.forEach(rule => {
            let rulePath = `FR ${rule.name}`;
            let targetProxyLink = '';
            let urlMapLink = '';
            let backendServiceLink = '';

            if (rule.target && (rule.target.includes('targetHttpProxies') || rule.target.includes('targetHttpsProxies'))) {
                let target = rule.target.replace(/^.*?(\/projects\/.*)$/, '$1');
                let targetProxy = rule.target.includes('targetHttpProxies')
                    ? targetHttpProxies.find(proxy => proxy.selfLink.includes(target))
                    : targetHttpsProxies.find(proxy => proxy.selfLink.includes(target));

                if (targetProxy) {
                    rulePath += ` > TP ${targetProxy.name}`;
                    targetProxyLink = targetProxy.selfLink;

                    if (targetProxy.urlMap) {
                        let urlMap = urlMaps.find(map => map.selfLink.includes(targetProxy.urlMap.replace(/^.*?(\/projects\/.*)$/, '$1')));
                        if (urlMap && urlMap.defaultService) {
                            rulePath += ` > UM ${urlMap.name}`;
                            urlMapLink = urlMap.selfLink;

                            let serviceName = urlMap.defaultService.replace(/^.*?(\/projects\/.*)$/, '$1');
                            let matchedBackendService = backendServices.find(service => service.selfLink.includes(serviceName));

                            if (matchedBackendService) {
                                rulePath += ` > BS ${matchedBackendService.name}`;
                                backendServiceLink = matchedBackendService.selfLink;
                            }
                        }
                    } else {
                        let matchedBackendService = backendServices.find(service => targetProxy.selfLink.includes(service.selfLink.replace(/^.*?(\/projects\/.*)$/, '$1')));

                        if (matchedBackendService) {
                            rulePath += ` > BS ${matchedBackendService.name}`;
                            backendServiceLink = matchedBackendService.selfLink;
                        }
                    }
                }
            } else if (rule.backendService) {
                let serviceName = rule.backendService.replace(/^.*?(\/projects\/.*)$/, '$1');
                let matchedBackendService = backendServices.find(service => service.selfLink.includes(serviceName));

                if (matchedBackendService) {
                    rulePath += ` > BS ${matchedBackendService.name}`;
                    backendServiceLink = matchedBackendService.selfLink;
                }
            }

            if (backendServiceLink) {
                rules.push({ ...rule, rulePath });
            }
        });
    }
    return rules;
}


function getAllDataForService(cache, source, service, call, region) {
    let allData = [];

    let globalData = shared.addSource(cache, source, [service, call, 'global']);
    let regionalData = shared.addSource(cache, source, [service, call, region]);


    if (globalData && !globalData.err && globalData.data && globalData.data.length) {
        allData = allData.concat(globalData.data);
    }

    if (regionalData && !regionalData.err && regionalData.data && regionalData.data.length) {
        allData = allData.concat(regionalData.data);
    }
    return allData;
}

function checkClusterExposure(cluster) {
    const privateClusterConfig = cluster.privateClusterConfig || {};
    const masterAuthorizedNetworksConfig = cluster.masterAuthorizedNetworksConfig || {};

    const cidrBlocks = masterAuthorizedNetworksConfig.cidrBlocks || [];

    const publicCidrPatterns = ['0.0.0.0/0', '::/0', '*', '::0'];

    const hasPublicCIDR = cidrBlocks.some(block =>  publicCidrPatterns.includes(block));

    return (
        (!privateClusterConfig.enablePrivateEndpoint && privateClusterConfig.publicEndpoint) ||    // Public endpoint with no private endpoint
        masterAuthorizedNetworksConfig.gcpPublicCidrsAccessEnabled ||                   // Google Cloud public IPs are allowed
        hasPublicCIDR                                    // If there is a public CIDR like 0.0.0.0/0, ::/0, or *
    );
}

function checkNetworkExposure(cache, source, networks, firewallRules, region, results, forwardingRules)  {
=======
function checkNetworkExposure(cache, source, networks, firewallRules, region, results)  {
>>>>>>> 90cff06e
    let exposedPath = '';

    if (firewallRules && firewallRules.length) {
        // Scenario 1: check if any firewall rule allows all inbound traffic
        let isExposed = checkFirewallRules(firewallRules);
        if (isExposed.exposed) {
            if (isExposed.networkName) {
                return isExposed.networkName;
            }
<<<<<<< HEAD
        } else {
            return '';
        }
    }

    // load balancing flow
    if (forwardingRules && forwardingRules.length) {
        for (let rule of forwardingRules) {
            let ipAddress = rule.IPAddress;
            if ((rule.loadBalancingScheme === 'EXTERNAL' || rule.loadBalancingScheme === 'EXTERNAL_MANAGED') &&
                (ipAddress && !ipAddress.startsWith('10.') && !ipAddress.startsWith('192.168.') && !ipAddress.startsWith('172.'))) {
                exposedPath =  rule.rulePath || rule.name;
                break;

            }
=======
>>>>>>> 90cff06e
        }
    }
    return exposedPath
}
module.exports = {
    addResult: addResult,
    findOpenPorts: findOpenPorts,
    findOpenAllPorts: findOpenAllPorts,
    hasBuckets: hasBuckets,
    createResourceName: createResourceName,
    getProtectionLevel: getProtectionLevel,
    listToObj: listToObj,
    createResourceName: createResourceName,
    checkOrgPolicy: checkOrgPolicy,
    checkIAMRole: checkIAMRole,
    findOpenAllPortsEgress: findOpenAllPortsEgress,
<<<<<<< HEAD
    checkNetworkExposure: checkNetworkExposure,
    getForwardingRules: getForwardingRules,
    checkClusterExposure: checkClusterExposure,
    checkFirewallRules: checkFirewallRules
=======
    checkNetworkExposure: checkNetworkExposure
>>>>>>> 90cff06e
};<|MERGE_RESOLUTION|>--- conflicted
+++ resolved
@@ -411,12 +411,7 @@
         }
 
         const networkName = firewallRule.network ? firewallRule.network.split('/').pop() : '';
-
-<<<<<<< HEAD
-        let allSources = firewallRule.sourceRanges?.some(sourceAddressPrefix =>
-=======
         let allSources = firewallRule.sourceRanges && firewallRule.sourceRanges.some(sourceAddressPrefix =>
->>>>>>> 90cff06e
             sourceAddressPrefix === '*' ||
             sourceAddressPrefix === '0.0.0.0/0' ||
             sourceAddressPrefix === '::/0' ||
@@ -425,15 +420,6 @@
             sourceAddressPrefix.includes('<nw>/0')
         );
 
-<<<<<<< HEAD
-        if (allSources && firewallRule.allowed?.some(allow => !!allow.IPProtocol)) {
-            return {exposed: true, networkName: `vpc ${networkName}`};
-        }
-
-        if (allSources && firewallRule.denied?.some(deny => deny.IPProtocol === 'all')) {
-            return {exposed: false};
-        }
-=======
         if (allSources && firewallRule.allowed && firewallRule.allowed.some(allow => !!allow.IPProtocol)) {
             return { exposed: true, networkName: `vpc ${networkName}` };
         }
@@ -442,7 +428,6 @@
             return { exposed: false };
         }
         
->>>>>>> 90cff06e
     }
 
     return {exposed: true};
@@ -450,126 +435,7 @@
 
 }
 
-<<<<<<< HEAD
-function getForwardingRules(cache, source, region, resource) {
-    let rules = [];
-
-    let forwardingRules = getAllDataForService(cache, source, 'forwardingRules', 'list', region);
-    let backendServices = getAllDataForService(cache, source, 'backendServices', 'list', region);
-    let targetHttpProxies = getAllDataForService(cache, source, 'targetHttpProxies', 'list', region);
-    let targetHttpsProxies = getAllDataForService(cache, source, 'targetHttpsProxies', 'list', region);
-    let urlMaps = getAllDataForService(cache, source, 'urlMaps', 'list', region);
-
-    if (!forwardingRules || !forwardingRules.length || !backendServices || !backendServices.length) {
-        return [];
-    }
-
-    backendServices = backendServices.filter(service => {
-        if (service.backends && service.backends.length) {
-            return service.backends.some(backend => {
-                let group = backend.group.replace(/^.*?(\/projects\/.*)$/, '$1');
-                return resource.selfLink.includes(group);
-            });
-        }
-    });
-
-    if (backendServices && backendServices.length) {
-        forwardingRules.forEach(rule => {
-            let rulePath = `FR ${rule.name}`;
-            let targetProxyLink = '';
-            let urlMapLink = '';
-            let backendServiceLink = '';
-
-            if (rule.target && (rule.target.includes('targetHttpProxies') || rule.target.includes('targetHttpsProxies'))) {
-                let target = rule.target.replace(/^.*?(\/projects\/.*)$/, '$1');
-                let targetProxy = rule.target.includes('targetHttpProxies')
-                    ? targetHttpProxies.find(proxy => proxy.selfLink.includes(target))
-                    : targetHttpsProxies.find(proxy => proxy.selfLink.includes(target));
-
-                if (targetProxy) {
-                    rulePath += ` > TP ${targetProxy.name}`;
-                    targetProxyLink = targetProxy.selfLink;
-
-                    if (targetProxy.urlMap) {
-                        let urlMap = urlMaps.find(map => map.selfLink.includes(targetProxy.urlMap.replace(/^.*?(\/projects\/.*)$/, '$1')));
-                        if (urlMap && urlMap.defaultService) {
-                            rulePath += ` > UM ${urlMap.name}`;
-                            urlMapLink = urlMap.selfLink;
-
-                            let serviceName = urlMap.defaultService.replace(/^.*?(\/projects\/.*)$/, '$1');
-                            let matchedBackendService = backendServices.find(service => service.selfLink.includes(serviceName));
-
-                            if (matchedBackendService) {
-                                rulePath += ` > BS ${matchedBackendService.name}`;
-                                backendServiceLink = matchedBackendService.selfLink;
-                            }
-                        }
-                    } else {
-                        let matchedBackendService = backendServices.find(service => targetProxy.selfLink.includes(service.selfLink.replace(/^.*?(\/projects\/.*)$/, '$1')));
-
-                        if (matchedBackendService) {
-                            rulePath += ` > BS ${matchedBackendService.name}`;
-                            backendServiceLink = matchedBackendService.selfLink;
-                        }
-                    }
-                }
-            } else if (rule.backendService) {
-                let serviceName = rule.backendService.replace(/^.*?(\/projects\/.*)$/, '$1');
-                let matchedBackendService = backendServices.find(service => service.selfLink.includes(serviceName));
-
-                if (matchedBackendService) {
-                    rulePath += ` > BS ${matchedBackendService.name}`;
-                    backendServiceLink = matchedBackendService.selfLink;
-                }
-            }
-
-            if (backendServiceLink) {
-                rules.push({ ...rule, rulePath });
-            }
-        });
-    }
-    return rules;
-}
-
-
-function getAllDataForService(cache, source, service, call, region) {
-    let allData = [];
-
-    let globalData = shared.addSource(cache, source, [service, call, 'global']);
-    let regionalData = shared.addSource(cache, source, [service, call, region]);
-
-
-    if (globalData && !globalData.err && globalData.data && globalData.data.length) {
-        allData = allData.concat(globalData.data);
-    }
-
-    if (regionalData && !regionalData.err && regionalData.data && regionalData.data.length) {
-        allData = allData.concat(regionalData.data);
-    }
-    return allData;
-}
-
-function checkClusterExposure(cluster) {
-    const privateClusterConfig = cluster.privateClusterConfig || {};
-    const masterAuthorizedNetworksConfig = cluster.masterAuthorizedNetworksConfig || {};
-
-    const cidrBlocks = masterAuthorizedNetworksConfig.cidrBlocks || [];
-
-    const publicCidrPatterns = ['0.0.0.0/0', '::/0', '*', '::0'];
-
-    const hasPublicCIDR = cidrBlocks.some(block =>  publicCidrPatterns.includes(block));
-
-    return (
-        (!privateClusterConfig.enablePrivateEndpoint && privateClusterConfig.publicEndpoint) ||    // Public endpoint with no private endpoint
-        masterAuthorizedNetworksConfig.gcpPublicCidrsAccessEnabled ||                   // Google Cloud public IPs are allowed
-        hasPublicCIDR                                    // If there is a public CIDR like 0.0.0.0/0, ::/0, or *
-    );
-}
-
-function checkNetworkExposure(cache, source, networks, firewallRules, region, results, forwardingRules)  {
-=======
 function checkNetworkExposure(cache, source, networks, firewallRules, region, results)  {
->>>>>>> 90cff06e
     let exposedPath = '';
 
     if (firewallRules && firewallRules.length) {
@@ -579,24 +445,6 @@
             if (isExposed.networkName) {
                 return isExposed.networkName;
             }
-<<<<<<< HEAD
-        } else {
-            return '';
-        }
-    }
-
-    // load balancing flow
-    if (forwardingRules && forwardingRules.length) {
-        for (let rule of forwardingRules) {
-            let ipAddress = rule.IPAddress;
-            if ((rule.loadBalancingScheme === 'EXTERNAL' || rule.loadBalancingScheme === 'EXTERNAL_MANAGED') &&
-                (ipAddress && !ipAddress.startsWith('10.') && !ipAddress.startsWith('192.168.') && !ipAddress.startsWith('172.'))) {
-                exposedPath =  rule.rulePath || rule.name;
-                break;
-
-            }
-=======
->>>>>>> 90cff06e
         }
     }
     return exposedPath
@@ -613,12 +461,5 @@
     checkOrgPolicy: checkOrgPolicy,
     checkIAMRole: checkIAMRole,
     findOpenAllPortsEgress: findOpenAllPortsEgress,
-<<<<<<< HEAD
-    checkNetworkExposure: checkNetworkExposure,
-    getForwardingRules: getForwardingRules,
-    checkClusterExposure: checkClusterExposure,
-    checkFirewallRules: checkFirewallRules
-=======
     checkNetworkExposure: checkNetworkExposure
->>>>>>> 90cff06e
 };