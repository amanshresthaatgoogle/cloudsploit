--- conflicted
+++ resolved
@@ -320,8 +320,6 @@
     }
 };
 
-<<<<<<< HEAD
-=======
 var execute = async function(LocalGoogleConfig, collection, service, callObj, callKey, region, regionCb, client, options, myEngine, isPostCall = false, parentRecord = {}) {
     var executorCb = function(err, data, url, postCall, parent) {
         if (err) {
@@ -389,7 +387,6 @@
     }
 };
 
->>>>>>> 266aa704
 var isRateError = function(err) {
     let isError = false;
     var rateError = {message: 'rate', statusCode: 429};
