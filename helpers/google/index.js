var shared        = require(__dirname + '/../shared.js');
var functions     = require('./functions.js');
var regRegions    = require('./regions.js');

const {JWT}       = require('google-auth-library');


var async         = require('async');

var regions = function() {
    return regRegions;
};

var authenticate = async function(GoogleConfig) {
    const client = new JWT({
        email: GoogleConfig.client_email,
        key: GoogleConfig.private_key,
        scopes: ['https://www.googleapis.com/auth/cloud-platform'],
    });   
    return client;
};

var processCall = function(GoogleConfig, collection, settings, regions, call, service, client, serviceCb) {
    // Loop through each of the service's functions
    if (call.manyApi) {
        async.eachOfLimit(call, 5, function(callInt, item, itemsCb) {
            var myEngine = item;
            async.eachOfLimit(callInt, 5, function(callObj, callKey, callCb) {
                if (settings.api_calls && settings.api_calls.indexOf(service + ':' + myEngine + ':' + callKey) === -1) return callCb();
                if (!collection[service]) collection[service] = {};
                if (!collection[service][myEngine]) collection[service][myEngine] = {};
                if (!collection[service][myEngine][callKey]) collection[service][myEngine][callKey] = {};

                async.eachLimit(regions[service][myEngine], 5, function(region, regionCb) {
                    if (callObj.location == 'zone') {
                        async.eachLimit(regions.zones[region], 5, function(zone, zoneCb) {
                            run(GoogleConfig, collection, settings, service, callObj, callKey, zone, zoneCb, client, myEngine);
                        }, function() {
                            regionCb();
                        });
                    } else {
                        run(GoogleConfig, collection, settings, service, callObj, callKey, region, regionCb, client, myEngine);
                    }
                }, function() {
                    callCb();
                });
            }, function() {
                itemsCb();
            });
        }, function() {
            serviceCb();
        });
    } else {
        async.eachOfLimit(call, 5, function(callObj, callKey, callCb) {
            if (settings.api_calls && settings.api_calls.indexOf(service + ':' + callKey) === -1) return callCb();
            if (!collection[service]) collection[service] = {};
            if (!collection[service][callKey]) collection[service][callKey] = {};

            async.eachLimit(regions[service], 5, function(region, regionCb) {
                if (callObj.location == 'zone') {
                    async.eachLimit(regions.zones[region], 5,function(zone, zoneCb) {
                        run(GoogleConfig, collection, settings, service, callObj, callKey, zone, zoneCb, client);
                    }, function() {
                        regionCb();
                    });
                } else {
                    run(GoogleConfig, collection, settings, service, callObj, callKey, region, regionCb, client);
                }
            }, function() {
                callCb();
            });

        }, function() {
            serviceCb();
        });
    }
};



var run = function(GoogleConfig, collection, settings, service, callObj, callKey, region, regionCb, client, myEngine) {
    
    if (settings.skip_regions &&
        settings.skip_regions.indexOf(region) > -1) return regionCb();
    var LocalGoogleConfig = JSON.parse(JSON.stringify(GoogleConfig));
    LocalGoogleConfig[callObj.location] = region;
    LocalGoogleConfig.service = service;
    LocalGoogleConfig.auth = client;
    callObj.params = JSON.parse(JSON.stringify(GoogleConfig));
    callObj.params[callObj.location] = region;
    callObj.params.service = service;
    callObj.params.auth = client;
    callObj.auth = client;

    var options = {
        params : {}
    };

    var records;    
    if (myEngine) {
        if (!collection[service][myEngine][callKey][region]) {
            collection[service][myEngine][callKey][region] = {};
            collection[service][myEngine][callKey][region].data = [];
        }
        
        if (callObj.reliesOnService) {
            if (!callObj.reliesOnService.length) {
                return regionCb();
            }
            // Ensure multiple pre-requisites are met
            for (var reliedService in callObj.reliesOnService) {
                if (callObj.reliesOnService[reliedService] && !collection[callObj.reliesOnService[reliedService]]) return regionCb();

                if (callObj.reliesOnService[reliedService] &&
                    (!collection[callObj.reliesOnService[reliedService]] ||
                    !collection[callObj.reliesOnService[reliedService]][myEngine][callObj.reliesOnCall[reliedService]] ||
                    !collection[callObj.reliesOnService[reliedService]][myEngine][callObj.reliesOnCall[reliedService]][region] ||
                    !collection[callObj.reliesOnService[reliedService]][myEngine][callObj.reliesOnCall[reliedService]][region].data ||
                    !collection[callObj.reliesOnService[reliedService]][myEngine][callObj.reliesOnCall[reliedService]][region].data.length)) return regionCb();

                records = collection[callObj.reliesOnService[reliedService]][myEngine][callObj.reliesOnCall[reliedService]][region].data;
                if (callObj.subObj) records = records.filter(record => !!record[callObj.subObj]);
                async.eachLimit(records, 10, function(record) {
                    for (var property in callObj.properties) {
                        callObj.urlToCall = callObj.url.replace(`{${callObj.properties[property]}}`, !callObj.subObj ? record[callObj.properties[property]] : record[callObj.subObj][callObj.properties[property]]);
                    }
                    execute(LocalGoogleConfig, collection, service, callObj, callKey, region, regionCb, client, options, myEngine, true, record);
                }, function() {
                    regionCb();
                });
            }
            callObj.params[callObj.properties[reliedService]] = [callObj.filterValue[reliedService]];
        } else {

            execute(LocalGoogleConfig, collection, service, callObj, callKey, region, regionCb, client, options, myEngine);
        }
    } else {

        if (!collection[service][callKey][region]) {
            collection[service][callKey][region] = {};
            collection[service][callKey][region].data = [];
        }
      
        if (callObj.reliesOnService &&
            !callObj.reliesOnSubService) {
            if (!callObj.reliesOnService.length) {
                return regionCb();
            }
            // Ensure multiple pre-requisites are met
            for (reliedService in callObj.reliesOnService) {
                if (callObj.reliesOnService[reliedService] && !collection[callObj.reliesOnService[reliedService]]) {
                    return regionCb();
                } 
                
                if (callObj.reliesOnService[reliedService] &&
                    (!collection[callObj.reliesOnService[reliedService]] ||
                    !collection[callObj.reliesOnService[reliedService]][callObj.reliesOnCall[reliedService]] ||
                    !collection[callObj.reliesOnService[reliedService]][callObj.reliesOnCall[reliedService]][region] ||
                    !collection[callObj.reliesOnService[reliedService]][callObj.reliesOnCall[reliedService]][region].data ||
                    !collection[callObj.reliesOnService[reliedService]][callObj.reliesOnCall[reliedService]][region].data.length)) return regionCb();

                records = collection[callObj.reliesOnService[reliedService]][callObj.reliesOnCall[reliedService]][region].data;
                if (callObj.subObj) records = records.filter(record => !!record[callObj.subObj]);
                async.eachLimit(records, 10, function(record, recordCb) {
                    for (var property in callObj.properties) {
                        callObj.urlToCall = callObj.url.replace(`{${callObj.properties[property]}}`, !callObj.subObj ? record[callObj.properties[property]] :  record[callObj.subObj][callObj.properties[property]]);
                    }
                    execute(LocalGoogleConfig, collection, service, callObj, callKey, region, recordCb, client, options, myEngine, true, record);
                }, function() {
                    regionCb();
                });
            }
        } else if (callObj.reliesOnService &&
            callObj.reliesOnSubService) {
            if (!callObj.reliesOnService.length) return regionCb();
            // Ensure multiple pre-requisites are met
            for (reliedService in callObj.reliesOnService) {
                if (callObj.reliesOnService[reliedService] && !collection[callObj.reliesOnService[reliedService]]) return regionCb();

                if (callObj.reliesOnService[reliedService] &&
                    (!collection[callObj.reliesOnService[reliedService]] ||
                        !collection[callObj.reliesOnService[reliedService]][callObj.reliesOnSubService[reliedService]][callObj.reliesOnCall[reliedService]] ||
                        !collection[callObj.reliesOnService[reliedService]][callObj.reliesOnSubService[reliedService]][callObj.reliesOnCall[reliedService]][region] ||
                        !collection[callObj.reliesOnService[reliedService]][callObj.reliesOnSubService[reliedService]][callObj.reliesOnCall[reliedService]][region].data ||
                        !collection[callObj.reliesOnService[reliedService]][callObj.reliesOnSubService[reliedService]][callObj.reliesOnCall[reliedService]][region].data.length)) return regionCb();

                records = collection[callObj.reliesOnService[reliedService]][callObj.reliesOnSubService[reliedService]][callObj.reliesOnCall[reliedService]][region].data;
                if (callObj.subObj) records = records.filter(record => !!record[callObj.subObj]);
                async.eachLimit(records, 10, function(record, recordCb) {
                    for (var property in callObj.properties) {
                        callObj.urlToCall = callObj.url.replace(`{${callObj.properties[property]}}`, !callObj.subObj ? record[callObj.properties[property]] :  record[callObj.subObj][callObj.properties[property]]);
                    }
                    execute(LocalGoogleConfig, collection, service, callObj, callKey, region, recordCb, client, options);
                }, function() {
                    regionCb();
                });
            }

        } else {
            execute(LocalGoogleConfig, collection, service, callObj, callKey, region, regionCb, client, options);
        }
    }
};
var handleErrors = function(err) {
    if (err.code) {
        if (err.code == 400) {
            return 'Invalid argument, please contact support.';
        } else if (err.code == 401) {
            if (err.response && err.response.data && err.response.data.error_description) {
                return err.response.data.error_description;
            } else {
                return 'Unauthenticated request, please contact support.';
            }
        } else if (err.code == 403) {
            if (err.response) {
                if (err.config) delete err.config;
                if (err.response && err.response.config) delete err.response.config;
                if (err.response && err.response.headers) delete err.response.headers;
                return err;
            } else {
                return 'Permission denied, please check the permissions on the service account.';
            }
        } else if (err.code == 404) {
            if (err.response) {
                if (err.config) delete err.config;
                if (err.response && err.response.config) delete err.response.config;
                if (err.response && err.response.headers) delete err.response.headers;
                return err;
            } else {
                return 'Resource not found.';
            }
        } else if (err.code == 429) {
            return 'Rate limit exceeded.';
        } else if (err.code == 500) {
            if (err.response && err.response.data && err.response.data.error_description) {
                return err.response.data.error_description;
            } else {
                return '500 Error from Google';
            }
        } else if (err.code == 503) {
            if (err.response && err.response.data && err.response.data.error_description) {
                return err.response.data.error_description;
            } else {
                return '503 Error from Google';
            }
        } else if (err.code === 'ERR_OSSL_PEM_NO_START_LINE') {
            return 'Invalid Certificate';
        } else {
            console.log(`[ERROR] Unhandled error from Google API: Error: ${JSON.stringify(err)}`);
            return 'Unknown error response from Google';
        }
    } else {
        console.log(`[ERROR] Unhandled error from Google API: Error: ${JSON.stringify(err)}`);
        return 'Unspecified Google error, please contact support';
    }
};

var execute = async function(LocalGoogleConfig, collection, service, callObj, callKey, region, regionCb, client, options, myEngine, isPostCall = false, parentRecord = {}) {
    var executorCb = function(err, data, url, postCall, parent) {
        if (err) {
            let errMessage = handleErrors(err);
            myEngine ? collection[service][myEngine][callKey][region].err = errMessage : collection[service][callKey][region].err = errMessage;
        }
        if (!data) return regionCb();
        if ((myEngine && callObj.property && !data[callObj.property]) || (callObj.property && data.data && !data.data[callObj.property])) return regionCb();
        let collectionItems = [];
        let resultItems = [];
        collectionItems = myEngine ? collection[service][myEngine][callKey][region] : collection[service][callKey][region];
        let set = true;
        if (data.data.items) {
            resultItems = setData(collectionItems, data.data.items, postCall, parent);
        } else if (data.data[service]) {
            resultItems = setData(collectionItems, data.data[service], postCall, parent);
        } else if (!myEngine && data.data.accounts) {
            resultItems = setData(collectionItems, data.data.accounts, postCall, parent);
        } else if (!myEngine && data.data) {
            set = false;
            if (data.data.constructor.name === 'Array') {
                collection[service][callKey][region].data.concat(data.data);
            } else if (Object.keys(data.data).length) {
                collection[service][callKey][region].data.push(data.data);
            } else if (!myEngine && !(collection[service][callKey][region].data.length)) {
                collection[service][callKey][region].data = [];
            }
<<<<<<< HEAD
            resultItems = setData(collectionItems, data.data, postCall, parent);
=======
            resultItems = setData(collection[service][callKey][region], data.data, postCall, parent);
>>>>>>> a504d1b0
        } else {
            set = false;
            myEngine ? collection[service][myEngine][callKey][region].data = [] : collection[service][callKey][region].data = [];
        }
        if (set) {
            if (myEngine) collection[service][myEngine][callKey][region] = resultItems;
            else collection[service][callKey][region] = resultItems;
        }
        if (data.data && data.data.nextPageToken) {
            makeApiCall(client, url, executorCb, data.data.nextPageToken, { pagination: callObj.pagination, paginationKey: callObj.paginationKey });
        } else {
            if (callObj.rateLimit) {
                setTimeout(function() {
                    regionCb();
                }, callObj.rateLimit);
            } else {
                regionCb();
            }
        }
    };
  
    if (callObj.url || callObj.urlToCall) {
        let url = callObj.urlToCall ? callObj.urlToCall : callObj.url;
        url = url.replace('{projectId}', LocalGoogleConfig.project);
        if (callObj.location && callObj.location == 'zone') {
            url = url.replace('{locationId}', callObj.params.zone);
        } else if (callObj.location && callObj.location == 'region') {
            url = url.replace('{locationId}', callObj.params.region);
        }

        makeApiCall(client, url, executorCb, null, {method: callObj.method, isPostCall, parentRecord, pagination: callObj.pagination, paginationKey: callObj.paginationKey});
    }
};

var isRateError = function(err) {
    let isError = false;
    var rateError = {message: 'rate', statusCode: 429};
    if (err && err.code && rateError.statusCode == err.code){
        isError = true;
    } else if (err && rateError && rateError.message && err.message &&
        err.message.toLowerCase().indexOf(rateError.message.toLowerCase()) > -1){
        isError = true;
    }

    return isError;
};

function makeApiCall(client, originalUrl, callCb, nextToken, config) {
    let retries = [];
    var apiRetryAttempts = 3;
    var apiRetryBackoff = 500;
    var apiRetryCap = 1000;

    let url = originalUrl;
    let queryParams = '';
    if (config && config.pagination) {
        queryParams = `${nextToken ? `?pageToken=${nextToken}` : ''}`;
    }
    url = `${originalUrl}${queryParams}`;
    async.retry({
        times: apiRetryAttempts,
        interval: function(retryCount){
            let retryExponential = 3;
            let retryLeveler = 3;
            let timestamp = parseInt(((new Date()).getTime()).toString().slice(-1));
            let retry_temp = Math.min(apiRetryCap, (apiRetryBackoff * (retryExponential + timestamp) ** retryCount));
            let retry_seconds = Math.round(retry_temp/retryLeveler + Math.random(0, retry_temp) * 5000);

            console.log(`Trying again in: ${retry_seconds/1000} seconds`);
            retries.push({seconds: Math.round(retry_seconds/1000)});
            return retry_seconds;
        },
        errorFilter: function(err) {
            return isRateError(err);
        }
    }, function(cb) {
        client.request({
            url,
            method: config.method ? config.method : 'GET'
        }, function(err, res) {
            if (err) {
                cb(err, null);
            } else if (res) {
                callCb(null, res, originalUrl, config.isPostCall, config.parentRecord);
            }
        });
    }, function(err, data){
        callCb(err, data);
    });    
}

function setData(collection, dataToAdd, postCall, parent) {
    if (postCall && !!parent) {
        if (dataToAdd && dataToAdd.length) {
            dataToAdd.map(item => {
                item.parent = parent;
                return item;
            });
        } else if (Object.keys(dataToAdd) && Object.keys(dataToAdd).length) {
            dataToAdd.parent = parent;
        }
    }
    if (dataToAdd.constructor.name === 'Array') {
        collection.data = collection.data.concat(dataToAdd);
    } else {
        let existingData = collection.data;
        if (existingData && existingData.length) {
            collection.data = existingData.concat(dataToAdd);
        } else {
            collection.data = dataToAdd;
        }
    }
<<<<<<< HEAD
    if (postCall && !!parent) {
        if (collection.data && collection.data.length) {
            collection.data.map(item => {
                item.parent = parent;
                return item;
            });
        } else if (Object.keys(collection.data) && Object.keys(collection.data).length) {
            collection.data.parent = parent;
        }
    }
=======
>>>>>>> a504d1b0
    return collection;
}

var helpers = {
    regions: regions,
    MAX_REGIONS_AT_A_TIME: 6,
    authenticate: authenticate,
    processCall: processCall,
    PROTECTION_LEVELS: ['unspecified', 'default', 'cloudcmek', 'cloudhsm', 'external'],
};

for (var s in shared) helpers[s] = shared[s];
for (var f in functions) helpers[f] = functions[f];

module.exports = helpers;<|MERGE_RESOLUTION|>--- conflicted
+++ resolved
@@ -282,11 +282,7 @@
             } else if (!myEngine && !(collection[service][callKey][region].data.length)) {
                 collection[service][callKey][region].data = [];
             }
-<<<<<<< HEAD
-            resultItems = setData(collectionItems, data.data, postCall, parent);
-=======
             resultItems = setData(collection[service][callKey][region], data.data, postCall, parent);
->>>>>>> a504d1b0
         } else {
             set = false;
             myEngine ? collection[service][myEngine][callKey][region].data = [] : collection[service][callKey][region].data = [];
@@ -399,19 +395,6 @@
             collection.data = dataToAdd;
         }
     }
-<<<<<<< HEAD
-    if (postCall && !!parent) {
-        if (collection.data && collection.data.length) {
-            collection.data.map(item => {
-                item.parent = parent;
-                return item;
-            });
-        } else if (Object.keys(collection.data) && Object.keys(collection.data).length) {
-            collection.data.parent = parent;
-        }
-    }
-=======
->>>>>>> a504d1b0
     return collection;
 }
 
