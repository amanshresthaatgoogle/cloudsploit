--- conflicted
+++ resolved
@@ -282,11 +282,7 @@
             } else if (!myEngine && !(collection[service][callKey][region].data.length)) {
                 collection[service][callKey][region].data = [];
             }
-<<<<<<< HEAD
-            resultItems = setData(collectionItems, data.data, postCall, parent);
-=======
             resultItems = setData(collection[service][callKey][region], data.data, postCall, parent);
->>>>>>> a504d1b0
         } else {
             set = false;
             myEngine ? collection[service][myEngine][callKey][region].data = [] : collection[service][callKey][region].data = [];
