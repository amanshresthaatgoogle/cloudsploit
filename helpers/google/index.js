--- conflicted
+++ resolved
@@ -160,7 +160,7 @@
 
                 records = collection[callObj.reliesOnService[reliedService]][callObj.reliesOnCall[reliedService]][region].data;
                 if (callObj.subObj) records = records.filter(record => !!record[callObj.subObj]);
-                async.eachLimit(records, 10, function(record, recordCb) {                   
+                async.eachLimit(records, 10, function(record, recordCb) {
                     for (var property in callObj.properties) {
                         callObj.urlToCall = callObj.url.replace(`{${callObj.properties[property]}}`, !callObj.subObj ? record[callObj.properties[property]] :  record[callObj.subObj][callObj.properties[property]]);
                     }
@@ -271,15 +271,9 @@
         } else if (data.data[service]) {
             resultItems = setData(collectionItems, data.data[service], postCall, parent, {'service': service, 'callKey': callKey});
         } else if (!myEngine && data.data.accounts) {
-<<<<<<< HEAD
-            resultItems = setData(collectionItems, data.data.accounts, postCall, parent);
-        } else if (!myEngine && data.data.keys) {
-            resultItems = setData(collectionItems, data.data.keys, postCall, parent);
-=======
             resultItems = setData(collectionItems, data.data.accounts, postCall, parent, {'service': service, 'callKey': callKey});
         } else if (!myEngine && data.data.keys) {
             resultItems = setData(collectionItems, data.data.keys, postCall, parent, {'service': service, 'callKey': callKey});
->>>>>>> 1e36cf6e
         } else if (!myEngine && data.data) {
             set = false;
             if (data.data.constructor.name === 'Array') {
