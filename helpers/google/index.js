--- conflicted
+++ resolved
@@ -271,13 +271,9 @@
         } else if (data.data[service]) {
             resultItems = setData(collectionItems, data.data[service], postCall, parent, {'service': service, 'callKey': callKey});
         } else if (!myEngine && data.data.accounts) {
-<<<<<<< HEAD
-            resultItems = setData(collectionItems, data.data.accounts, postCall, parent);
+            resultItems = setData(collectionItems, data.data.accounts, postCall, parent, {'service': service, 'callKey': callKey});
         } else if (!myEngine && data.data.keys) {
-            resultItems = setData(collectionItems, data.data.keys, postCall, parent);
-=======
-            resultItems = setData(collectionItems, data.data.accounts, postCall, parent, {'service': service, 'callKey': callKey});
->>>>>>> 40224fa9
+            resultItems = setData(collectionItems, data.data.keys, postCall, parent, {'service': service, 'callKey': callKey});
         } else if (!myEngine && data.data) {
             set = false;
             if (data.data.constructor.name === 'Array') {
