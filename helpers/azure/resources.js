--- conflicted
+++ resolved
@@ -242,11 +242,9 @@
         getAuthSettings: '',
         getBackupConfiguration: 'id',
     },
-<<<<<<< HEAD
     ledgerDigestUploads: {
         list: 'id'
     },
-=======
     transparentDataEncryption: {
         list: 'id'
     },
@@ -256,5 +254,4 @@
     devOpsAuditingSettings:{
         list:'id'
     }
->>>>>>> 55e4f02a
 };