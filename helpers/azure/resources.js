// This file contains a list of ARN paths for each API call type
// that are used to extract ARNs for resources

module.exports = {
    activityLogAlerts: {
        listBySubscriptionId: 'id'
    },
    advancedThreatProtectionSettings: {
        listByServer: 'id'
    },
    advancedThreatProtection: {
        get: 'id'
    },
    advisor: {
        recommendationsList: 'id'
    },
    autoscaleSettings: {
        listBySubscription: 'id'
    },
    autoProvisioningSettings: {
        list: 'id'
    },
    availabilitySets: {
        listByResourceGroup: 'id'
    },
    appServiceCertificates: {
        list: 'id'
    },
    backupPolicies: {
        listByVault: 'id'
    },
    backupProtectedItems: {
        listByVault: 'id'
    },
    backupShortTermRetentionPolicies: {
        listByDatabase: 'id'
    },
    blobServices: {
        list: 'id',
        getServiceProperties: 'id'
    },
    blobContainers: {
        list: 'id'
    },
    configurations: {
        listByServer: 'id'
    },
    databases: {
        listByServer: 'id'
    },
    databaseBlobAuditingPolicies:{
        get: 'id'
    },
    databaseAccounts: {
        list: 'id',
    },
    diagnosticSettings: {
        listByKeyVault: '',
        listByEndpoint: 'id',
        listByLoadBalancer: 'id',
        listByNetworkSecurityGroup: 'id',
        listByServiceBusNamespaces: 'id',
        listByPostgresFlexibleServers: 'id',
        listByPostgresServers: 'id',
        listByDatabase: 'id',
        listByApplicationGateways: 'id'
    },
    diagnosticSettingsOperations: {
        list: 'id'
    },
    disks: {
        list: 'id'
    },
    encryptionProtectors: {
        listByServer: 'id'
    },
    endpoints: {
        listByProfile: 'id'
    },
    failoverGroups: {
        listByServer: 'id'
    },
    fileShares: {
        list: 'id'
    },
    firewallRules: {
        listByServer: 'id',
        listByFlexibleServerPostgres: 'id'
    },
    fileService: {
        listSharesSegmented: '',
        getShareAcl: ''
    },
    flowLogs: {
        list: 'id'
    },
    loadBalancers: {
        listAll: 'id'
    },
    logProfiles: {
        list: 'id'
    },
    managementLocks: {
        listAtSubscriptionLevel: ''
    },
    managedClusters: {
        list: 'id',
        getUpgradeProfile: 'id'
    },
    natGateways: {
        listBySubscription: 'id'
    },
    networkInterfaces: {
        listAll: 'id'
    },
    networkSecurityGroups: {
        listAll: 'id',
    },
    networkGatewayConnections: {
        listByResourceGroup: 'id'
    },
    networkWatchers: {
        listAll: 'id'
    },
    profiles: {
        list: 'id'
    },
    policyAssignments: {
        list: 'id'
    },
    pricings: {
        list: 'id'
    },
    queueService: {
        listQueuesSegmented: '',
        getQueueAcl: ''
    },
    registries: {
        list: 'id'
    },
    redisCaches: {
        listBySubscription: 'id'
    },
    resources: {
        list: 'id'
    },
    resourceGroups: {
        list: 'id'
    },
    recoveryServiceVaults: {
        listBySubscriptionId: 'id'
    },
    roleDefinitions: {
        list: 'id'
    },
    aad: {
        listRoleAssignments: 'id',
        listDenyAssignments: 'id'
    },
    groups: {
        list: 'id'
    },
    servicePrincipals: {
        list: 'id'
    },
    securityContacts: {
        list: 'id'
    },
    securityCenter: {
        list: 'id'
    },
    servers: {
        listSql: 'id',
        listPostgres: 'id',
        listMysql: 'id',
        listPostgresFlexibleServer: 'id',
    },
    serverAdministrators: {
        list: 'id'
    },
    serverSecurityAlertPolicies: {
        listByServer: 'id'
    },
    serverBlobAuditingPolicies: {
        get: 'id'
    },
    serverAutomaticTuning: {
        get: 'id'
    },
    serverAzureADAdministrators: {
        listByServer: 'id'
    },
    snapshots: {
        list: 'id'
    },
    storageAccounts: {
        list: 'id',
        listKeys: ''
    },
    subscriptions: {
        listLocations: 'id'
    },
    tableService: {
        listTablesSegmented: '',
        getTableAcl: ''
    },
    users: {
        list: 'mail'
    },
    usages: {
        list: ''
    },
    vaults: {
        list: 'id',
        getKeys: '',
        getSecrets: '',
        getCertificates: 'id',
        getCertificatePolicy: 'id'
    },
    virtualNetworks: {
        listAll: 'id'
    },
    virtualNetworkGateways: {
        listByResourceGroup: 'id'
    },
    virtualNetworkPeerings: {
        list: 'id'
    },
    virtualMachines: {
        listAll: 'id',
        get: 'id'
    },
    virtualMachineExtensions: {
        list: 'id'
    },
    virtualMachineScaleSets: {
        listAll: 'id'
    },
    virtualMachineScaleSetVMs: {
        list: 'id'
    },
    vulnerabilityAssessments: {
        listByServer: 'id'
    },
    webApps: {
        list: 'id',
        listConfigurations: 'id',
        listAppSettings: 'id',
        getAuthSettings: '',
        getBackupConfiguration: 'id',
    },
    syncGroups: {
        list: 'id'
    },
    ledgerDigestUploads: {
        list: 'id'
    },
    transparentDataEncryption: {
        list: 'id'
    },
    dataMaskingPolicies: {
        list: 'id'
    },
    devOpsAuditingSettings:{
<<<<<<< HEAD
        list:'id'
    },
    connectionPolicies:{
        listByServer:'id'
    }
=======
        list: 'id'
    },
    appConfigurations: {
        list: 'id'
    },
    serviceBus:{
        listNamespacesBySubscription: 'id'
    },
    flexibleServersConfigurations:{
        listByPostgresServer: 'id'
    },
    afdWafPolicies: {
        listAll: 'id'
    },
    classicFrontDoors: {
        list: 'id'
    },
    afdSecurityPolicies: {
        listByProfile: 'id'
    },
    automationAccounts:{
        list: 'id'
    },
>>>>>>> 66a26ef4
};<|MERGE_RESOLUTION|>--- conflicted
+++ resolved
@@ -262,35 +262,30 @@
         list: 'id'
     },
     devOpsAuditingSettings:{
-<<<<<<< HEAD
-        list:'id'
+        list: 'id'
+    },
+    appConfigurations: {
+        list: 'id'
+    },
+    serviceBus:{
+        listNamespacesBySubscription: 'id'
+    },
+    flexibleServersConfigurations:{
+        listByPostgresServer: 'id'
+    },
+    afdWafPolicies: {
+        listAll: 'id'
+    },
+    classicFrontDoors: {
+        list: 'id'
+    },
+    afdSecurityPolicies: {
+        listByProfile: 'id'
+    },
+    automationAccounts:{
+        list: 'id'
     },
     connectionPolicies:{
         listByServer:'id'
     }
-=======
-        list: 'id'
-    },
-    appConfigurations: {
-        list: 'id'
-    },
-    serviceBus:{
-        listNamespacesBySubscription: 'id'
-    },
-    flexibleServersConfigurations:{
-        listByPostgresServer: 'id'
-    },
-    afdWafPolicies: {
-        listAll: 'id'
-    },
-    classicFrontDoors: {
-        list: 'id'
-    },
-    afdSecurityPolicies: {
-        listByProfile: 'id'
-    },
-    automationAccounts:{
-        list: 'id'
-    },
->>>>>>> 66a26ef4
 };