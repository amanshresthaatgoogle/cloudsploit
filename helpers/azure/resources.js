// This file contains a list of ARN paths for each API call type
// that are used to extract ARNs for resources

module.exports = {
    activityLogAlerts: {
        listBySubscriptionId: 'id'
    },
    advancedThreatProtectionSettings: {
        listByServer: 'id'
    },
    advancedThreatProtection: {
        get: 'id'
    },
    advisor: {
        recommendationsList: 'id'
    },
    autoscaleSettings: {
        listBySubscription: 'id'
    },
    autoProvisioningSettings: {
        list: 'id'
    },
    availabilitySets: {
        listByResourceGroup: 'id'
    },
    appServiceCertificates: {
        list: 'id'
    },
    backupPolicies: {
        listByVault: 'id'
    },
    backupProtectedItems: {
        listByVault: 'id'
    },
    backupShortTermRetentionPolicies: {
        listByDatabase: 'id'
    },
    blobServices: {
        list: 'id',
        getServiceProperties: 'id'
    },
    blobContainers: {
        list: 'id'
    },
    configurations: {
        listByServer: 'id'
    },
    databases: {
        listByServer: 'id'
    },
    databaseBlobAuditingPolicies:{
        get: 'id'
    },
    databaseAccounts: {
        list: 'id',
    },
    diagnosticSettings: {
        listByKeyVault: '',
        listByEndpoint: 'id',
        listByLoadBalancer: 'id',
        listByNetworkSecurityGroup: 'id',
        listByServiceBusNamespaces: 'id',
        listByPostgresFlexibleServers: 'id',
        listByPostgresServers: 'id',
        listByDatabase: 'id',
        listByApplicationGateways: 'id'
    },
    diagnosticSettingsOperations: {
        list: 'id'
    },
    disks: {
        list: 'id'
    },
    encryptionProtectors: {
        listByServer: 'id'
    },
    endpoints: {
        listByProfile: 'id'
    },
    failoverGroups: {
        listByServer: 'id'
    },
    fileShares: {
        list: 'id'
    },
    firewallRules: {
        listByServer: 'id',
        listByFlexibleServerPostgres: 'id'
    },
    fileService: {
        listSharesSegmented: '',
        getShareAcl: ''
    },
    flowLogs: {
        list: 'id'
    },
    loadBalancers: {
        listAll: 'id'
    },
    logProfiles: {
        list: 'id'
    },
    managementLocks: {
        listAtSubscriptionLevel: ''
    },
    managedClusters: {
        list: 'id',
        getUpgradeProfile: 'id'
    },
    natGateways: {
        listBySubscription: 'id'
    },
    networkInterfaces: {
        listAll: 'id'
    },
    networkSecurityGroups: {
        listAll: 'id',
    },
    networkGatewayConnections: {
        listByResourceGroup: 'id'
    },
    networkWatchers: {
        listAll: 'id'
    },
    profiles: {
        list: 'id'
    },
    policyAssignments: {
        list: 'id'
    },
    pricings: {
        list: 'id'
    },
    queueService: {
        listQueuesSegmented: '',
        getQueueAcl: ''
    },
    registries: {
        list: 'id'
    },
    redisCaches: {
        listBySubscription: 'id'
    },
    resources: {
        list: 'id'
    },
    resourceGroups: {
        list: 'id'
    },
    recoveryServiceVaults: {
        listBySubscriptionId: 'id'
    },
    roleDefinitions: {
        list: 'id'
    },
    aad: {
        listRoleAssignments: 'id',
        listDenyAssignments: 'id'
    },
    groups: {
        list: 'id'
    },
    servicePrincipals: {
        list: 'id'
    },
    securityContacts: {
        list: 'id'
    },
    securityCenter: {
        list: 'id'
    },
    servers: {
        listSql: 'id',
        listPostgres: 'id',
        listMysql: 'id',
        listPostgresFlexibleServer: 'id',
    },
    serverAdministrators: {
        list: 'id'
    },
    serverSecurityAlertPolicies: {
        listByServer: 'id'
    },
    serverBlobAuditingPolicies: {
        get: 'id'
    },
    serverAutomaticTuning: {
        get: 'id'
    },
    serverAzureADAdministrators: {
        listByServer: 'id'
    },
    snapshots: {
        list: 'id'
    },
    storageAccounts: {
        list: 'id',
        listKeys: ''
    },
    subscriptions: {
        listLocations: 'id'
    },
    tableService: {
        listTablesSegmented: '',
        getTableAcl: ''
    },
    users: {
        list: 'mail'
    },
    usages: {
        list: ''
    },
    vaults: {
        list: 'id',
        getKeys: '',
        getSecrets: '',
        getCertificates: 'id',
        getCertificatePolicy: 'id'
    },
    virtualNetworks: {
        listAll: 'id'
    },
    virtualNetworkGateways: {
        listByResourceGroup: 'id'
    },
    virtualNetworkPeerings: {
        list: 'id'
    },
    virtualMachines: {
        listAll: 'id',
        get: 'id'
    },
    virtualMachineExtensions: {
        list: 'id'
    },
    virtualMachineScaleSets: {
        listAll: 'id'
    },
    virtualMachineScaleSetVMs: {
        list: 'id'
    },
    vulnerabilityAssessments: {
        listByServer: 'id'
    },
    webApps: {
        list: 'id',
        listConfigurations: 'id',
        listAppSettings: 'id',
        getAuthSettings: '',
        getBackupConfiguration: 'id',
    },
<<<<<<< HEAD
    currentSensitivityLabels: {
=======
    syncGroups: {
        list: 'id'
    },
    ledgerDigestUploads: {
        list: 'id'
    },
    transparentDataEncryption: {
        list: 'id'
    },
    dataMaskingPolicies: {
        list: 'id'
    },
    devOpsAuditingSettings:{
        list: 'id'
    },
    appConfigurations: {
        list: 'id'
    },
    serviceBus:{
        listNamespacesBySubscription: 'id'
    },
    flexibleServersConfigurations:{
        listByPostgresServer: 'id'
    },
    afdWafPolicies: {
        listAll: 'id'
    },
    classicFrontDoors: {
        list: 'id'
    },
    afdSecurityPolicies: {
        listByProfile: 'id'
    },
    automationAccounts:{
>>>>>>> 66a26ef4
        list: 'id'
    },
};<|MERGE_RESOLUTION|>--- conflicted
+++ resolved
@@ -249,9 +249,6 @@
         getAuthSettings: '',
         getBackupConfiguration: 'id',
     },
-<<<<<<< HEAD
-    currentSensitivityLabels: {
-=======
     syncGroups: {
         list: 'id'
     },
@@ -286,7 +283,9 @@
         listByProfile: 'id'
     },
     automationAccounts:{
->>>>>>> 66a26ef4
+        list: 'id'
+    },
+    currentSensitivityLabels: {
         list: 'id'
     },
 };