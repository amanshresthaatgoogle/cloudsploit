// This file contains a list of ARN paths for each API call type
// that are used to extract ARNs for resources

module.exports = {
    activityLogAlerts: {
        listBySubscriptionId: 'id'
    },
    advancedThreatProtectionSettings: {
        listByServer: 'id'
    },
    advancedThreatProtection: {
        get: 'id'
    },
    advisor: {
        recommendationsList: 'id'
    },
    autoscaleSettings: {
        listBySubscription: 'id'
    },
    autoProvisioningSettings: {
        list: 'id'
    },
    availabilitySets: {
        listByResourceGroup: 'id'
    },
    appServiceCertificates: {
        list: 'id'
    },
    backupPolicies: {
        listByVault: 'id'
    },
    backupProtectedItems: {
        listByVault: 'id'
    },
    backupShortTermRetentionPolicies: {
        listByDatabase: 'id'
    },
    blobServices: {
        list: 'id',
        getServiceProperties: 'id'
    },
    blobContainers: {
        list: 'id'
    },
    configurations: {
        listByServer: 'id'
    },
    databases: {
        listByServer: 'id'
    },
    databaseBlobAuditingPolicies:{
        get: 'id'
    },
    databaseAccounts: {
        list: 'id',
    },
    diagnosticSettings: {
        listByKeyVault: '',
        listByEndpoint: 'id',
        listByLoadBalancer: 'id',
        listByNetworkSecurityGroup: 'id'
    },
    diagnosticSettingsOperations: {
        list: 'id'
    },
    disks: {
        list: 'id'
    },
    encryptionProtectors: {
        listByServer: 'id'
    },
    endpoints: {
        listByProfile: 'id'
    },
    failoverGroups: {
        listByServer: 'id'
    },
    fileShares: {
        list: 'id'
    },
    firewallRules: {
        listByServer: 'id'
    },
    fileService: {
        listSharesSegmented: '',
        getShareAcl: ''
    },
    flowLogs: {
        list: 'id'
    },
    loadBalancers: {
        listAll: 'id'
    },
    logProfiles: {
        list: 'id'
    },
    managementLocks: {
        listAtSubscriptionLevel: ''
    },
    managedClusters: {
        list: 'id',
        getUpgradeProfile: 'id'
    },
    natGateways: {
        listBySubscription: 'id'
    },
    networkInterfaces: {
        listAll: 'id'
    },
    networkSecurityGroups: {
        listAll: 'id',
    },
    networkGatewayConnections: {
        listByResourceGroup: 'id'
    },
    networkWatchers: {
        listAll: 'id'
    },
    profiles: {
        list: 'id'
    },
    policyAssignments: {
        list: 'id'
    },
    pricings: {
        list: 'id'
    },
    queueService: {
        listQueuesSegmented: '',
        getQueueAcl: ''
    },
    registries: {
        list: 'id'
    },
    redisCaches: {
        listBySubscription: 'id'
    },
    resources: {
        list: 'id'
    },
    resourceGroups: {
        list: 'id'
    },
    recoveryServiceVaults: {
        listBySubscriptionId: 'id'
    },
    roleDefinitions: {
        list: 'id'
    },
    aad: {
        listRoleAssignments: 'id',
        listDenyAssignments: 'id'
    },
    groups: {
        list: 'id'
    },
    servicePrincipals: {
        list: 'id'
    },
    securityContacts: {
        list: 'id'
    },
    securityCenter: {
        list: 'id'
    },
    servers: {
        listSql: 'id',
        listPostgres: 'id',
        listMysql: 'id'
    },
    serverAdministrators: {
        list: 'id'
    },
    serverSecurityAlertPolicies: {
        listByServer: 'id'
    },
    serverBlobAuditingPolicies: {
        get: 'id'
    },
    serverAutomaticTuning: {
        get: 'id'
    },
    serverAzureADAdministrators: {
        listByServer: 'id'
    },
    snapshots: {
        list: 'id'
    },
    storageAccounts: {
        list: 'id',
        listKeys: ''
    },
    subscriptions: {
        listLocations: 'id'
    },
    tableService: {
        listTablesSegmented: '',
        getTableAcl: ''
    },
    users: {
        list: 'mail'
    },
    usages: {
        list: ''
    },
    vaults: {
        list: 'id',
        getKeys: '',
        getSecrets: '',
        getCertificates: 'id',
        getCertificatePolicy: 'id'
    },
    virtualNetworks: {
        listAll: 'id'
    },
    virtualNetworkGateways: {
        listByResourceGroup: 'id'
    },
    virtualNetworkPeerings: {
        list: 'id'
    },
    virtualMachines: {
        listAll: 'id',
        get: 'id'
    },
    virtualMachineExtensions: {
        list: 'id'
    },
    virtualMachineScaleSets: {
        listAll: 'id'
    },
    virtualMachineScaleSetVMs: {
        list: 'id'
    },
    vulnerabilityAssessments: {
        listByServer: 'id'
    },
    webApps: {
        list: 'id',
        listConfigurations: 'id',
        listAppSettings: 'id',
        getAuthSettings: '',
        getBackupConfiguration: 'id',
    },
<<<<<<< HEAD
    dataMaskingPolicies: {
        list: 'id'
=======
    devOpsAuditingSettings:{
        list:'id'
>>>>>>> 2a809fc5
    }
};<|MERGE_RESOLUTION|>--- conflicted
+++ resolved
@@ -242,12 +242,10 @@
         getAuthSettings: '',
         getBackupConfiguration: 'id',
     },
-<<<<<<< HEAD
     dataMaskingPolicies: {
         list: 'id'
-=======
+    },
     devOpsAuditingSettings:{
         list:'id'
->>>>>>> 2a809fc5
     }
 };