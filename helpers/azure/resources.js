// This file contains a list of ARN paths for each API call type
// that are used to extract ARNs for resources

module.exports = {
    activityLogAlerts: {
        listBySubscriptionId: 'id'
    },
    advancedThreatProtectionSettings: {
        listByServer: 'id'
    },
    advancedThreatProtection: {
        get: 'id'
    },
    advisor: {
        recommendationsList: 'id'
    },
    autoscaleSettings: {
        listBySubscription: 'id'
    },
    autoProvisioningSettings: {
        list: 'id'
    },
    availabilitySets: {
        listByResourceGroup: 'id'
    },
    appServiceCertificates: {
        list: 'id'
    },
    backupPolicies: {
        listByVault: 'id'
    },
    backupProtectedItems: {
        listByVault: 'id'
    },
    backupShortTermRetentionPolicies: {
        listByDatabase: 'id'
    },
    blobServices: {
        list: 'id',
        getServiceProperties: 'id'
    },
    blobContainers: {
        list: 'id'
    },
    configurations: {
        listByServer: 'id'
    },
    databases: {
        listByServer: 'id'
    },
    databaseBlobAuditingPolicies:{
        get: 'id'
    },
    databaseAccounts: {
        list: 'id',
    },
    diagnosticSettings: {
        listByKeyVault: '',
        listByEndpoint: 'id',
        listByLoadBalancer: 'id',
        listByNetworkSecurityGroup: 'id'
    },
    diagnosticSettingsOperations: {
        list: 'id'
    },
    disks: {
        list: 'id'
    },
    encryptionProtectors: {
        listByServer: 'id'
    },
    endpoints: {
        listByProfile: 'id'
    },
    failoverGroups: {
        listByServer: 'id'
    },
    fileShares: {
        list: 'id'
    },
    firewallRules: {
        listByServer: 'id'
    },
    fileService: {
        listSharesSegmented: '',
        getShareAcl: ''
    },
    flowLogs: {
        list: 'id'
    },
    loadBalancers: {
        listAll: 'id'
    },
    logProfiles: {
        list: 'id'
    },
    managementLocks: {
        listAtSubscriptionLevel: ''
    },
    managedClusters: {
        list: 'id',
        getUpgradeProfile: 'id'
    },
    natGateways: {
        listBySubscription: 'id'
    },
    networkInterfaces: {
        listAll: 'id'
    },
    networkSecurityGroups: {
        listAll: 'id',
    },
    networkGatewayConnections: {
        listByResourceGroup: 'id'
    },
    networkWatchers: {
        listAll: 'id'
    },
    profiles: {
        list: 'id'
    },
    policyAssignments: {
        list: 'id'
    },
    pricings: {
        list: 'id'
    },
    queueService: {
        listQueuesSegmented: '',
        getQueueAcl: ''
    },
    registries: {
        list: 'id'
    },
    redisCaches: {
        listBySubscription: 'id'
    },
    resources: {
        list: 'id'
    },
    resourceGroups: {
        list: 'id'
    },
    recoveryServiceVaults: {
        listBySubscriptionId: 'id'
    },
    roleDefinitions: {
        list: 'id'
    },
    aad: {
        listRoleAssignments: 'id',
        listDenyAssignments: 'id'
    },
    groups: {
        list: 'id'
    },
    servicePrincipals: {
        list: 'id'
    },
    securityContacts: {
        list: 'id'
    },
    securityCenter: {
        list: 'id'
    },
    servers: {
        listSql: 'id',
        listPostgres: 'id',
        listMysql: 'id'
    },
    serverAdministrators: {
        list: 'id'
    },
    serverSecurityAlertPolicies: {
        listByServer: 'id'
    },
    serverBlobAuditingPolicies: {
        get: 'id'
    },
    serverAutomaticTuning: {
        get: 'id'
    },
    serverAzureADAdministrators: {
        listByServer: 'id'
    },
    snapshots: {
        list: 'id'
    },
    storageAccounts: {
        list: 'id',
        listKeys: ''
    },
    subscriptions: {
        listLocations: 'id'
    },
    tableService: {
        listTablesSegmented: '',
        getTableAcl: ''
    },
    users: {
        list: 'mail'
    },
    usages: {
        list: ''
    },
    vaults: {
        list: 'id',
        getKeys: '',
        getSecrets: '',
        getCertificates: 'id',
        getCertificatePolicy: 'id'
    },
    virtualNetworks: {
        listAll: 'id'
    },
    virtualNetworkGateways: {
        listByResourceGroup: 'id'
    },
    virtualNetworkPeerings: {
        list: 'id'
    },
    virtualMachines: {
        listAll: 'id',
        get: 'id'
    },
    virtualMachineExtensions: {
        list: 'id'
    },
    virtualMachineScaleSets: {
        listAll: 'id'
    },
    virtualMachineScaleSetVMs: {
        list: 'id'
    },
    vulnerabilityAssessments: {
        listByServer: 'id'
    },
    webApps: {
        list: 'id',
        listConfigurations: 'id',
        listAppSettings: 'id',
        getAuthSettings: '',
        getBackupConfiguration: 'id',
    },
<<<<<<< HEAD
    syncGroups: {
        list: 'id'
    },
=======
    ledgerDigestUploads: {
        list: 'id'
    },
    transparentDataEncryption: {
        list: 'id'
    },
    dataMaskingPolicies: {
        list: 'id'
    },
    devOpsAuditingSettings:{
        list:'id'
    }
>>>>>>> 85e903c8
};<|MERGE_RESOLUTION|>--- conflicted
+++ resolved
@@ -242,11 +242,9 @@
         getAuthSettings: '',
         getBackupConfiguration: 'id',
     },
-<<<<<<< HEAD
     syncGroups: {
         list: 'id'
     },
-=======
     ledgerDigestUploads: {
         list: 'id'
     },
@@ -259,5 +257,4 @@
     devOpsAuditingSettings:{
         list:'id'
     }
->>>>>>> 85e903c8
 };