/*
 enabled: send integration is enable or not
 isSingleSource: whether resource is single source or not

----------Bridge Side Data----------
 BridgeServiceName: it should be the api service name which we are storing in json file in s3 collection bucket.
 BridgeCall: it should be the api call which we are storing in json file in s3 collection bucket.
 BridgePluginCategoryName: it should be equivalent to Plugin Category Name.
 BridgeProvider: it should be the cloud provider
                 Eg. 'aws', 'Azure', 'Google'

 BridgeArnIdentifier: no need to pass.

 BridgeIdTemplate:  this should be the template for creating the resource id.
                    supported values: name, region, cloudAccount, project, id

 BridgeResourceType: this should be type of the resource, fetch it from the id.
                     Eg. 'servers'

 BridgeResourceNameIdentifier: it should be the key of resource name/id data which we are storing in json file in  s3 collection bucket.
                               Eg. 'Name/name' or 'Id/id'

 Note: if there is no name then we have to pass the id.

 BridgeExecutionService: it should be equivalent to service name which we are sending from executor in payload data.
 BridgeCollectionService: it should be equivalent to service name which we are sending from collector in payload data.
 DataIdentifier: it should be the parent key field of data which we want to collect in json file in s3 collection bucket.

----------Processor Side Data----------
These fields should be according to the user and product manager, what they want to show in Inventory UI.
 InvAsset: 'LogAlerts'
 InvService: 'LogAlerts'
 InvResourceCategory: 'cloud_resources'
    Note: For specific category add the category name otherwise it should be 'cloud_resource'

 InvResourceType: 'LogAlerts'
    If you need that your resource type to be two words with capital letter only on first letter of the word (for example: Key Vaults), you should supply the resource type with a space delimiter.
    If you need that your resource type to be two words and the the first word should be in capital letters (for example: CDN Profiles), you should supply the resource type with snake case delimiter

 Take the reference from the below map
*/

// Note: In Below service map add only single source resources.
// and service name should be plugin category.

var serviceMap = {
    'Redis Cache':
        {
            enabled: true, isSingleSource: true, InvAsset: 'redisCaches', InvService: 'redisCaches',
            InvResourceCategory: 'cloud_resources', InvResourceType: 'Redis Cache', BridgeServiceName: 'rediscaches',
            BridgePluginCategoryName: 'Redis Cache', BridgeProvider: 'Azure', BridgeCall: 'listBySubscription',
            BridgeArnIdentifier: '', BridgeIdTemplate: '', BridgeResourceType: 'Redis',
            BridgeResourceNameIdentifier: 'name', BridgeExecutionService: 'Redis Cache',
            BridgeCollectionService: 'rediscaches', DataIdentifier: 'data',
        },
    'CDN Profiles':
        {
            enabled: true, isSingleSource: true, InvAsset: 'cdnProfiles', InvService: 'cdnProfiles',
            InvResourceCategory: 'cloud_resources', InvResourceType: 'CDN_Profiles', BridgeServiceName: 'profiles',
            BridgePluginCategoryName: 'CDN Profiles', BridgeProvider: 'Azure', BridgeCall: 'list',
            BridgeArnIdentifier: '', BridgeIdTemplate: '', BridgeResourceType: 'profiles',
            BridgeResourceNameIdentifier: 'name', BridgeExecutionService: 'CDN Profiles',
            BridgeCollectionService: 'profiles', DataIdentifier: 'data',
        },
    'Cosmos DB':
        {
            enabled: true, isSingleSource: true, InvAsset: 'cosmosdb', InvService: 'cosmosDB',
            InvResourceCategory: 'database', InvResourceType: 'cosmos_DB', BridgeServiceName: 'databaseaccounts',
            BridgePluginCategoryName: 'Cosmos DB', BridgeProvider: 'Azure', BridgeCall: 'list',
            BridgeArnIdentifier: '', BridgeIdTemplate: '', BridgeResourceType: 'databaseAccounts',
            BridgeResourceNameIdentifier: 'name', BridgeExecutionService: 'Cosmos DB',
            BridgeCollectionService: 'databaseaccounts', DataIdentifier: 'data',
        },
    'Key Vaults':
        {
            enabled: true, isSingleSource: true, InvAsset: 'vaults', InvService: 'keyVaults',
            InvResourceCategory: 'cloud_resources', InvResourceType: 'key vaults', BridgeServiceName: 'vaults',
            BridgePluginCategoryName: 'Key Vaults', BridgeProvider: 'Azure', BridgeCall: 'list',
            BridgeArnIdentifier: '', BridgeIdTemplate: '', BridgeResourceType: 'vaults',
            BridgeResourceNameIdentifier: 'name', BridgeExecutionService: 'Key Vaults',
            BridgeCollectionService: 'vaults', DataIdentifier: 'data',
        },
    'Load Balancer':
        {
            enabled: true, isSingleSource: true, InvAsset: 'loadBalancer', InvService: 'loadBalancer',
            InvResourceCategory: 'cloud_resources', InvResourceType: 'load_balancer', BridgeServiceName: 'loadbalancers',
            BridgePluginCategoryName: 'Load Balancer', BridgeProvider: 'Azure', BridgeCall: 'listAll',
            BridgeArnIdentifier: '', BridgeIdTemplate: '', BridgeResourceType: 'loadBalancers',
            BridgeResourceNameIdentifier: 'name', BridgeExecutionService: 'Load Balancer',
            BridgeCollectionService: 'loadbalancers', DataIdentifier: 'data',
        },
    'Log Alerts':
        {
            enabled: true, isSingleSource: true, InvAsset: 'logAlerts', InvService: 'logAlerts',
            InvResourceCategory: 'cloud_resources', InvResourceType: 'log alerts', BridgeServiceName: 'activitylogalerts',
            BridgePluginCategoryName: 'Log Alerts', BridgeProvider: 'Azure', BridgeCall: 'listBySubscriptionId',
            BridgeArnIdentifier: '', BridgeIdTemplate: '', BridgeResourceType: 'activityLogAlerts',
            BridgeResourceNameIdentifier: 'name', BridgeExecutionService: 'Log Alerts',
            BridgeCollectionService: 'activitylogalerts', DataIdentifier: 'data',
        },
    'Network Watcher':
        {
            enabled: true, isSingleSource: true, InvAsset: 'networkWatcher', InvService: 'networkWatcher',
            InvResourceCategory: 'cloud_resources', InvResourceType: 'network_watcher', BridgeServiceName: 'networkwatchers',
            BridgePluginCategoryName: 'Network Watcher', BridgeProvider: 'Azure', BridgeCall: 'listAll',
            BridgeArnIdentifier: '', BridgeIdTemplate: '', BridgeResourceType: 'networkWatchers',
            BridgeResourceNameIdentifier: 'name', BridgeExecutionService: 'Network Watcher',
            BridgeCollectionService: 'networkwatchers', DataIdentifier: 'data',
        },
    'Azure Policy':
        {
            enabled: true, isSingleSource: true, InvAsset: 'azurePolicy', InvService: 'azurePolicy',
            InvResourceCategory: 'cloud_resources', InvResourceType: 'azure_policy', BridgeServiceName: 'policyassignments',
            BridgePluginCategoryName: 'Azure Policy', BridgeProvider: 'Azure', BridgeCall: 'list',
            BridgeArnIdentifier: '', BridgeIdTemplate: '', BridgeResourceType: 'policyAssignments',
            BridgeResourceNameIdentifier: 'displayName', BridgeExecutionService: 'Azure Policy',
            BridgeCollectionService: 'policyassignments', DataIdentifier: 'data',
        },
    'Virtual Networks':
        {
            enabled: true, isSingleSource: true, InvAsset: 'virtual_network', InvService: 'virtual_network',
            InvResourceCategory: 'cloud_resources', InvResourceType: 'Virtual Network', BridgeServiceName: 'virtualnetworks',
            BridgePluginCategoryName: 'Virtual Networks', BridgeProvider: 'Azure', BridgeCall: 'listAll',
            BridgeArnIdentifier: '', BridgeIdTemplate: '', BridgeResourceType: 'virtualNetworks',
            BridgeResourceNameIdentifier: 'name', BridgeExecutionService: 'Virtual Networks',
            BridgeCollectionService: 'virtualnetworks', DataIdentifier: 'data',
        },
    'Queue Service':
        {
            enabled: true, isSingleSource: true, InvAsset: 'queueService', InvService: 'queueService',
            InvResourceCategory: 'storage', InvResourceType: 'queue_service', BridgeServiceName: 'queueservice',
            BridgePluginCategoryName: 'Queue Service', BridgeProvider: 'Azure', BridgeCall: 'getQueueAcl',
            BridgeArnIdentifier: '', BridgeIdTemplate: '', BridgeResourceType: 'queueService',
            BridgeResourceNameIdentifier: 'name', BridgeExecutionService: 'Queue Service',
            BridgeCollectionService: 'queueservice', DataIdentifier: 'data',
        },
    'Table Service':
        {
            enabled: true, isSingleSource: true, InvAsset: 'tableService', InvService: 'tableService',
            InvResourceCategory: 'storage', InvResourceType: 'table_service', BridgeServiceName: 'tableservice',
            BridgePluginCategoryName: 'Table Service', BridgeProvider: 'Azure', BridgeCall: 'getTableAcl',
            BridgeArnIdentifier: '', BridgeIdTemplate: '', BridgeResourceType: 'tableService',
            BridgeResourceNameIdentifier: 'name', BridgeExecutionService: 'Table Service',
            BridgeCollectionService: 'tableservice', DataIdentifier: 'data',
        },
    'File Service':
        {
            enabled: true, isSingleSource: true, InvAsset: 'fileService', InvService: 'fileService',
            InvResourceCategory: 'storage', InvResourceType: 'file_service', BridgeServiceName: 'fileservice',
            BridgePluginCategoryName: 'File Service', BridgeProvider: 'Azure', BridgeCall: 'listSharesSegmented',
            BridgeArnIdentifier: '', BridgeIdTemplate: '', BridgeResourceType: 'fileService',
            BridgeResourceNameIdentifier: 'name', BridgeExecutionService: 'File Service',
            BridgeCollectionService: 'fileservice', DataIdentifier: 'data',
        },
    'SQL Databases':
        {
            enabled: true, isSingleSource: true, InvAsset: 'database', InvService: 'sql',
            InvResourceCategory: 'database', InvResourceType: 'sql_database', BridgeServiceName: 'databases',
            BridgePluginCategoryName: 'SQL Databases', BridgeProvider: 'Azure', BridgeCall: 'listByServer',
            BridgeArnIdentifier: '', BridgeIdTemplate: '', BridgeResourceType: 'databases',
            BridgeResourceNameIdentifier: 'name', BridgeExecutionService: 'SQL Databases',
            BridgeCollectionService: 'databases', DataIdentifier: 'data',
        },
};

// Standard calls that contain top-level operations
var calls = {
    resourceGroups: {
        list: {
            url: 'https://management.azure.com/subscriptions/{subscriptionId}/resourcegroups?api-version=2019-10-01'
        }
    },
    advisor: {
        recommendationsList: {
            url: 'https://management.azure.com/subscriptions/{subscriptionId}/providers/Microsoft.Advisor/recommendations?api-version=2020-01-01'
        }
    },
    activityLogAlerts: {
        listBySubscriptionId: {
            url: 'https://management.azure.com/subscriptions/{subscriptionId}/providers/microsoft.insights/activityLogAlerts?api-version=2020-10-01'
        },
        sendIntegration: serviceMap['Log Alerts']
    },
    storageAccounts: {
        list: {
            url: 'https://management.azure.com/subscriptions/{subscriptionId}/providers/Microsoft.Storage/storageAccounts?api-version=2019-06-01',
            rateLimit: 3000
        }
    },
    appConfigurations: {
        list: {
            url: 'https://management.azure.com/subscriptions/{subscriptionId}/providers/Microsoft.AppConfiguration/configurationStores?api-version=2023-03-01'
        }
    },
    virtualNetworks: {
        listAll: {
            url: 'https://management.azure.com/subscriptions/{subscriptionId}/providers/Microsoft.Network/virtualNetworks?api-version=2020-03-01'
        },
        sendIntegration: serviceMap['Virtual Networks']
    },
    natGateways: {
        listBySubscription: {
            url: 'https://management.azure.com/subscriptions/{subscriptionId}/providers/Microsoft.Network/natGateways?api-version=2020-11-01'
        }
    },
    virtualMachines: {
        listAll: {
            url: 'https://management.azure.com/subscriptions/{subscriptionId}/providers/Microsoft.Compute/virtualMachines?api-version=2023-07-01',
            paginate: 'nextLink'
        }
    },
    images: {
        list: {
            url: 'https://management.azure.com/subscriptions/{subscriptionId}/providers/Microsoft.Compute/images?api-version=2022-08-01',
            paginate: 'nextLink'
        }
    },
    vmScaleSet: {
        listAll: {
            url: 'https://management.azure.com/subscriptions/{subscriptionId}/providers/Microsoft.Compute/virtualMachineScaleSets?api-version=2022-08-01',
            paginate: 'nextLink'
        }
    },
    snapshots: {
        list: {
            url: 'https://management.azure.com/subscriptions/{subscriptionId}/providers/Microsoft.Compute/snapshots?api-version=2020-12-01'
        }
    },
    disks: {
        list: {
            url: 'https://management.azure.com/subscriptions/{subscriptionId}/providers/Microsoft.Compute/disks?api-version=2023-04-02'
        }
    },
    networkSecurityGroups: {
        listAll: {
            url: 'https://management.azure.com/subscriptions/{subscriptionId}/providers/Microsoft.Network/networkSecurityGroups?api-version=2020-03-01'
        }
    },
    networkInterfaces: {
        listAll: {
            url: 'https://management.azure.com/subscriptions/{subscriptionId}/providers/Microsoft.Network/networkInterfaces?api-version=2020-11-01'
        }
    },
    vaults: {
        list: {
            url: 'https://management.azure.com/subscriptions/{subscriptionId}/providers/Microsoft.KeyVault/vaults?api-version=2019-09-01'
        },
        sendIntegration: serviceMap['Key Vaults'],
    },
    recoveryServiceVaults: {
        listBySubscriptionId: {
            url: 'https://management.azure.com/subscriptions/{subscriptionId}/providers/Microsoft.RecoveryServices/vaults?api-version=2016-06-01'
        }
    },
    resources: {
        list: {
            url: 'https://management.azure.com/subscriptions/{subscriptionId}/resources?api-version=2021-04-01'
        },
    },
    redisCaches: {
        listBySubscription: {
            url: 'https://management.azure.com/subscriptions/{subscriptionId}/providers/Microsoft.Cache/redis?api-version=2023-08-01'
        },
        sendIntegration: serviceMap['Redis Cache']
    },
    routeTables: {
        listAll: {
            url: 'https://management.azure.com/subscriptions/{subscriptionId}/providers/Microsoft.Network/routeTables?api-version=2022-07-01'
        }
    },
    managedClusters: {
        list: {
            url: 'https://management.azure.com/subscriptions/{subscriptionId}/providers/Microsoft.ContainerService/managedClusters?api-version=2020-03-01'
        }
    },
    networkWatchers: {
        listAll: {
            url: 'https://management.azure.com/subscriptions/{subscriptionId}/providers/Microsoft.Network/networkWatchers?api-version=2022-01-01'
        },
        sendIntegration: serviceMap['Network Watcher']
    },
    policyAssignments: {
        list: {
            url: 'https://management.azure.com/subscriptions/{subscriptionId}/providers/Microsoft.Authorization/policyAssignments?api-version=2019-09-01',
        },
        sendIntegration: serviceMap['Azure Policy']
    },
    policyDefinitions: {
        list: {
            url: 'https://management.azure.com/subscriptions/{subscriptionId}/providers/Microsoft.Authorization/policyDefinitions?api-version=2019-09-01'
        }
    },
    webApps: {
        list: {
            url: 'https://management.azure.com/subscriptions/{subscriptionId}/providers/Microsoft.Web/sites?api-version=2019-08-01'
        }
    },
    appServiceCertificates: {
        list: {
            url: 'https://management.azure.com/subscriptions/{subscriptionId}/providers/Microsoft.Web/certificates?api-version=2019-08-01'
        }
    },
    logProfiles: {
        list: {
            url: 'https://management.azure.com/subscriptions/{subscriptionId}/providers/microsoft.insights/logprofiles?api-version=2016-03-01'
        }
    },
    profiles: {
        list: {
            url: 'https://management.azure.com/subscriptions/{subscriptionId}/providers/Microsoft.Cdn/profiles?api-version=2019-04-15'
        },
        sendIntegration: serviceMap['CDN Profiles']
    },
    autoProvisioningSettings: {
        list: {
            url: 'https://management.azure.com/subscriptions/{subscriptionId}/providers/Microsoft.Security/autoProvisioningSettings?api-version=2017-08-01-preview'
        }
    },
    applicationGateway: {
        listAll: {
            url: 'https://management.azure.com/subscriptions/{subscriptionId}/providers/Microsoft.Network/applicationGateways?api-version=2022-07-01'
        }
    },
    securityContacts: {
        list: {
            url: 'https://management.azure.com/subscriptions/{subscriptionId}/providers/Microsoft.Security/securityContacts?api-version=2017-08-01-preview',
            ignoreLocation: true
        }
    },
    securityContactv2: {
        listAll: {
            url: 'https://management.azure.com/subscriptions/{subscriptionId}/providers/Microsoft.Security/securityContacts?api-version=2020-01-01-preview',
            ignoreLocation: true,
            hasListResponse: true
        }
    },
    subscriptions: {
        listLocations: {
            url: 'https://management.azure.com/subscriptions/{subscriptionId}/locations?api-version=2020-01-01'
        },
        get: {
            url: 'https://management.azure.com/subscriptions/{subscriptionId}?api-version=2020-01-01',
            getCompleteResponse: true,
        }
    },
    roleDefinitions: {
        list: {
            url: 'https://management.azure.com/subscriptions/{subscriptionId}/providers/Microsoft.Authorization/roleDefinitions?api-version=2015-07-01'
        }
    },
    managementLocks: {
        listAtSubscriptionLevel: {
            url: 'https://management.azure.com/subscriptions/{subscriptionId}/providers/Microsoft.Authorization/locks?api-version=2016-09-01'
        }
    },
    loadBalancers: {
        listAll: {
            url: 'https://management.azure.com/subscriptions/{subscriptionId}/providers/Microsoft.Network/loadBalancers?api-version=2020-03-01'
        },
        sendIntegration: serviceMap['Load Balancer']
    },
    users: {
        list: {
            url: 'https://graph.microsoft.com/v1.0/users',
            graph: true
        }
    },
    applications: {
        list: {
            url: 'https://graph.microsoft.com/v1.0/applications/',
            graph: true,
        }
    },
    automationAccounts: {
        list: {
            url: 'https://management.azure.com/subscriptions/{subscriptionId}/providers/Microsoft.Automation/automationAccounts?api-version=2023-11-01'
        }
    },
    registries: {
        list: {
            url: 'https://management.azure.com/subscriptions/{subscriptionId}/providers/Microsoft.ContainerRegistry/registries?api-version=2023-01-01-preview'
        }
    },
    pricings: {
        list: {
            url: 'https://management.azure.com/subscriptions/{subscriptionId}/providers/Microsoft.Security/pricings?api-version=2018-06-01'
        }
    },
    availabilitySets: {
        listBySubscription: {
            url: 'https://management.azure.com/subscriptions/{subscriptionId}/providers/Microsoft.Compute/availabilitySets?api-version=2019-12-01'
        }
    },
    virtualMachineScaleSets: {
        listAll: {
            url: 'https://management.azure.com/subscriptions/{subscriptionId}/providers/Microsoft.Compute/virtualMachineScaleSets?api-version=2023-09-01'
        }
    },
    bastionHosts: {
        listAll: {
            url: 'https://management.azure.com/subscriptions/{subscriptionId}/providers/Microsoft.Network/bastionHosts?api-version=2022-09-01'
        }
    },
    wafPolicies: {
        listAll: {
            url: 'https://management.azure.com/subscriptions/{subscriptionId}/providers/Microsoft.Network/ApplicationGatewayWebApplicationFirewallPolicies?api-version=2022-07-01'
        }
    },
    autoscaleSettings: {
        listBySubscription: {
            url: 'https://management.azure.com/subscriptions/{subscriptionId}/providers/microsoft.insights/autoscalesettings?api-version=2015-04-01'
        }
    },
    diagnosticSettingsOperations: {
        list: {
            url: 'https://management.azure.com/subscriptions/{subscriptionId}/providers/microsoft.insights/diagnosticSettings?api-version=2017-05-01-preview'
        }
    },
    servers: {
        listSql: {
            url: 'https://management.azure.com/subscriptions/{subscriptionId}/providers/Microsoft.Sql/servers?api-version=2022-05-01-preview'
        },
        listMysql: {
            url: 'https://management.azure.com/subscriptions/{subscriptionId}/providers/Microsoft.DBforMySQL/servers?api-version=2017-12-01'
        },
        listMysqlFlexibleServer: {
            url : 'https://management.azure.com/subscriptions/{subscriptionId}/providers/Microsoft.DBforMySQL/flexibleServers?api-version=2021-05-01'
        },
        listPostgres: {
            url: 'https://management.azure.com/subscriptions/{subscriptionId}/providers/Microsoft.DBforPostgreSQL/servers?api-version=2017-12-01'
        },
        listPostgresFlexibleServer: {
            url: 'https://management.azure.com/subscriptions/{subscriptionId}/providers/Microsoft.DBforPostgreSQL/flexibleServers?api-version=2022-12-01'
        }
    },
    databaseAccounts: {
        list: {
            url: 'https://management.azure.com/subscriptions/{subscriptionId}/providers/Microsoft.DocumentDB/databaseAccounts?api-version=2020-06-01-preview'
        },
        sendIntegration: serviceMap['Cosmos DB']
    },
    securityCenter: {
        list: {
            url: 'https://management.azure.com/subscriptions/{subscriptionId}/providers/Microsoft.Security/settings?api-version=2021-06-01'
        }
    },
    publicIPAddresses: {
        listAll: {
            url: 'https://management.azure.com/subscriptions/{subscriptionId}/providers/Microsoft.Network/publicIPAddresses?api-version=2021-08-01'
        }
    },
    privateDnsZones: {
        list: {
            url: 'https://management.azure.com/subscriptions/{subscriptionId}/providers/Microsoft.Network/privateDnsZones?api-version=2018-09-01'
        }
    },
    privateEndpoints: {
        listBySubscription: {
            url: 'https://management.azure.com/subscriptions/{subscriptionId}/providers/Microsoft.Network/privateEndpoints?api-version=2022-01-01'
        }
    },
    eventGrid: {
        listDomains: {
            url: 'https://management.azure.com/subscriptions/{subscriptionId}/providers/Microsoft.EventGrid/domains?api-version=2021-06-01-preview'
        }
    },
    eventHub: {
        listEventHub: {
            url: 'https://management.azure.com/subscriptions/{subscriptionId}/providers/Microsoft.EventHub/namespaces?api-version=2022-10-01-preview'
        }
    },
    serviceBus: {
        listNamespacesBySubscription: {
            url: 'https://management.azure.com/subscriptions/{subscriptionId}/providers/Microsoft.ServiceBus/namespaces?api-version=2022-10-01-preview'
        }
    },
    mediaServices:{
        listAll: {
            url: 'https://management.azure.com/subscriptions/{subscriptionId}/providers/Microsoft.Media/mediaservices?api-version=2023-01-01'
        }

    },
    // For CIEM
    aad: {
        listRoleAssignments: {
            url: 'https://management.azure.com/subscriptions/{subscriptionId}/providers/Microsoft.Authorization/roleAssignments?api-version=2022-04-01'
        },
        listDenyAssignments: {
            url: 'https://management.azure.com/subscriptions/{subscriptionId}/providers/Microsoft.Authorization/denyAssignments?api-version=2022-04-01'
        }
    },
    // For CIEM
    groups: {
        list: {
            url: 'https://graph.microsoft.com/v1.0/groups',
            graph: true
        }
    },
    // For CIEM
    servicePrincipals: {
        list: {
            url: 'https://graph.microsoft.com/v1.0/servicePrincipals',
            graph: true
        }
    },
    classicFrontDoors: {
        list: {
            url: 'https://management.azure.com/subscriptions/{subscriptionId}/providers/Microsoft.Network/frontDoors?api-version=2019-05-01'
        }
    },
    afdWafPolicies: {
        listAll: {
            url: 'https://management.azure.com/subscriptions/{subscriptionId}/providers/Microsoft.Network/frontdoorWebApplicationFirewallPolicies?api-version=2022-05-01'

        }
    },

};

var postcalls = {
    //For CIEM
    aad: {
        getGroupMembers: {
            reliesOnPath: 'groups.list',
            properties: ['id'],
            url: 'https://graph.microsoft.com/v1.0/groups/{id}/members',
            graph: true
        },
        sendIntegration: {
            enabled: true,
            integrationReliesOn: {
                serviceName: ['roleDefinitions','users','groups','servicePrincipals']
            }
        }
    },
    recoveryServiceVaults: {
        getRecoveryServiceVault: {
            reliesOnPath: 'recoveryServiceVaults.listBySubscriptionId',
            properties: ['id'],
            url: 'https://management.azure.com/{id}?api-version=2022-04-01'
        }
    },
    availabilitySets:{
        listByResourceGroup: {
            reliesOnPath: 'resourceGroups.list',
            properties: ['id'],
            url: 'https://management.azure.com/{id}/providers/Microsoft.Compute/availabilitySets?api-version=2020-12-01'
        }
    },
    advancedThreatProtection: {
        get: {
            reliesOnPath: 'databaseAccounts.list',
            properties: ['id'],
            url: 'https://management.azure.com/{id}/providers/Microsoft.Security/advancedThreatProtectionSettings/current?api-version=2017-08-01-preview'
        }
    },
    backupProtectedItems: {
        listByVault: {
            reliesOnPath: 'recoveryServiceVaults.listBySubscriptionId',
            properties: ['id'],
            url: 'https://management.azure.com/{id}/backupProtectedItems?api-version=2019-05-13'
        }
    },
    backupPolicies: {
        listByVault: {
            reliesOnPath: 'recoveryServiceVaults.listBySubscriptionId',
            properties: ['id'],
            url: 'https://management.azure.com/{id}/backupPolicies?api-version=2019-05-13'
        }
    },
    serverBlobAuditingPolicies: {
        get: {
            reliesOnPath: 'servers.listSql',
            properties: ['id'],
            url: 'https://management.azure.com/{id}/auditingSettings?api-version=2017-03-01-preview'
        }
    },
    serverSecurityAlertPolicies: {
        listByServer: {
            reliesOnPath: 'servers.listSql',
            properties: ['id'],
            url: 'https://management.azure.com/{id}/securityAlertPolicies?api-version=2017-03-01-preview'
        }
    },

    advancedThreatProtectionSettings: {
        listByServer: {
            reliesOnPath: 'servers.listSql',
            properties: ['id'],
            url: 'https://management.azure.com/{id}/advancedThreatProtectionSettings?api-version=2021-11-01-preview'
        }
    },
    vulnerabilityAssessments: {
        listByServer: {
            reliesOnPath: 'servers.listSql',
            properties: ['id'],
            url: 'https://management.azure.com/{id}/vulnerabilityAssessments?api-version=2021-02-01-preview'
        }
    },
    failoverGroups: {
        listByServer: {
            reliesOnPath: 'servers.listSql',
            properties: ['id'],
            url: 'https://management.azure.com/{id}/failoverGroups?api-version=2021-02-01-preview'
        }
    },
    serverAutomaticTuning: {
        get: {
            reliesOnPath: 'servers.listSql',
            properties: ['id'],
            url: 'https://management.azure.com/{id}/automaticTuning/current?api-version=2020-08-01-preview'
        }
    },
    flowLogs: {
        list: {
            reliesOnPath: 'networkWatchers.listAll',
            properties: ['id'],
            url: 'https://management.azure.com/{id}/flowLogs?api-version=2020-11-01'
        }
    },
    virtualNetworkPeerings: {
        list: {
            reliesOnPath: 'virtualNetworks.listAll',
            properties: ['id'],
            url: 'https://management.azure.com/{id}/virtualNetworkPeerings?api-version=2020-11-01'
        }
    },
    flexibleServersConfigurations: {
        listByServer: {
            reliesOnPath: 'servers.listMysqlFlexibleServer',
            properties: ['id'],
            url: 'https://management.azure.com/{id}/configurations?api-version=2021-05-01'
        },
        listByPostgresServer: {
            reliesOnPath: 'servers.listPostgresFlexibleServer',
            properties: ['id'],
            url: 'https://management.azure.com/{id}/configurations?api-version=2022-12-01'
        },
    },
    serverAdministrators: {
        list: {
            reliesOnPath: 'servers.listPostgres',
            properties: ['id'],
            url: 'https://management.azure.com/{id}/administrators?api-version=2017-12-01'
        }
    },
    recordSets: {
        list: {
            reliesOnPath: 'privateDnsZones.list',
            properties: ['id'],
            url: 'https://management.azure.com/{id}/ALL?api-version=2018-09-01'
        }
    },
    virtualMachines: {
        get: {
            reliesOnPath: 'virtualMachines.listAll',
            properties: ['id'],
            url: 'https://management.azure.com/{id}?api-version=2020-12-01'
        },
        sendIntegration: {
            enabled: true,
            integrationReliesOn: {
                serviceName: ['networkInterfaces', 'publicIPAddresses', 'recordSets']
            }
        }
    },
    virtualMachineExtensions: {
        list: {
            reliesOnPath: 'virtualMachines.listAll',
            properties: ['id'],
            url: 'https://management.azure.com/{id}/extensions?api-version=2019-12-01'
        }
    },
    virtualMachineScaleSetVMs: {
        list: {
            reliesOnPath: 'virtualMachineScaleSets.listAll',
            properties: ['id'],
            url: 'https://management.azure.com/{id}/virtualMachines?api-version=2020-12-01'
        }
    },
    virtualNetworkGateways: {
        listByResourceGroup: {
            reliesOnPath: 'resourceGroups.list',
            properties: ['id'],
            url: 'https://management.azure.com/{id}/providers/Microsoft.Network/virtualNetworkGateways?api-version=2020-11-01'
        }
    },
    networkGatewayConnections: {
        listByResourceGroup: {
            reliesOnPath: 'resourceGroups.list',
            properties: ['id'],
            url: 'https://management.azure.com/{id}/providers/Microsoft.Network/connections?api-version=2020-11-01'
        }
    },
    blobContainers: {
        list: {
            reliesOnPath: 'storageAccounts.list',
            properties: ['id'],
            url: 'https://management.azure.com/{id}/blobServices/default/containers?api-version=2019-06-01',
            rateLimit: 3000,
            limit: 20000
        }
    },
    blobServices: {
        list: {
            reliesOnPath: 'storageAccounts.list',
            properties: ['id'],
            url: 'https://management.azure.com/{id}/blobServices?api-version=2019-06-01',
            rateLimit: 3000
        },
        getServiceProperties: {
            reliesOnPath: 'storageAccounts.list',
            properties: ['id'],
            url: 'https://management.azure.com/{id}/blobServices/default?api-version=2019-06-01',
            rateLimit: 500
        }
    },
    fileShares: {
        list: {
            reliesOnPath: 'storageAccounts.list',
            properties: ['id'],
            url: 'https://management.azure.com/{id}/fileServices/default/shares?api-version=2023-01-01',
            rateLimit: 3000
        }
    },
    storageAccounts: {
        listKeys: {
            reliesOnPath: 'storageAccounts.list',
            properties: ['id'],
            url: 'https://management.azure.com/{id}/listKeys?api-version=2019-06-01',
            post: true,
            rateLimit: 3000
        },
        sendIntegration: {
            enabled: true,
            integrationReliesOn: {
                serviceName: ['storageAccounts', 'blobServices', 'blobContainers', 'fileShares']
            },
        }
    },
    encryptionProtectors: {
        listByServer: {
            reliesOnPath: 'servers.listSql',
            properties: ['id'],
            url: 'https://management.azure.com/{id}/encryptionProtector?api-version=2015-05-01-preview'
        },
    },
    webApps: {
        getAuthSettings: {
            reliesOnPath: 'webApps.list',
            properties: ['id'],
            url: 'https://management.azure.com/{id}/config/authsettings/list?api-version=2019-08-01',
            post: true
        },
        listConfigurations: {
            reliesOnPath: 'webApps.list',
            properties: ['id'],
            url: 'https://management.azure.com/{id}/config?api-version=2019-08-01'
        },
        listAppSettings: {
            reliesOnPath: 'webApps.list',
            properties: ['id'],
            url: 'https://management.azure.com/{id}/config/appsettings/list?api-version=2021-02-01',
            post: true
        },
        getBackupConfiguration: {
            reliesOnPath: 'webApps.list',
            properties: ['id'],
            url: 'https://management.azure.com/{id}/config/backup/list?api-version=2021-02-01',
            post: true
        }
    },
    endpoints: {
        listByProfile: {
            reliesOnPath: 'profiles.list',
            properties: ['id'],
            url: 'https://management.azure.com/{id}/endpoints?api-version=2019-04-15'
        }
    },
    customDomain: {
        listByFrontDoorProfiles: {
            reliesOnPath: 'profiles.list',
            properties: ['id'],
            url: 'https://management.azure.com/{id}/customDomains?api-version=2021-06-01'
        }
    },
    vaults: {
        getKeys: {
            reliesOnPath: 'vaults.list',
            properties: ['vaultUri'],
            url: '{vaultUri}keys?api-version=7.0',
            vault: true
        },
        getSecrets: {
            reliesOnPath: 'vaults.list',
            properties: ['vaultUri'],
            url: '{vaultUri}secrets?api-version=7.0',
            vault: true
        },
        getCertificates: {
            reliesOnPath: 'vaults.list',
            properties: ['vaultUri'],
            url: '{vaultUri}certificates?api-version=7.3',
            vault: true
        }
    },
    databases: {
        listByServer: {
            reliesOnPath: 'servers.listSql',
            properties: ['id'],
            url: 'https://management.azure.com/{id}/databases?api-version=2023-02-01-preview'
        },
        sendIntegration: serviceMap['SQL Databases']
    },
    serverAzureADAdministrators: {
        listByServer: {
            reliesOnPath: 'servers.listSql',
            properties: ['id'],
            url: 'https://management.azure.com/{id}/administrators?api-version=2014-04-01'
        }
    },
    usages: {
        list: {
            reliesOnPath: 'subscriptions.listLocations',
            properties: ['name'],
            url: 'https://management.azure.com/subscriptions/{subscriptionId}/providers/Microsoft.Network/locations/{name}/usages?api-version=2020-03-01'
        }
    },
    firewallRules: {
        listByServer: {
            reliesOnPath: 'servers.listSql',
            properties: ['id'],
            url: 'https://management.azure.com/{id}/firewallRules?api-version=2019-06-01-preview'
        },
        listByServerMySQL: {
            reliesOnPath: 'servers.listMysql',
            properties: ['id'],
            url: 'https://management.azure.com/{id}/firewallRules?api-version=2017-12-01'
        },
        listByServerPostgres: {
            reliesOnPath: 'servers.listPostgres',
            properties: ['id'],
            url: 'https://management.azure.com/{id}/firewallRules?api-version=2017-12-01'
        },
        listByFlexibleServerPostgres: {
            reliesOnPath: 'servers.listPostgresFlexibleServer',
            properties: ['id'],
            url: 'https://management.azure.com/{id}/firewallRules?api-version=2022-12-01'
        }
    },
    outboundFirewallRules: {
        listByServer: {
            reliesOnPath: 'servers.listSql',
            properties: ['id'],
            url: 'https://management.azure.com/{id}/outboundFirewallRules?api-version=2022-02-01-preview'
        }
    },
    virtualNetworkRules: {
        listByServer: {
            reliesOnPath: 'servers.listSql',
            properties: ['id'],
            url: 'https://management.azure.com/{id}/virtualNetworkRules?api-version=2019-06-01-preview'
        },
        listByServerMySQL: {
            reliesOnPath: 'servers.listMysql',
            properties: ['id'],
            url: 'https://management.azure.com/{id}/virtualNetworkRules?api-version=2017-12-01'
        },
        listByServerPostgres: {
            reliesOnPath: 'servers.listPostgres',
            properties: ['id'],
            url: 'https://management.azure.com/{id}/virtualNetworkRules?api-version=2017-12-01'
        }
    },
    managedClusters: {
        getUpgradeProfile: {
            reliesOnPath: 'managedClusters.list',
            properties: ['id'],
            url: 'https://management.azure.com/{id}/upgradeProfiles/default?api-version=2020-03-01'
        },
        pools: {
            reliesOnPath: 'managedClusters.list',
            properties: ['id'],
            url: 'https://management.azure.com/{id}/agentPools?api-version=2022-03-01'
        },
        sendIntegration: {
            enabled: true,
            integrationReliesOn: {
                serviceName: ['managedClusters', 'virtualNetworks', 'virtualNetworkPeerings']
            },
        }
    },
    functions: {
        config: {
            reliesOnPath: 'webApps.list',
            properties: ['id'],
            url: 'https://management.azure.com/{id}/config?api-version=2022-03-01'
        },
        usages: {
            reliesOnPath: 'webApps.list',
            properties: ['id'],
            url: 'https://management.azure.com/{id}/usages?api-version=2022-03-01'
        },
        list: {
            reliesOnPath: 'webApps.list',
            properties: ['id'],
            url: 'https://management.azure.com/{id}/functions?api-version=2021-03-01'
        },
        sendIntegration: {
            enabled: true,
            integrationReliesOn: {
                serviceName: ['webApps']
            }
        }
    },
    registries: {
        sendIntegration: {
            enabled: true,
            integrationReliesOn: {
                serviceName: ['replications']
            }
        }
    },
    dbServers: {
        getSQL: {
            reliesOnPath: 'servers.listSql',
            properties: ['id'],
            url: 'https://management.azure.com/{id}?api-version=2022-05-01-preview'
        },
        getMySQL: {
            reliesOnPath: 'servers.listMysql',
            properties: ['id'],
            url: 'https://management.azure.com/{id}?api-version=2017-12-01'
        },
        getPostgres: {
            reliesOnPath: 'servers.listPostgres',
            properties: ['id'],
            url: 'https://management.azure.com/{id}?api-version=2017-12-01'
        },
        sendIntegration: {
            enabled: true,
            integrationReliesOn: {
                serviceName: ['privateEndpoints','firewallRules', 'virtualNetworkRules',
                    'networkInterfaces', 'failoverGroups', 'outboundFirewallRules']
            }
        }
    },
    replications: {
        list: {
            reliesOnPath: 'registries.list',
            properties: ['id'],
            url: 'https://management.azure.com{id}/replications?api-version=2019-05-01'
        }
    },
    configurations: {
        listByServer: {
            reliesOnPath: 'servers.listPostgres',
            properties: ['id'],
            url: 'https://management.azure.com/{id}/configurations?api-version=2017-12-01'
        }
    },
    mediaServices: {
        listContentKeyPolicies: {
            reliesOnPath: 'mediaServices.listAll',
            properties: ['id'],
            url: 'https://management.azure.com/{id}/contentKeyPolicies?api-version=2023-01-01'
        },
        get: {
            reliesOnPath: 'mediaServices.listAll',
            properties: ['id'],
            url: 'https://management.azure.com/{id}?api-version=2023-01-01'
        }
    },
    afdSecurityPolicies: {
        listByProfile: {
            reliesOnPath: 'profiles.list',
            properties: ['id'],
            url: 'https://management.azure.com/subscriptions/{id}/securityPolicies?api-version=2023-05-01'

        }
<<<<<<< HEAD
    },
    diskEncryptionSet: {
        get: {
            reliesOnPath: 'disks.list',
            properties: ['encryption.diskEncryptionSetId'],
            url: 'https://management.azure.com/{encryption.diskEncryptionSetId}?api-version=2023-04-02',
        }
    },
    
=======
    }

>>>>>>> 66a26ef4
};

var tertiarycalls = {
    databaseBlobAuditingPolicies: {
        get: {
            reliesOnPath: 'databases.listByServer',
            properties: ['id'],
            url: 'https://management.azure.com/{id}/auditingSettings?api-version=2017-03-01-preview'
        }
    },
    diagnosticSettings: {
        listByEndpoint: {
            reliesOnPath: 'endpoints.listByProfile',
            properties: ['id'],
            url: 'https://management.azure.com/{id}/providers/microsoft.insights/diagnosticSettings?api-version=2021-05-01-preview'
        },
        listByAzureFrontDoor: {
            reliesOnPath: 'profiles.list',
            properties: ['id'],
            url: 'https://management.azure.com/{id}/providers/microsoft.insights/diagnosticSettings?api-version=2021-05-01-preview'
        },
        listByApplicationGateways: {
            reliesOnPath: 'applicationGateway.listAll',
            properties: ['id'],
            url: 'https://management.azure.com/{id}/providers/microsoft.insights/diagnosticSettings?api-version=2021-05-01-preview'
        },
        listByKeyVault: {
            reliesOnPath: 'vaults.list',
            properties: ['id'],
            url: 'https://management.azure.com/{id}/providers/microsoft.insights/diagnosticSettings?api-version=2021-05-01-preview'
        },
        listByLoadBalancer: {
            reliesOnPath: 'loadBalancers.listAll',
            properties: ['id'],
            url: 'https://management.azure.com/{id}/providers/microsoft.insights/diagnosticSettings?api-version=2021-05-01-preview'
        },
        listByNetworkSecurityGroup: {
            reliesOnPath: 'networkSecurityGroups.listAll',
            properties: ['id'],
            url: 'https://management.azure.com/{id}/providers/microsoft.insights/diagnosticSettings?api-version=2021-05-01-preview'
        },
        listByRecoveryServiceVault: {
            reliesOnPath: 'recoveryServiceVaults.listBySubscriptionId',
            properties: ['id'],
            url: 'https://management.azure.com/{id}/providers/microsoft.insights/diagnosticSettings?api-version=2021-05-01-preview'
        },
        listByVirtualNetworks: {
            reliesOnPath: 'virtualNetworks.listAll',
            properties: ['id'],
            url: 'https://management.azure.com/{id}/providers/microsoft.insights/diagnosticSettings?api-version=2021-05-01-preview'
        },
        listByContainerRegistries: {
            reliesOnPath: 'registries.list',
            properties: ['id'],
            url: 'https://management.azure.com/{id}/providers/microsoft.insights/diagnosticSettings?api-version=2021-05-01-preview'
        },
        listByMediaService: {
            reliesOnPath: 'mediaServices.listAll',
            properties: ['id'],
            url: 'https://management.azure.com/{id}/providers/microsoft.insights/diagnosticSettings?api-version=2021-05-01-preview'
        },
        listByPostgresFlexibleServers: {
            reliesOnPath: 'servers.listPostgresFlexibleServer',
            properties: ['id'],
            url: 'https://management.azure.com/{id}/providers/microsoft.insights/diagnosticSettings?api-version=2021-05-01-preview'
        },
        listByPostgresServers: {
            reliesOnPath: 'servers.listPostgres',
            properties: ['id'],
            url: 'https://management.azure.com/{id}/providers/microsoft.insights/diagnosticSettings?api-version=2021-05-01-preview'
        },
        listByServiceBusNamespaces: {
            reliesOnPath: 'serviceBus.listNamespacesBySubscription',
            properties: ['id'],
            url: 'https://management.azure.com/{id}/providers/microsoft.insights/diagnosticSettings?api-version=2021-05-01-preview'
        },
        listByAksClusters: {
            reliesOnPath: 'managedClusters.list',
            properties: ['id'],
            url: 'https://management.azure.com/{id}/providers/microsoft.insights/diagnosticSettings?api-version=2021-05-01-preview'
        },
        listByAppConfigurations: {
            reliesOnPath: 'appConfigurations.list',
            properties: ['id'],
            url: 'https://management.azure.com/{id}/providers/microsoft.insights/diagnosticSettings?api-version=2021-05-01-preview'
        },
        listByRedisCache: {
            reliesOnPath: 'redisCaches.listBySubscription',
            properties: ['id'],
            url: 'https://management.azure.com/{id}/providers/microsoft.insights/diagnosticSettings?api-version=2021-05-01-preview'
        },
        listByAutomationAccounts: {
            reliesOnPath: 'automationAccounts.list',
            properties: ['id'],
            url: 'https://management.azure.com/{id}/providers/microsoft.insights/diagnosticSettings?api-version=2021-05-01-preview'
        }

    },
    backupShortTermRetentionPolicies: {
        listByDatabase: {
            reliesOnPath: 'databases.listByServer',
            properties: ['id'],
            url: 'https://management.azure.com/{id}/backupShortTermRetentionPolicies?api-version=2020-11-01-preview'
        }
    },
    getCertificatePolicy: {
        get: {
            reliesOnPath: 'vaults.getCertificates',
            properties: ['id'],
            url: '{id}/policy?api-version=7.3',
            vault: true
        }
    },
    syncGroups: {
        list: {
            reliesOnPath: 'databases.listByServer',
            properties: ['id'],
            url: 'https://management.azure.com/{id}/syncGroups?api-version=2021-11-01'
        }
    },
    ledgerDigestUploads: {
        list: {
            reliesOnPath: 'databases.listByServer',
            properties: ['id'],
            url: 'https://management.azure.com/{id}/ledgerDigestUploads?api-version=2021-11-01'
        }
    },
    transparentDataEncryption: {
        list: {
            reliesOnPath: 'databases.listByServer',
            properties: ['id'],
            url: 'https://management.azure.com/{id}/transparentDataEncryption?api-version=2021-11-01'
        }
    },
    dataMaskingPolicies: {
        get: {
            reliesOnPath: 'databases.listByServer',
            properties: ['id'],
            url: 'https://management.azure.com/{id}/dataMaskingPolicies/Default?api-version=2021-11-01',
        }
    },
    devOpsAuditingSettings: {
        list: {
            reliesOnPath: 'servers.listSql',
            properties: ['id'],
            url: 'https://management.azure.com/{id}/devOpsAuditingSettings?api-version=2021-11-01'
        }
    },
    patchSchedules: {
        listByRedisCache: {
            reliesOnPath: 'redisCaches.listBySubscription',
            properties: ['id'],
            url: 'https://management.azure.com/{id}/patchSchedules?api-version=2023-08-01'
        }
    },
};

var specialcalls = {
    tableService: {
        listTablesSegmented: {
            reliesOnPath: ['storageAccounts.listKeys'],
            rateLimit: 3000
        },
        listTablesSegmentedNew: {
            reliesOnPath: ['storageAccounts.listKeys'],
            rateLimit: 3000
        },
        getProperties: {
            reliesOnPath: ['storageAccounts.listKeys'],
            rateLimit: 3000
        },
        sendIntegration: serviceMap['Table Service']
    },
    fileService: {
        listSharesSegmented: {
            reliesOnPath: ['storageAccounts.listKeys'],
            rateLimit: 3000
        },
        sendIntegration: serviceMap['File Service']
    },
    blobService: {
        listContainersSegmented: {
            reliesOnPath: ['storageAccounts.listKeys'],
            rateLimit: 3000
        },
        getProperties: {
            reliesOnPath: ['storageAccounts.listKeys'],
            rateLimit: 3000
        }
    },
    queueService: {
        listQueuesSegmented: {
            reliesOnPath: ['storageAccounts.listKeys'],
            rateLimit: 3000
        },
        listQueuesSegmentedNew: {
            reliesOnPath: ['storageAccounts.listKeys'],
            rateLimit: 3000
        },
        getProperties: {
            reliesOnPath: ['storageAccounts.listKeys'],
            rateLimit: 3000
        },
        sendIntegration: serviceMap['Queue Service']
    }
};

module.exports = {
    calls: calls,
    postcalls: postcalls,
    tertiarycalls: tertiarycalls,
    specialcalls: specialcalls,
    serviceMap: serviceMap
};<|MERGE_RESOLUTION|>--- conflicted
+++ resolved
@@ -978,7 +978,6 @@
             url: 'https://management.azure.com/subscriptions/{id}/securityPolicies?api-version=2023-05-01'
 
         }
-<<<<<<< HEAD
     },
     diskEncryptionSet: {
         get: {
@@ -986,12 +985,8 @@
             properties: ['encryption.diskEncryptionSetId'],
             url: 'https://management.azure.com/{encryption.diskEncryptionSetId}?api-version=2023-04-02',
         }
-    },
+    }
     
-=======
-    }
-
->>>>>>> 66a26ef4
 };
 
 var tertiarycalls = {
