--- conflicted
+++ resolved
@@ -1007,13 +1007,11 @@
             properties: ['id'],
             url: 'https://management.azure.com/{id}/providers/microsoft.insights/diagnosticSettings?api-version=2021-05-01-preview'
         },
-<<<<<<< HEAD
         listByMediaService: {
             reliesOnPath: 'mediaServices.listAll',
             properties: ['id'],
             url: 'https://management.azure.com/{id}/providers/microsoft.insights/diagnosticSettings?api-version=2021-05-01-preview'
-        }
-=======
+        },
         listByPostgresFlexibleServers: {
             reliesOnPath: 'servers.listPostgresFlexibleServer',
             properties: ['id'],
@@ -1029,8 +1027,6 @@
             properties: ['id'],
             url: 'https://management.azure.com/{id}/providers/microsoft.insights/diagnosticSettings?api-version=2021-05-01-preview'
         },
-
->>>>>>> 047745ee
     },
     backupShortTermRetentionPolicies: {
         listByDatabase: {
