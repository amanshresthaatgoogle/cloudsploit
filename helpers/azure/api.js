/*
 enabled: send integration is enable or not
 isSingleSource: whether resource is single source or not

----------Bridge Side Data----------
 BridgeServiceName: it should be the api service name which we are storing in json file in s3 collection bucket.
 BridgeCall: it should be the api call which we are storing in json file in s3 collection bucket.
 BridgePluginCategoryName: it should be equivalent to Plugin Category Name.
 BridgeProvider: it should be the cloud provider
                 Eg. 'aws', 'Azure', 'Google'

 BridgeArnIdentifier: no need to pass.

 BridgeIdTemplate:  this should be the template for creating the resource id.
                    supported values: name, region, cloudAccount, project, id

 BridgeResourceType: this should be type of the resource, fetch it from the id.
                     Eg. 'servers'

 BridgeResourceNameIdentifier: it should be the key of resource name/id data which we are storing in json file in  s3 collection bucket.
                               Eg. 'Name/name' or 'Id/id'

 Note: if there is no name then we have to pass the id.

 BridgeExecutionService: it should be equivalent to service name which we are sending from executor in payload data.
 BridgeCollectionService: it should be equivalent to service name which we are sending from collector in payload data.
 DataIdentifier: it should be the parent key field of data which we want to collect in json file in s3 collection bucket.

----------Processor Side Data----------
These fields should be according to the user and product manager, what they want to show in Inventory UI.
 InvAsset: 'LogAlerts'
 InvService: 'LogAlerts'
 InvResourceCategory: 'cloud_resources'
    Note: For specific category add the category name otherwise it should be 'cloud_resource'

 InvResourceType: 'LogAlerts'
    If you need that your resource type to be two words with capital letter only on first letter of the word (for example: Key Vaults), you should supply the resource type with a space delimiter.
    If you need that your resource type to be two words and the the first word should be in capital letters (for example: CDN Profiles), you should supply the resource type with snake case delimiter

 Take the reference from the below map
*/

// Note: In Below service map add only single source resources.
// and service name should be plugin category.

var serviceMap = {
    'Redis Cache':
        {
            enabled: true, isSingleSource: true, InvAsset: 'redisCaches', InvService: 'redisCaches',
            InvResourceCategory: 'cloud_resources', InvResourceType: 'Redis Cache', BridgeServiceName: 'rediscaches',
            BridgePluginCategoryName: 'Redis Cache', BridgeProvider: 'Azure', BridgeCall: 'listBySubscription',
            BridgeArnIdentifier: '', BridgeIdTemplate: '', BridgeResourceType: 'Redis',
            BridgeResourceNameIdentifier: 'name', BridgeExecutionService: 'Redis Cache',
            BridgeCollectionService: 'rediscaches', DataIdentifier: 'data',
        },
    'CDN Profiles':
        {
            enabled: true, isSingleSource: true, InvAsset: 'cdnProfiles', InvService: 'cdnProfiles',
            InvResourceCategory: 'cloud_resources', InvResourceType: 'CDN_Profiles', BridgeServiceName: 'profiles',
            BridgePluginCategoryName: 'CDN Profiles', BridgeProvider: 'Azure', BridgeCall: 'list',
            BridgeArnIdentifier: '', BridgeIdTemplate: '', BridgeResourceType: 'profiles',
            BridgeResourceNameIdentifier: 'name', BridgeExecutionService: 'CDN Profiles',
            BridgeCollectionService: 'profiles', DataIdentifier: 'data',
        },
    'Cosmos DB':
        {
            enabled: true, isSingleSource: true, InvAsset: 'cosmosdb', InvService: 'cosmosDB',
            InvResourceCategory: 'database', InvResourceType: 'cosmos_DB', BridgeServiceName: 'databaseaccounts',
            BridgePluginCategoryName: 'Cosmos DB', BridgeProvider: 'Azure', BridgeCall: 'list',
            BridgeArnIdentifier: '', BridgeIdTemplate: '', BridgeResourceType: 'databaseAccounts',
            BridgeResourceNameIdentifier: 'name', BridgeExecutionService: 'Cosmos DB',
            BridgeCollectionService: 'databaseaccounts', DataIdentifier: 'data',
        },
    'Key Vaults':
        {
            enabled: true, isSingleSource: true, InvAsset: 'vaults', InvService: 'keyVaults',
            InvResourceCategory: 'cloud_resources', InvResourceType: 'key vaults', BridgeServiceName: 'vaults',
            BridgePluginCategoryName: 'Key Vaults', BridgeProvider: 'Azure', BridgeCall: 'list',
            BridgeArnIdentifier: '', BridgeIdTemplate: '', BridgeResourceType: 'vaults',
            BridgeResourceNameIdentifier: 'name', BridgeExecutionService: 'Key Vaults',
            BridgeCollectionService: 'vaults', DataIdentifier: 'data',
        },
    'Load Balancer':
        {
            enabled: true, isSingleSource: true, InvAsset: 'loadBalancer', InvService: 'loadBalancer',
            InvResourceCategory: 'cloud_resources', InvResourceType: 'load_balancer', BridgeServiceName: 'loadbalancers',
            BridgePluginCategoryName: 'Load Balancer', BridgeProvider: 'Azure', BridgeCall: 'listAll',
            BridgeArnIdentifier: '', BridgeIdTemplate: '', BridgeResourceType: 'loadBalancers',
            BridgeResourceNameIdentifier: 'name', BridgeExecutionService: 'Load Balancer',
            BridgeCollectionService: 'loadbalancers', DataIdentifier: 'data',
        },
    'Log Alerts':
        {
            enabled: true, isSingleSource: true, InvAsset: 'logAlerts', InvService: 'logAlerts',
            InvResourceCategory: 'cloud_resources', InvResourceType: 'log alerts', BridgeServiceName: 'activitylogalerts',
            BridgePluginCategoryName: 'Log Alerts', BridgeProvider: 'Azure', BridgeCall: 'listBySubscriptionId',
            BridgeArnIdentifier: '', BridgeIdTemplate: '', BridgeResourceType: 'activityLogAlerts',
            BridgeResourceNameIdentifier: 'name', BridgeExecutionService: 'Log Alerts',
            BridgeCollectionService: 'activitylogalerts', DataIdentifier: 'data',
        },
    'Network Watcher':
        {
            enabled: true, isSingleSource: true, InvAsset: 'networkWatcher', InvService: 'networkWatcher',
            InvResourceCategory: 'cloud_resources', InvResourceType: 'network_watcher', BridgeServiceName: 'networkwatchers',
            BridgePluginCategoryName: 'Network Watcher', BridgeProvider: 'Azure', BridgeCall: 'listAll',
            BridgeArnIdentifier: '', BridgeIdTemplate: '', BridgeResourceType: 'networkWatchers',
            BridgeResourceNameIdentifier: 'name', BridgeExecutionService: 'Network Watcher',
            BridgeCollectionService: 'networkwatchers', DataIdentifier: 'data',
        },
    'Azure Policy':
        {
            enabled: true, isSingleSource: true, InvAsset: 'azurePolicy', InvService: 'azurePolicy',
            InvResourceCategory: 'cloud_resources', InvResourceType: 'azure_policy', BridgeServiceName: 'policyassignments',
            BridgePluginCategoryName: 'Azure Policy', BridgeProvider: 'Azure', BridgeCall: 'list',
            BridgeArnIdentifier: '', BridgeIdTemplate: '', BridgeResourceType: 'policyAssignments',
            BridgeResourceNameIdentifier: 'displayName', BridgeExecutionService: 'Azure Policy',
            BridgeCollectionService: 'policyassignments', DataIdentifier: 'data',
        },
    'Virtual Networks':
        {
            enabled: true, isSingleSource: true, InvAsset: 'virtual_network', InvService: 'virtual_network',
            InvResourceCategory: 'cloud_resources', InvResourceType: 'Virtual Network', BridgeServiceName: 'virtualnetworks',
            BridgePluginCategoryName: 'Virtual Networks', BridgeProvider: 'Azure', BridgeCall: 'listAll',
            BridgeArnIdentifier: '', BridgeIdTemplate: '', BridgeResourceType: 'virtualNetworks',
            BridgeResourceNameIdentifier: 'name', BridgeExecutionService: 'Virtual Networks',
            BridgeCollectionService: 'virtualnetworks', DataIdentifier: 'data',
        },
    'Queue Service':
        {
            enabled: true, isSingleSource: true, InvAsset: 'queueService', InvService: 'queueService',
            InvResourceCategory: 'storage', InvResourceType: 'queue_service', BridgeServiceName: 'queueservice',
            BridgePluginCategoryName: 'Queue Service', BridgeProvider: 'Azure', BridgeCall: 'getQueueAcl',
            BridgeArnIdentifier: '', BridgeIdTemplate: '', BridgeResourceType: 'queueService',
            BridgeResourceNameIdentifier: 'name', BridgeExecutionService: 'Queue Service',
            BridgeCollectionService: 'queueservice', DataIdentifier: 'data',
        },
    'Table Service':
        {
            enabled: true, isSingleSource: true, InvAsset: 'tableService', InvService: 'tableService',
            InvResourceCategory: 'storage', InvResourceType: 'table_service', BridgeServiceName: 'tableservice',
            BridgePluginCategoryName: 'Table Service', BridgeProvider: 'Azure', BridgeCall: 'getTableAcl',
            BridgeArnIdentifier: '', BridgeIdTemplate: '', BridgeResourceType: 'tableService',
            BridgeResourceNameIdentifier: 'name', BridgeExecutionService: 'Table Service',
            BridgeCollectionService: 'tableservice', DataIdentifier: 'data',
        },
    'File Service':
        {
            enabled: true, isSingleSource: true, InvAsset: 'fileService', InvService: 'fileService',
            InvResourceCategory: 'storage', InvResourceType: 'file_service', BridgeServiceName: 'fileservice',
            BridgePluginCategoryName: 'File Service', BridgeProvider: 'Azure', BridgeCall: 'listSharesSegmented',
            BridgeArnIdentifier: '', BridgeIdTemplate: '', BridgeResourceType: 'fileService',
            BridgeResourceNameIdentifier: 'name', BridgeExecutionService: 'File Service',
            BridgeCollectionService: 'fileservice', DataIdentifier: 'data',
        },
    'SQL Databases':
        {
            enabled: true, isSingleSource: true, InvAsset: 'database', InvService: 'sql',
            InvResourceCategory: 'database', InvResourceType: 'sql_database', BridgeServiceName: 'databases',
            BridgePluginCategoryName: 'SQL Databases', BridgeProvider: 'Azure', BridgeCall: 'listByServer',
            BridgeArnIdentifier: '', BridgeIdTemplate: '', BridgeResourceType: 'databases',
            BridgeResourceNameIdentifier: 'name', BridgeExecutionService: 'SQL Databases',
            BridgeCollectionService: 'databases', DataIdentifier: 'data',
        },
};

// Standard calls that contain top-level operations
var calls = {
    resourceGroups: {
        list: {
            url: 'https://management.azure.com/subscriptions/{subscriptionId}/resourcegroups?api-version=2019-10-01'
        }
    },
    advisor: {
        recommendationsList: {
            url: 'https://management.azure.com/subscriptions/{subscriptionId}/providers/Microsoft.Advisor/recommendations?api-version=2020-01-01'
        }
    },
    activityLogAlerts: {
        listBySubscriptionId: {
            url: 'https://management.azure.com/subscriptions/{subscriptionId}/providers/microsoft.insights/activityLogAlerts?api-version=2020-10-01'
        },
        sendIntegration: serviceMap['Log Alerts']
    },
    storageAccounts: {
        list: {
            url: 'https://management.azure.com/subscriptions/{subscriptionId}/providers/Microsoft.Storage/storageAccounts?api-version=2019-06-01',
            rateLimit: 3000
        }
    },
    virtualNetworks: {
        listAll: {
            url: 'https://management.azure.com/subscriptions/{subscriptionId}/providers/Microsoft.Network/virtualNetworks?api-version=2020-03-01'
        },
        sendIntegration: serviceMap['Virtual Networks']
    },
    natGateways: {
        listBySubscription: {
            url: 'https://management.azure.com/subscriptions/{subscriptionId}/providers/Microsoft.Network/natGateways?api-version=2020-11-01'
        }
    },
    virtualMachines: {
        listAll: {
            url: 'https://management.azure.com/subscriptions/{subscriptionId}/providers/Microsoft.Compute/virtualMachines?api-version=2019-12-01',
            paginate: 'nextLink'
        }
    },
    images: {
        list: {
            url: 'https://management.azure.com/subscriptions/{subscriptionId}/providers/Microsoft.Compute/images?api-version=2022-08-01',
            paginate: 'nextLink'
        }
    },
    vmScaleSet: {
        listAll: {
            url: 'https://management.azure.com/subscriptions/{subscriptionId}/providers/Microsoft.Compute/virtualMachineScaleSets?api-version=2022-08-01',
            paginate: 'nextLink'
        }
    },
    snapshots: {
        list: {
            url: 'https://management.azure.com/subscriptions/{subscriptionId}/providers/Microsoft.Compute/snapshots?api-version=2020-12-01'
        }
    },
    disks: {
        list: {
            url: 'https://management.azure.com/subscriptions/{subscriptionId}/providers/Microsoft.Compute/disks?api-version=2019-07-01'
        }
    },
    networkSecurityGroups: {
        listAll: {
            url: 'https://management.azure.com/subscriptions/{subscriptionId}/providers/Microsoft.Network/networkSecurityGroups?api-version=2020-03-01'
        }
    },
    networkInterfaces: {
        listAll: {
            url: 'https://management.azure.com/subscriptions/{subscriptionId}/providers/Microsoft.Network/networkInterfaces?api-version=2020-11-01'
        }
    },
    vaults: {
        list: {
            url: 'https://management.azure.com/subscriptions/{subscriptionId}/providers/Microsoft.KeyVault/vaults?api-version=2019-09-01'
        },
        sendIntegration: serviceMap['Key Vaults'],
    },
    recoveryServiceVaults: {
        listBySubscriptionId: {
            url: 'https://management.azure.com/subscriptions/{subscriptionId}/providers/Microsoft.RecoveryServices/vaults?api-version=2016-06-01'
        }
    },
    resources: {
        list: {
            url: 'https://management.azure.com/subscriptions/{subscriptionId}/resources?api-version=2021-04-01'
        },
    },
    redisCaches: {
        listBySubscription: {
            url: 'https://management.azure.com/subscriptions/{subscriptionId}/providers/Microsoft.Cache/redis?api-version=2023-08-01'
        },
        sendIntegration: serviceMap['Redis Cache']
    },
    routeTables: {
        listAll: {
            url: 'https://management.azure.com/subscriptions/{subscriptionId}/providers/Microsoft.Network/routeTables?api-version=2022-07-01'
        }
    },
    managedClusters: {
        list: {
            url: 'https://management.azure.com/subscriptions/{subscriptionId}/providers/Microsoft.ContainerService/managedClusters?api-version=2020-03-01'
        }
    },
    networkWatchers: {
        listAll: {
            url: 'https://management.azure.com/subscriptions/{subscriptionId}/providers/Microsoft.Network/networkWatchers?api-version=2022-01-01'
        },
        sendIntegration: serviceMap['Network Watcher']
    },
    policyAssignments: {
        list: {
            url: 'https://management.azure.com/subscriptions/{subscriptionId}/providers/Microsoft.Authorization/policyAssignments?api-version=2019-09-01',
        },
        sendIntegration: serviceMap['Azure Policy']
    },
    policyDefinitions: {
        list: {
            url: 'https://management.azure.com/subscriptions/{subscriptionId}/providers/Microsoft.Authorization/policyDefinitions?api-version=2019-09-01'
        }
    },
    webApps: {
        list: {
            url: 'https://management.azure.com/subscriptions/{subscriptionId}/providers/Microsoft.Web/sites?api-version=2019-08-01'
        }
    },
    appServiceCertificates: {
        list: {
            url: 'https://management.azure.com/subscriptions/{subscriptionId}/providers/Microsoft.Web/certificates?api-version=2019-08-01'
        }
    },
    logProfiles: {
        list: {
            url: 'https://management.azure.com/subscriptions/{subscriptionId}/providers/microsoft.insights/logprofiles?api-version=2016-03-01'
        }
    },
    profiles: {
        list: {
            url: 'https://management.azure.com/subscriptions/{subscriptionId}/providers/Microsoft.Cdn/profiles?api-version=2019-04-15'
        },
        sendIntegration: serviceMap['CDN Profiles']
    },
    autoProvisioningSettings: {
        list: {
            url: 'https://management.azure.com/subscriptions/{subscriptionId}/providers/Microsoft.Security/autoProvisioningSettings?api-version=2017-08-01-preview'
        }
    },
    applicationGateway: {
        listAll: {
            url: 'https://management.azure.com/subscriptions/{subscriptionId}/providers/Microsoft.Network/applicationGateways?api-version=2022-07-01'
        }
    },
    securityContacts: {
        list: {
            url: 'https://management.azure.com/subscriptions/{subscriptionId}/providers/Microsoft.Security/securityContacts?api-version=2017-08-01-preview',
            ignoreLocation: true
        }
    },
    securityContactv2: {
        listAll: {
            url: 'https://management.azure.com/subscriptions/{subscriptionId}/providers/Microsoft.Security/securityContacts?api-version=2020-01-01-preview',
            ignoreLocation: true,
            hasListResponse: true
        }
    },
    subscriptions: {
        listLocations: {
            url: 'https://management.azure.com/subscriptions/{subscriptionId}/locations?api-version=2020-01-01'
        },
        get: {
            url: 'https://management.azure.com/subscriptions/{subscriptionId}?api-version=2020-01-01',
            getCompleteResponse: true,
        }
    },
    roleDefinitions: {
        list: {
            url: 'https://management.azure.com/subscriptions/{subscriptionId}/providers/Microsoft.Authorization/roleDefinitions?api-version=2015-07-01'
        }
    },
    managementLocks: {
        listAtSubscriptionLevel: {
            url: 'https://management.azure.com/subscriptions/{subscriptionId}/providers/Microsoft.Authorization/locks?api-version=2016-09-01'
        }
    },
    loadBalancers: {
        listAll: {
            url: 'https://management.azure.com/subscriptions/{subscriptionId}/providers/Microsoft.Network/loadBalancers?api-version=2020-03-01'
        },
        sendIntegration: serviceMap['Load Balancer']
    },
    users: {
        list: {
            url: 'https://graph.microsoft.com/v1.0/users',
            graph: true
        }
    },
    applications: {
        list: {
            url: 'https://graph.microsoft.com/v1.0/applications/',
            graph: true,
        }
    },
    registries: {
        list: {
            url: 'https://management.azure.com/subscriptions/{subscriptionId}/providers/Microsoft.ContainerRegistry/registries?api-version=2023-01-01-preview'
        }
    },
    pricings: {
        list: {
            url: 'https://management.azure.com/subscriptions/{subscriptionId}/providers/Microsoft.Security/pricings?api-version=2018-06-01'
        }
    },
    availabilitySets: {
        listBySubscription: {
            url: 'https://management.azure.com/subscriptions/{subscriptionId}/providers/Microsoft.Compute/availabilitySets?api-version=2019-12-01'
        }
    },
    virtualMachineScaleSets: {
        listAll: {
            url: 'https://management.azure.com/subscriptions/{subscriptionId}/providers/Microsoft.Compute/virtualMachineScaleSets?api-version=2019-12-01'
        }
    },
    bastionHosts: {
        listAll: {
            url: 'https://management.azure.com/subscriptions/{subscriptionId}/providers/Microsoft.Network/bastionHosts?api-version=2022-09-01'
        }
    },
    wafPolicies: {
        listAll: {
            url: 'https://management.azure.com/subscriptions/{subscriptionId}/providers/Microsoft.Network/ApplicationGatewayWebApplicationFirewallPolicies?api-version=2022-07-01'
        }
    },
    autoscaleSettings: {
        listBySubscription: {
            url: 'https://management.azure.com/subscriptions/{subscriptionId}/providers/microsoft.insights/autoscalesettings?api-version=2015-04-01'
        }
    },
    diagnosticSettingsOperations: {
        list: {
            url: 'https://management.azure.com/subscriptions/{subscriptionId}/providers/microsoft.insights/diagnosticSettings?api-version=2017-05-01-preview'
        }
    },
    servers: {
        listSql: {
            url: 'https://management.azure.com/subscriptions/{subscriptionId}/providers/Microsoft.Sql/servers?api-version=2022-05-01-preview'
        },
        listMysql: {
            url: 'https://management.azure.com/subscriptions/{subscriptionId}/providers/Microsoft.DBforMySQL/servers?api-version=2017-12-01'
        },
        listMysqlFlexibleServer: {
            url : 'https://management.azure.com/subscriptions/{subscriptionId}/providers/Microsoft.DBforMySQL/flexibleServers?api-version=2021-05-01'
        },
        listPostgres: {
            url: 'https://management.azure.com/subscriptions/{subscriptionId}/providers/Microsoft.DBforPostgreSQL/servers?api-version=2017-12-01'
        },
        listPostgresFlexibleServer: {
            url: 'https://management.azure.com/subscriptions/{subscriptionId}/providers/Microsoft.DBforPostgreSQL/flexibleServers?api-version=2022-12-01'
        }
    },
    databaseAccounts: {
        list: {
            url: 'https://management.azure.com/subscriptions/{subscriptionId}/providers/Microsoft.DocumentDB/databaseAccounts?api-version=2020-06-01-preview'
        },
        sendIntegration: serviceMap['Cosmos DB']
    },
    securityCenter: {
        list: {
            url: 'https://management.azure.com/subscriptions/{subscriptionId}/providers/Microsoft.Security/settings?api-version=2021-06-01'
        }
    },
    publicIPAddresses: {
        listAll: {
            url: 'https://management.azure.com/subscriptions/{subscriptionId}/providers/Microsoft.Network/publicIPAddresses?api-version=2021-08-01'
        }
    },
    privateDnsZones: {
        list: {
            url: 'https://management.azure.com/subscriptions/{subscriptionId}/providers/Microsoft.Network/privateDnsZones?api-version=2018-09-01'
        }
    },
    privateEndpoints: {
        listBySubscription: {
            url: 'https://management.azure.com/subscriptions/{subscriptionId}/providers/Microsoft.Network/privateEndpoints?api-version=2022-01-01'
        }
    },
    eventGrid: {
        listDomains: {
            url: 'https://management.azure.com/subscriptions/{subscriptionId}/providers/Microsoft.EventGrid/domains?api-version=2021-06-01-preview'
        }
    },
    eventHub: {
        listEventHub: {
            url: 'https://management.azure.com/subscriptions/{subscriptionId}/providers/Microsoft.EventHub/namespaces?api-version=2022-10-01-preview'
        }
    },
<<<<<<< HEAD
    mediaServices:{
        listAll: {
            url: 'https://management.azure.com/subscriptions/{subscriptionId}/providers/Microsoft.Media/mediaservices?api-version=2023-01-01'
        }

=======
    serviceBus: {
        listNamespacesBySubscription: {
            url: 'https://management.azure.com/subscriptions/{subscriptionId}/providers/Microsoft.ServiceBus/namespaces?api-version=2022-10-01-preview'
        }
>>>>>>> 047745ee
    },
    // For CIEM
    aad: {
        listRoleAssignments: {
            url: 'https://management.azure.com/subscriptions/{subscriptionId}/providers/Microsoft.Authorization/roleAssignments?api-version=2022-04-01'
        },
        listDenyAssignments: {
            url: 'https://management.azure.com/subscriptions/{subscriptionId}/providers/Microsoft.Authorization/denyAssignments?api-version=2022-04-01'
        }
    },

    // For CIEM
    groups: {
        list: {
            url: 'https://graph.microsoft.com/v1.0/groups',
            graph: true
        }
    },
    // For CIEM
    servicePrincipals: {
        list: {
            url: 'https://graph.microsoft.com/v1.0/servicePrincipals',
            graph: true
        }
    },
    classicFrontDoors: {
        list: {
            url: 'https://management.azure.com/subscriptions/{subscriptionId}/providers/Microsoft.Network/frontDoors?api-version=2019-05-01'
        }
    },
    afdWafPolicies: {
        listAll: {
            url: 'https://management.azure.com/subscriptions/{subscriptionId}/providers/Microsoft.Network/frontdoorWebApplicationFirewallPolicies?api-version=2022-05-01'

        }
    },
   
};

var postcalls = {
    //For CIEM
    aad: {
        getGroupMembers: {
            reliesOnPath: 'groups.list',
            properties: ['id'],
            url: 'https://graph.microsoft.com/v1.0/groups/{id}/members',
            graph: true
        },
        sendIntegration: {
            enabled: true,
            integrationReliesOn: {
                serviceName: ['roleDefinitions','users','groups','servicePrincipals']
            }
        }
    },
    recoveryServiceVaults: {
        getRecoveryServiceVault: {
            reliesOnPath: 'recoveryServiceVaults.listBySubscriptionId',
            properties: ['id'],
            url: 'https://management.azure.com/{id}?api-version=2022-04-01'
        }
    },
    availabilitySets:{
        listByResourceGroup: {
            reliesOnPath: 'resourceGroups.list',
            properties: ['id'],
            url: 'https://management.azure.com/{id}/providers/Microsoft.Compute/availabilitySets?api-version=2020-12-01'
        }
    },
    advancedThreatProtection: {
        get: {
            reliesOnPath: 'databaseAccounts.list',
            properties: ['id'],
            url: 'https://management.azure.com/{id}/providers/Microsoft.Security/advancedThreatProtectionSettings/current?api-version=2017-08-01-preview'
        }
    },
    backupProtectedItems: {
        listByVault: {
            reliesOnPath: 'recoveryServiceVaults.listBySubscriptionId',
            properties: ['id'],
            url: 'https://management.azure.com/{id}/backupProtectedItems?api-version=2019-05-13'
        }
    },
    backupPolicies: {
        listByVault: {
            reliesOnPath: 'recoveryServiceVaults.listBySubscriptionId',
            properties: ['id'],
            url: 'https://management.azure.com/{id}/backupPolicies?api-version=2019-05-13'
        }
    },
    serverBlobAuditingPolicies: {
        get: {
            reliesOnPath: 'servers.listSql',
            properties: ['id'],
            url: 'https://management.azure.com/{id}/auditingSettings?api-version=2017-03-01-preview'
        }
    },
    serverSecurityAlertPolicies: {
        listByServer: {
            reliesOnPath: 'servers.listSql',
            properties: ['id'],
            url: 'https://management.azure.com/{id}/securityAlertPolicies?api-version=2017-03-01-preview'
        }
    },

    advancedThreatProtectionSettings: {
        listByServer: {
            reliesOnPath: 'servers.listSql',
            properties: ['id'],
            url: 'https://management.azure.com/{id}/advancedThreatProtectionSettings?api-version=2021-11-01-preview'
        }
    },
    vulnerabilityAssessments: {
        listByServer: {
            reliesOnPath: 'servers.listSql',
            properties: ['id'],
            url: 'https://management.azure.com/{id}/vulnerabilityAssessments?api-version=2021-02-01-preview'
        }
    },
    failoverGroups: {
        listByServer: {
            reliesOnPath: 'servers.listSql',
            properties: ['id'],
            url: 'https://management.azure.com/{id}/failoverGroups?api-version=2021-02-01-preview'
        }
    },
    serverAutomaticTuning: {
        get: {
            reliesOnPath: 'servers.listSql',
            properties: ['id'],
            url: 'https://management.azure.com/{id}/automaticTuning/current?api-version=2020-08-01-preview'
        }
    },
    flowLogs: {
        list: {
            reliesOnPath: 'networkWatchers.listAll',
            properties: ['id'],
            url: 'https://management.azure.com/{id}/flowLogs?api-version=2020-11-01'
        }
    },
    virtualNetworkPeerings: {
        list: {
            reliesOnPath: 'virtualNetworks.listAll',
            properties: ['id'],
            url: 'https://management.azure.com/{id}/virtualNetworkPeerings?api-version=2020-11-01'
        }
    },
    flexibleServersConfigurations: {
        listByServer: {
            reliesOnPath: 'servers.listMysqlFlexibleServer',
            properties: ['id'],
            url: 'https://management.azure.com/{id}/configurations?api-version=2021-05-01'
        },
        listByPostgresServer: {
            reliesOnPath: 'servers.listPostgresFlexibleServer',
            properties: ['id'],
            url: 'https://management.azure.com/{id}/configurations?api-version=2022-12-01'
        },
    },
    serverAdministrators: {
        list: {
            reliesOnPath: 'servers.listPostgres',
            properties: ['id'],
            url: 'https://management.azure.com/{id}/administrators?api-version=2017-12-01'
        }
    },
    recordSets: {
        list: {
            reliesOnPath: 'privateDnsZones.list',
            properties: ['id'],
            url: 'https://management.azure.com/{id}/ALL?api-version=2018-09-01'
        }
    },
    virtualMachines: {
        get: {
            reliesOnPath: 'virtualMachines.listAll',
            properties: ['id'],
            url: 'https://management.azure.com/{id}?api-version=2020-12-01'
        },
        sendIntegration: {
            enabled: true,
            integrationReliesOn: {
                serviceName: ['networkInterfaces', 'publicIPAddresses', 'recordSets']
            }
        }
    },
    virtualMachineExtensions: {
        list: {
            reliesOnPath: 'virtualMachines.listAll',
            properties: ['id'],
            url: 'https://management.azure.com/{id}/extensions?api-version=2019-12-01'
        }
    },
    virtualMachineScaleSetVMs: {
        list: {
            reliesOnPath: 'virtualMachineScaleSets.listAll',
            properties: ['id'],
            url: 'https://management.azure.com/{id}/virtualMachines?api-version=2020-12-01'
        }
    },
    virtualNetworkGateways: {
        listByResourceGroup: {
            reliesOnPath: 'resourceGroups.list',
            properties: ['id'],
            url: 'https://management.azure.com/{id}/providers/Microsoft.Network/virtualNetworkGateways?api-version=2020-11-01'
        }
    },
    networkGatewayConnections: {
        listByResourceGroup: {
            reliesOnPath: 'resourceGroups.list',
            properties: ['id'],
            url: 'https://management.azure.com/{id}/providers/Microsoft.Network/connections?api-version=2020-11-01'
        }
    },
    blobContainers: {
        list: {
            reliesOnPath: 'storageAccounts.list',
            properties: ['id'],
            url: 'https://management.azure.com/{id}/blobServices/default/containers?api-version=2019-06-01',
            rateLimit: 3000
        }
    },
    blobServices: {
        list: {
            reliesOnPath: 'storageAccounts.list',
            properties: ['id'],
            url: 'https://management.azure.com/{id}/blobServices?api-version=2019-06-01',
            rateLimit: 3000
        },
        getServiceProperties: {
            reliesOnPath: 'storageAccounts.list',
            properties: ['id'],
            url: 'https://management.azure.com/{id}/blobServices/default?api-version=2019-06-01',
            rateLimit: 500
        }
    },
    fileShares: {
        list: {
            reliesOnPath: 'storageAccounts.list',
            properties: ['id'],
            url: 'https://management.azure.com/{id}/fileServices/default/shares?api-version=2019-06-01',
            rateLimit: 3000
        }
    },
    storageAccounts: {
        listKeys: {
            reliesOnPath: 'storageAccounts.list',
            properties: ['id'],
            url: 'https://management.azure.com/{id}/listKeys?api-version=2019-06-01',
            post: true,
            rateLimit: 3000
        },
        sendIntegration: {
            enabled: true,
            integrationReliesOn: {
                serviceName: ['storageAccounts', 'blobServices', 'blobContainers', 'fileShares']
            },
        }
    },
    encryptionProtectors: {
        listByServer: {
            reliesOnPath: 'servers.listSql',
            properties: ['id'],
            url: 'https://management.azure.com/{id}/encryptionProtector?api-version=2015-05-01-preview'
        },
    },
    webApps: {
        getAuthSettings: {
            reliesOnPath: 'webApps.list',
            properties: ['id'],
            url: 'https://management.azure.com/{id}/config/authsettings/list?api-version=2019-08-01',
            post: true
        },
        listConfigurations: {
            reliesOnPath: 'webApps.list',
            properties: ['id'],
            url: 'https://management.azure.com/{id}/config?api-version=2019-08-01'
        },
        listAppSettings: {
            reliesOnPath: 'webApps.list',
            properties: ['id'],
            url: 'https://management.azure.com/{id}/config/appsettings/list?api-version=2021-02-01',
            post: true
        },
        getBackupConfiguration: {
            reliesOnPath: 'webApps.list',
            properties: ['id'],
            url: 'https://management.azure.com/{id}/config/backup/list?api-version=2021-02-01',
            post: true
        }
    },
    endpoints: {
        listByProfile: {
            reliesOnPath: 'profiles.list',
            properties: ['id'],
            url: 'https://management.azure.com/{id}/endpoints?api-version=2019-04-15'
        }
    },
    customDomain: {
        listByFrontDoorProfiles: {
            reliesOnPath: 'profiles.list',
            properties: ['id'],
            url: 'https://management.azure.com/{id}/customDomains?api-version=2021-06-01'
        }
    },
    vaults: {
        getKeys: {
            reliesOnPath: 'vaults.list',
            properties: ['vaultUri'],
            url: '{vaultUri}keys?api-version=7.0',
            vault: true
        },
        getSecrets: {
            reliesOnPath: 'vaults.list',
            properties: ['vaultUri'],
            url: '{vaultUri}secrets?api-version=7.0',
            vault: true
        },
        getCertificates: {
            reliesOnPath: 'vaults.list',
            properties: ['vaultUri'],
            url: '{vaultUri}certificates?api-version=7.3',
            vault: true
        }
    },
    databases: {
        listByServer: {
            reliesOnPath: 'servers.listSql',
            properties: ['id'],
            url: 'https://management.azure.com/{id}/databases?api-version=2017-10-01-preview'
        },
        sendIntegration: serviceMap['SQL Databases']
    },
    serverAzureADAdministrators: {
        listByServer: {
            reliesOnPath: 'servers.listSql',
            properties: ['id'],
            url: 'https://management.azure.com/{id}/administrators?api-version=2014-04-01'
        }
    },
    usages: {
        list: {
            reliesOnPath: 'subscriptions.listLocations',
            properties: ['name'],
            url: 'https://management.azure.com/subscriptions/{subscriptionId}/providers/Microsoft.Network/locations/{name}/usages?api-version=2020-03-01'
        }
    },
    firewallRules: {
        listByServer: {
            reliesOnPath: 'servers.listSql',
            properties: ['id'],
            url: 'https://management.azure.com/{id}/firewallRules?api-version=2019-06-01-preview'
        },
        listByServerMySQL: {
            reliesOnPath: 'servers.listMysql',
            properties: ['id'],
            url: 'https://management.azure.com/{id}/firewallRules?api-version=2017-12-01'
        },
        listByServerPostgres: {
            reliesOnPath: 'servers.listPostgres',
            properties: ['id'],
            url: 'https://management.azure.com/{id}/firewallRules?api-version=2017-12-01'
        },
        listByFlexibleServerPostgres: {
            reliesOnPath: 'servers.listPostgresFlexibleServer',
            properties: ['id'],
            url: 'https://management.azure.com/{id}/firewallRules?api-version=2022-12-01'
        }
    },
    outboundFirewallRules: {
        listByServer: {
            reliesOnPath: 'servers.listSql',
            properties: ['id'],
            url: 'https://management.azure.com/{id}/outboundFirewallRules?api-version=2022-02-01-preview'
        }
    },
    virtualNetworkRules: {
        listByServer: {
            reliesOnPath: 'servers.listSql',
            properties: ['id'],
            url: 'https://management.azure.com/{id}/virtualNetworkRules?api-version=2019-06-01-preview'
        },
        listByServerMySQL: {
            reliesOnPath: 'servers.listMysql',
            properties: ['id'],
            url: 'https://management.azure.com/{id}/virtualNetworkRules?api-version=2017-12-01'
        },
        listByServerPostgres: {
            reliesOnPath: 'servers.listPostgres',
            properties: ['id'],
            url: 'https://management.azure.com/{id}/virtualNetworkRules?api-version=2017-12-01'
        }
    },
    managedClusters: {
        getUpgradeProfile: {
            reliesOnPath: 'managedClusters.list',
            properties: ['id'],
            url: 'https://management.azure.com/{id}/upgradeProfiles/default?api-version=2020-03-01'
        },
        pools: {
            reliesOnPath: 'managedClusters.list',
            properties: ['id'],
            url: 'https://management.azure.com/{id}/agentPools?api-version=2022-03-01'
        },
        sendIntegration: {
            enabled: true,
            integrationReliesOn: {
                serviceName: ['managedClusters', 'virtualNetworks', 'virtualNetworkPeerings']
            },
        }
    },
    functions: {
        config: {
            reliesOnPath: 'webApps.list',
            properties: ['id'],
            url: 'https://management.azure.com/{id}/config?api-version=2022-03-01'
        },
        usages: {
            reliesOnPath: 'webApps.list',
            properties: ['id'],
            url: 'https://management.azure.com/{id}/usages?api-version=2022-03-01'
        },
        list: {
            reliesOnPath: 'webApps.list',
            properties: ['id'],
            url: 'https://management.azure.com/{id}/functions?api-version=2021-03-01'
        },
        sendIntegration: {
            enabled: true,
            integrationReliesOn: {
                serviceName: ['webApps']
            }
        }
    },
    registries: {
        sendIntegration: {
            enabled: true,
            integrationReliesOn: {
                serviceName: ['replications']
            }
        }
    },
    dbServers: {
        getSQL: {
            reliesOnPath: 'servers.listSql',
            properties: ['id'],
            url: 'https://management.azure.com/{id}?api-version=2022-05-01-preview'
        },
        getMySQL: {
            reliesOnPath: 'servers.listMysql',
            properties: ['id'],
            url: 'https://management.azure.com/{id}?api-version=2017-12-01'
        },
        getPostgres: {
            reliesOnPath: 'servers.listPostgres',
            properties: ['id'],
            url: 'https://management.azure.com/{id}?api-version=2017-12-01'
        },
        sendIntegration: {
            enabled: true,
            integrationReliesOn: {
                serviceName: ['privateEndpoints','firewallRules', 'virtualNetworkRules',
                    'networkInterfaces', 'failoverGroups', 'outboundFirewallRules']
            }
        }
    },
    replications: {
        list: {
            reliesOnPath: 'registries.list',
            properties: ['id'],
            url: 'https://management.azure.com{id}/replications?api-version=2019-05-01'
        }
    },
    configurations: {
        listByServer: {
            reliesOnPath: 'servers.listPostgres',
            properties: ['id'],
            url: 'https://management.azure.com/{id}/configurations?api-version=2017-12-01'
        }
    },
<<<<<<< HEAD
    mediaServices: {
        get: {
            reliesOnPath: 'mediaServices.listAll',
            properties: ['id'],
            url: 'https://management.azure.com/{id}?api-version=2023-01-01'
=======
    afdSecurityPolicies: {
        listByProfile: {
            reliesOnPath: 'profiles.list',
            properties: ['id'],
            url: 'https://management.azure.com/subscriptions/{id}/securityPolicies?api-version=2023-05-01'

>>>>>>> 047745ee
        }
    }
    
};

var tertiarycalls = {
    databaseBlobAuditingPolicies: {
        get: {
            reliesOnPath: 'databases.listByServer',
            properties: ['id'],
            url: 'https://management.azure.com/{id}/auditingSettings?api-version=2017-03-01-preview'
        }
    },
    diagnosticSettings: {
        listByEndpoint: {
            reliesOnPath: 'endpoints.listByProfile',
            properties: ['id'],
            url: 'https://management.azure.com/{id}/providers/microsoft.insights/diagnosticSettings?api-version=2021-05-01-preview'
        },
        listByAzureFrontDoor: {
            reliesOnPath: 'profiles.list',
            properties: ['id'],
            url: 'https://management.azure.com/{id}/providers/microsoft.insights/diagnosticSettings?api-version=2021-05-01-preview'
        },
        listByApplicationGateways: {
            reliesOnPath: 'applicationGateway.listAll',
            properties: ['id'],
            url: 'https://management.azure.com/{id}/providers/microsoft.insights/diagnosticSettings?api-version=2021-05-01-preview'
        },
        listByKeyVault: {
            reliesOnPath: 'vaults.list',
            properties: ['id'],
            url: 'https://management.azure.com/{id}/providers/microsoft.insights/diagnosticSettings?api-version=2021-05-01-preview'
        },
        listByLoadBalancer: {
            reliesOnPath: 'loadBalancers.listAll',
            properties: ['id'],
            url: 'https://management.azure.com/{id}/providers/microsoft.insights/diagnosticSettings?api-version=2021-05-01-preview'
        },
        listByNetworkSecurityGroup: {
            reliesOnPath: 'networkSecurityGroups.listAll',
            properties: ['id'],
            url: 'https://management.azure.com/{id}/providers/microsoft.insights/diagnosticSettings?api-version=2017-05-01-preview'
        },
        listByVirtualNetworks: {
            reliesOnPath: 'virtualNetworks.listAll',
            properties: ['id'],
            url: 'https://management.azure.com/{id}/providers/microsoft.insights/diagnosticSettings?api-version=2021-05-01-preview'
        },
        listByContainerRegistries: {
            reliesOnPath: 'registries.list',
            properties: ['id'],
            url: 'https://management.azure.com/{id}/providers/microsoft.insights/diagnosticSettings?api-version=2021-05-01-preview'
        },
        listByPostgresFlexibleServers: {
            reliesOnPath: 'servers.listPostgresFlexibleServer',
            properties: ['id'],
            url: 'https://management.azure.com/{id}/providers/microsoft.insights/diagnosticSettings?api-version=2021-05-01-preview'
        },
        listByPostgresServers: {
            reliesOnPath: 'servers.listPostgres',
            properties: ['id'],
            url: 'https://management.azure.com/{id}/providers/microsoft.insights/diagnosticSettings?api-version=2021-05-01-preview'
        },
        listByServiceBusNamespaces: {
            reliesOnPath: 'serviceBus.listNamespacesBySubscription',
            properties: ['id'],
            url: 'https://management.azure.com/{id}/providers/microsoft.insights/diagnosticSettings?api-version=2021-05-01-preview'
        },

    },
    backupShortTermRetentionPolicies: {
        listByDatabase: {
            reliesOnPath: 'databases.listByServer',
            properties: ['id'],
            url: 'https://management.azure.com/{id}/backupShortTermRetentionPolicies?api-version=2020-11-01-preview'
        }
    },
    getCertificatePolicy: {
        get: {
            reliesOnPath: 'vaults.getCertificates',
            properties: ['id'],
            url: '{id}/policy?api-version=7.3',
            vault: true
        }
<<<<<<< HEAD
    }
    
=======
    },

>>>>>>> 047745ee
};

var specialcalls = {
    tableService: {
        listTablesSegmented: {
            reliesOnPath: ['storageAccounts.listKeys'],
            rateLimit: 3000
        },
        listTablesSegmentedNew: {
            reliesOnPath: ['storageAccounts.listKeys'],
            rateLimit: 3000
        },
        getProperties: {
            reliesOnPath: ['storageAccounts.listKeys'],
            rateLimit: 3000
        },
        sendIntegration: serviceMap['Table Service']
    },
    fileService: {
        listSharesSegmented: {
            reliesOnPath: ['storageAccounts.listKeys'],
            rateLimit: 3000
        },
        sendIntegration: serviceMap['File Service']
    },
    blobService: {
        listContainersSegmented: {
            reliesOnPath: ['storageAccounts.listKeys'],
            rateLimit: 3000
        },
        getProperties: {
            reliesOnPath: ['storageAccounts.listKeys'],
            rateLimit: 3000
        }
    },
    queueService: {
        listQueuesSegmented: {
            reliesOnPath: ['storageAccounts.listKeys'],
            rateLimit: 3000
        },
        listQueuesSegmentedNew: {
            reliesOnPath: ['storageAccounts.listKeys'],
            rateLimit: 3000
        },
        getProperties: {
            reliesOnPath: ['storageAccounts.listKeys'],
            rateLimit: 3000
        },
        sendIntegration: serviceMap['Queue Service']
    }
};

module.exports = {
    calls: calls,
    postcalls: postcalls,
    tertiarycalls: tertiarycalls,
    specialcalls: specialcalls,
    serviceMap: serviceMap
};<|MERGE_RESOLUTION|>--- conflicted
+++ resolved
@@ -459,18 +459,16 @@
             url: 'https://management.azure.com/subscriptions/{subscriptionId}/providers/Microsoft.EventHub/namespaces?api-version=2022-10-01-preview'
         }
     },
-<<<<<<< HEAD
-    mediaServices:{
-        listAll: {
-            url: 'https://management.azure.com/subscriptions/{subscriptionId}/providers/Microsoft.Media/mediaservices?api-version=2023-01-01'
-        }
-
-=======
     serviceBus: {
         listNamespacesBySubscription: {
             url: 'https://management.azure.com/subscriptions/{subscriptionId}/providers/Microsoft.ServiceBus/namespaces?api-version=2022-10-01-preview'
         }
->>>>>>> 047745ee
+    },
+    mediaServices:{
+        listAll: {
+            url: 'https://management.azure.com/subscriptions/{subscriptionId}/providers/Microsoft.Media/mediaservices?api-version=2023-01-01'
+        }
+
     },
     // For CIEM
     aad: {
@@ -951,20 +949,19 @@
             url: 'https://management.azure.com/{id}/configurations?api-version=2017-12-01'
         }
     },
-<<<<<<< HEAD
     mediaServices: {
         get: {
             reliesOnPath: 'mediaServices.listAll',
             properties: ['id'],
             url: 'https://management.azure.com/{id}?api-version=2023-01-01'
-=======
+        }
+    },
     afdSecurityPolicies: {
         listByProfile: {
             reliesOnPath: 'profiles.list',
             properties: ['id'],
             url: 'https://management.azure.com/subscriptions/{id}/securityPolicies?api-version=2023-05-01'
 
->>>>>>> 047745ee
         }
     }
     
@@ -1050,13 +1047,8 @@
             url: '{id}/policy?api-version=7.3',
             vault: true
         }
-<<<<<<< HEAD
-    }
-    
-=======
-    },
-
->>>>>>> 047745ee
+    },
+
 };
 
 var specialcalls = {
