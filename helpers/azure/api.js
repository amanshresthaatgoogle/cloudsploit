--- conflicted
+++ resolved
@@ -947,20 +947,19 @@
             url: 'https://management.azure.com/{id}/configurations?api-version=2017-12-01'
         }
     },
-<<<<<<< HEAD
     mediaServices: {
         get: {
             reliesOnPath: 'mediaServices.listAll',
             properties: ['id'],
             url: 'https://management.azure.com/{id}?api-version=2023-01-01'
-=======
+        }
+    },
     afdSecurityPolicies: {
         listByProfile: {
             reliesOnPath: 'profiles.list',
             properties: ['id'],
             url: 'https://management.azure.com/subscriptions/{id}/securityPolicies?api-version=2023-05-01'
 
->>>>>>> 6360e143
         }
     }
     
