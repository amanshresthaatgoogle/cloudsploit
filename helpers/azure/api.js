/*
 enabled: send integration is enable or not
 isSingleSource: whether resource is single source or not

----------Bridge Side Data----------
 BridgeServiceName: it should be the api service name which we are storing in json file in s3 collection bucket.
 BridgeCall: it should be the api call which we are storing in json file in s3 collection bucket.
 BridgePluginCategoryName: it should be equivalent to Plugin Category Name.
 BridgeProvider: it should be the cloud provider
                 Eg. 'aws', 'Azure', 'Google'

 BridgeArnIdentifier: no need to pass.

 BridgeIdTemplate:  this should be the template for creating the resource id.
                    supported values: name, region, cloudAccount, project, id

 BridgeResourceType: this should be type of the resource, fetch it from the id.
                     Eg. 'servers'

 BridgeResourceNameIdentifier: it should be the key of resource name/id data which we are storing in json file in  s3 collection bucket.
                               Eg. 'Name/name' or 'Id/id'

 Note: if there is no name then we have to pass the id.

 BridgeExecutionService: it should be equivalent to service name which we are sending from executor in payload data.
 BridgeCollectionService: it should be equivalent to service name which we are sending from collector in payload data.
 DataIdentifier: it should be the parent key field of data which we want to collect in json file in s3 collection bucket.

----------Processor Side Data----------
These fields should be according to the user and product manager, what they want to show in Inventory UI.
 InvAsset: 'LogAlerts'
 InvService: 'LogAlerts'
 InvResourceCategory: 'cloud_resources'
    Note: For specific category add the category name otherwise it should be 'cloud_resource'

 InvResourceType: 'LogAlerts'
    If you need that your resource type to be two words with capital letter only on first letter of the word (for example: Key Vaults), you should supply the resource type with a space delimiter.
    If you need that your resource type to be two words and the the first word should be in capital letters (for example: CDN Profiles), you should supply the resource type with snake case delimiter

 Take the reference from the below map
*/

// Note: In Below service map add only single source resources.
// and service name should be plugin category.

var serviceMap = {
    'Redis Cache':
        {
            enabled: true, isSingleSource: true, InvAsset: 'redisCaches', InvService: 'redisCaches',
            InvResourceCategory: 'cloud_resources', InvResourceType: 'Redis Cache', BridgeServiceName: 'rediscaches',
            BridgePluginCategoryName: 'Redis Cache', BridgeProvider: 'Azure', BridgeCall: 'listBySubscription',
            BridgeArnIdentifier: '', BridgeIdTemplate: '', BridgeResourceType: 'Redis',
            BridgeResourceNameIdentifier: 'name', BridgeExecutionService: 'Redis Cache',
            BridgeCollectionService: 'rediscaches', DataIdentifier: 'data',
        },
    'CDN Profiles':
        {
            enabled: true, isSingleSource: true, InvAsset: 'cdnProfiles', InvService: 'cdnProfiles',
            InvResourceCategory: 'cloud_resources', InvResourceType: 'CDN_Profiles', BridgeServiceName: 'profiles',
            BridgePluginCategoryName: 'CDN Profiles', BridgeProvider: 'Azure', BridgeCall: 'list',
            BridgeArnIdentifier: '', BridgeIdTemplate: '', BridgeResourceType: 'profiles',
            BridgeResourceNameIdentifier: 'name', BridgeExecutionService: 'CDN Profiles',
            BridgeCollectionService: 'profiles', DataIdentifier: 'data',
        },
    'Cosmos DB':
        {
            enabled: true, isSingleSource: true, InvAsset: 'cosmosdb', InvService: 'cosmosDB',
            InvResourceCategory: 'database', InvResourceType: 'cosmos_DB', BridgeServiceName: 'databaseaccounts',
            BridgePluginCategoryName: 'Cosmos DB', BridgeProvider: 'Azure', BridgeCall: 'list',
            BridgeArnIdentifier: '', BridgeIdTemplate: '', BridgeResourceType: 'databaseAccounts',
            BridgeResourceNameIdentifier: 'name', BridgeExecutionService: 'Cosmos DB',
            BridgeCollectionService: 'databaseaccounts', DataIdentifier: 'data',
        },
    'Key Vaults':
        {
            enabled: true, isSingleSource: true, InvAsset: 'vaults', InvService: 'keyVaults',
            InvResourceCategory: 'cloud_resources', InvResourceType: 'key vaults', BridgeServiceName: 'vaults',
            BridgePluginCategoryName: 'Key Vaults', BridgeProvider: 'Azure', BridgeCall: 'list',
            BridgeArnIdentifier: '', BridgeIdTemplate: '', BridgeResourceType: 'vaults',
            BridgeResourceNameIdentifier: 'name', BridgeExecutionService: 'Key Vaults',
            BridgeCollectionService: 'vaults', DataIdentifier: 'data',
        },
    'Load Balancer':
        {
            enabled: true, isSingleSource: true, InvAsset: 'loadBalancer', InvService: 'loadBalancer',
            InvResourceCategory: 'cloud_resources', InvResourceType: 'load_balancer', BridgeServiceName: 'loadbalancers',
            BridgePluginCategoryName: 'Load Balancer', BridgeProvider: 'Azure', BridgeCall: 'listAll',
            BridgeArnIdentifier: '', BridgeIdTemplate: '', BridgeResourceType: 'loadBalancers',
            BridgeResourceNameIdentifier: 'name', BridgeExecutionService: 'Load Balancer',
            BridgeCollectionService: 'loadbalancers', DataIdentifier: 'data',
        },
    'Log Alerts':
        {
            enabled: true, isSingleSource: true, InvAsset: 'logAlerts', InvService: 'logAlerts',
            InvResourceCategory: 'cloud_resources', InvResourceType: 'log alerts', BridgeServiceName: 'activitylogalerts',
            BridgePluginCategoryName: 'Log Alerts', BridgeProvider: 'Azure', BridgeCall: 'listBySubscriptionId',
            BridgeArnIdentifier: '', BridgeIdTemplate: '', BridgeResourceType: 'activityLogAlerts',
            BridgeResourceNameIdentifier: 'name', BridgeExecutionService: 'Log Alerts',
            BridgeCollectionService: 'activitylogalerts', DataIdentifier: 'data',
        },
    'Network Watcher':
        {
            enabled: true, isSingleSource: true, InvAsset: 'networkWatcher', InvService: 'networkWatcher',
            InvResourceCategory: 'cloud_resources', InvResourceType: 'network_watcher', BridgeServiceName: 'networkwatchers',
            BridgePluginCategoryName: 'Network Watcher', BridgeProvider: 'Azure', BridgeCall: 'listAll',
            BridgeArnIdentifier: '', BridgeIdTemplate: '', BridgeResourceType: 'networkWatchers',
            BridgeResourceNameIdentifier: 'name', BridgeExecutionService: 'Network Watcher',
            BridgeCollectionService: 'networkwatchers', DataIdentifier: 'data',
        },
    'Azure Policy':
        {
            enabled: true, isSingleSource: true, InvAsset: 'azurePolicy', InvService: 'azurePolicy',
            InvResourceCategory: 'cloud_resources', InvResourceType: 'azure_policy', BridgeServiceName: 'policyassignments',
            BridgePluginCategoryName: 'Azure Policy', BridgeProvider: 'Azure', BridgeCall: 'list',
            BridgeArnIdentifier: '', BridgeIdTemplate: '', BridgeResourceType: 'policyAssignments',
            BridgeResourceNameIdentifier: 'displayName', BridgeExecutionService: 'Azure Policy',
            BridgeCollectionService: 'policyassignments', DataIdentifier: 'data',
        },
    'Virtual Networks':
        {
            enabled: true, isSingleSource: true, InvAsset: 'virtual_network', InvService: 'virtual_network',
            InvResourceCategory: 'cloud_resources', InvResourceType: 'Virtual Network', BridgeServiceName: 'virtualnetworks',
            BridgePluginCategoryName: 'Virtual Networks', BridgeProvider: 'Azure', BridgeCall: 'listAll',
            BridgeArnIdentifier: '', BridgeIdTemplate: '', BridgeResourceType: 'virtualNetworks',
            BridgeResourceNameIdentifier: 'name', BridgeExecutionService: 'Virtual Networks',
            BridgeCollectionService: 'virtualnetworks', DataIdentifier: 'data',
        },
    'Queue Service':
        {
            enabled: true, isSingleSource: true, InvAsset: 'queueService', InvService: 'queueService',
            InvResourceCategory: 'storage', InvResourceType: 'queue_service', BridgeServiceName: 'queueservice',
            BridgePluginCategoryName: 'Queue Service', BridgeProvider: 'Azure', BridgeCall: 'getQueueAcl',
            BridgeArnIdentifier: '', BridgeIdTemplate: '', BridgeResourceType: 'queueService',
            BridgeResourceNameIdentifier: 'name', BridgeExecutionService: 'Queue Service',
            BridgeCollectionService: 'queueservice', DataIdentifier: 'data',
        },
    'Table Service':
        {
            enabled: true, isSingleSource: true, InvAsset: 'tableService', InvService: 'tableService',
            InvResourceCategory: 'storage', InvResourceType: 'table_service', BridgeServiceName: 'tableservice',
            BridgePluginCategoryName: 'Table Service', BridgeProvider: 'Azure', BridgeCall: 'getTableAcl',
            BridgeArnIdentifier: '', BridgeIdTemplate: '', BridgeResourceType: 'tableService',
            BridgeResourceNameIdentifier: 'name', BridgeExecutionService: 'Table Service',
            BridgeCollectionService: 'tableservice', DataIdentifier: 'data',
        },
    'File Service':
        {
            enabled: true, isSingleSource: true, InvAsset: 'fileService', InvService: 'fileService',
            InvResourceCategory: 'storage', InvResourceType: 'file_service', BridgeServiceName: 'fileservice',
            BridgePluginCategoryName: 'File Service', BridgeProvider: 'Azure', BridgeCall: 'listSharesSegmented',
            BridgeArnIdentifier: '', BridgeIdTemplate: '', BridgeResourceType: 'fileService',
            BridgeResourceNameIdentifier: 'name', BridgeExecutionService: 'File Service',
            BridgeCollectionService: 'fileservice', DataIdentifier: 'data',
        },
    'SQL Databases':
        {
            enabled: true, isSingleSource: true, InvAsset: 'database', InvService: 'sql',
            InvResourceCategory: 'database', InvResourceType: 'sql_database', BridgeServiceName: 'databases',
            BridgePluginCategoryName: 'SQL Databases', BridgeProvider: 'Azure', BridgeCall: 'listByServer',
            BridgeArnIdentifier: '', BridgeIdTemplate: '', BridgeResourceType: 'databases',
            BridgeResourceNameIdentifier: 'name', BridgeExecutionService: 'SQL Databases',
            BridgeCollectionService: 'databases', DataIdentifier: 'data',
        },
};

// Standard calls that contain top-level operations
var calls = {
    resourceGroups: {
        list: {
            url: 'https://management.azure.com/subscriptions/{subscriptionId}/resourcegroups?api-version=2019-10-01'
        }
    },
    advisor: {
        recommendationsList: {
            url: 'https://management.azure.com/subscriptions/{subscriptionId}/providers/Microsoft.Advisor/recommendations?api-version=2020-01-01'
        }
    },
    activityLogAlerts: {
        listBySubscriptionId: {
            url: 'https://management.azure.com/subscriptions/{subscriptionId}/providers/microsoft.insights/activityLogAlerts?api-version=2020-10-01'
        },
        sendIntegration: serviceMap['Log Alerts']
    },
    storageAccounts: {
        list: {
            url: 'https://management.azure.com/subscriptions/{subscriptionId}/providers/Microsoft.Storage/storageAccounts?api-version=2019-06-01',
            rateLimit: 3000
        }
    },
    virtualNetworks: {
        listAll: {
            url: 'https://management.azure.com/subscriptions/{subscriptionId}/providers/Microsoft.Network/virtualNetworks?api-version=2020-03-01'
        },
        sendIntegration: serviceMap['Virtual Networks']
    },
    natGateways: {
        listBySubscription: {
            url: 'https://management.azure.com/subscriptions/{subscriptionId}/providers/Microsoft.Network/natGateways?api-version=2020-11-01'
        }
    },
    virtualMachines: {
        listAll: {
            url: 'https://management.azure.com/subscriptions/{subscriptionId}/providers/Microsoft.Compute/virtualMachines?api-version=2019-12-01',
            paginate: 'nextLink'
        }
    },
    images: {
        list: {
            url: 'https://management.azure.com/subscriptions/{subscriptionId}/providers/Microsoft.Compute/images?api-version=2022-08-01',
            paginate: 'nextLink'
        }
    },
    vmScaleSet: {
        listAll: {
            url: 'https://management.azure.com/subscriptions/{subscriptionId}/providers/Microsoft.Compute/virtualMachineScaleSets?api-version=2022-08-01',
            paginate: 'nextLink'
        }
    },
    snapshots: {
        list: {
            url: 'https://management.azure.com/subscriptions/{subscriptionId}/providers/Microsoft.Compute/snapshots?api-version=2020-12-01'
        }
    },
    disks: {
        list: {
            url: 'https://management.azure.com/subscriptions/{subscriptionId}/providers/Microsoft.Compute/disks?api-version=2019-07-01'
        }
    },
    networkSecurityGroups: {
        listAll: {
            url: 'https://management.azure.com/subscriptions/{subscriptionId}/providers/Microsoft.Network/networkSecurityGroups?api-version=2020-03-01'
        }
    },
    networkInterfaces: {
        listAll: {
            url: 'https://management.azure.com/subscriptions/{subscriptionId}/providers/Microsoft.Network/networkInterfaces?api-version=2020-11-01'
        }
    },
    vaults: {
        list: {
            url: 'https://management.azure.com/subscriptions/{subscriptionId}/providers/Microsoft.KeyVault/vaults?api-version=2019-09-01'
        },
        sendIntegration: serviceMap['Key Vaults'],
    },
    recoveryServiceVaults: {
        listBySubscriptionId: {
            url: 'https://management.azure.com/subscriptions/{subscriptionId}/providers/Microsoft.RecoveryServices/vaults?api-version=2016-06-01'
        }
    },
    resources: {
        list: {
            url: 'https://management.azure.com/subscriptions/{subscriptionId}/resources?api-version=2021-04-01'
        },
    },
    redisCaches: {
        listBySubscription: {
            url: 'https://management.azure.com/subscriptions/{subscriptionId}/providers/Microsoft.Cache/redis?api-version=2020-06-01'
        },
        sendIntegration: serviceMap['Redis Cache']
    },
    routeTables: {
        listAll: {
            url: 'https://management.azure.com/subscriptions/{subscriptionId}/providers/Microsoft.Network/routeTables?api-version=2022-07-01'
        }
    },
    managedClusters: {
        list: {
            url: 'https://management.azure.com/subscriptions/{subscriptionId}/providers/Microsoft.ContainerService/managedClusters?api-version=2020-03-01'
        }
    },
    networkWatchers: {
        listAll: {
            url: 'https://management.azure.com/subscriptions/{subscriptionId}/providers/Microsoft.Network/networkWatchers?api-version=2022-01-01'
        },
        sendIntegration: serviceMap['Network Watcher']
    },
    policyAssignments: {
        list: {
            url: 'https://management.azure.com/subscriptions/{subscriptionId}/providers/Microsoft.Authorization/policyAssignments?api-version=2019-09-01',
        },
        sendIntegration: serviceMap['Azure Policy']
    },
    policyDefinitions: {
        list: {
            url: 'https://management.azure.com/subscriptions/{subscriptionId}/providers/Microsoft.Authorization/policyDefinitions?api-version=2019-09-01'
        }
    },
    webApps: {
        list: {
            url: 'https://management.azure.com/subscriptions/{subscriptionId}/providers/Microsoft.Web/sites?api-version=2019-08-01'
        }
    },
    appServiceCertificates: {
        list: {
            url: 'https://management.azure.com/subscriptions/{subscriptionId}/providers/Microsoft.Web/certificates?api-version=2019-08-01'
        }
    },
    logProfiles: {
        list: {
            url: 'https://management.azure.com/subscriptions/{subscriptionId}/providers/microsoft.insights/logprofiles?api-version=2016-03-01'
        }
    },
    profiles: {
        list: {
            url: 'https://management.azure.com/subscriptions/{subscriptionId}/providers/Microsoft.Cdn/profiles?api-version=2019-04-15'
        },
        sendIntegration: serviceMap['CDN Profiles']
    },
    autoProvisioningSettings: {
        list: {
            url: 'https://management.azure.com/subscriptions/{subscriptionId}/providers/Microsoft.Security/autoProvisioningSettings?api-version=2017-08-01-preview'
        }
    },
    applicationGateway: {
        listAll: {
            url: 'https://management.azure.com/subscriptions/{subscriptionId}/providers/Microsoft.Network/applicationGateways?api-version=2022-07-01'
        }
    },
    securityContacts: {
        list: {
            url: 'https://management.azure.com/subscriptions/{subscriptionId}/providers/Microsoft.Security/securityContacts?api-version=2017-08-01-preview',
            ignoreLocation: true
        }
    },
    securityContactv2: {
        listAll: {
            url: 'https://management.azure.com/subscriptions/{subscriptionId}/providers/Microsoft.Security/securityContacts?api-version=2020-01-01-preview',
            ignoreLocation: true,
            hasListResponse: true
        }
    },
    subscriptions: {
        listLocations: {
            url: 'https://management.azure.com/subscriptions/{subscriptionId}/locations?api-version=2020-01-01'
        },
        get: {
            url: 'https://management.azure.com/subscriptions/{subscriptionId}?api-version=2020-01-01',
            getCompleteResponse: true,
        }
    },
    roleDefinitions: {
        list: {
            url: 'https://management.azure.com/subscriptions/{subscriptionId}/providers/Microsoft.Authorization/roleDefinitions?api-version=2015-07-01'
        }
    },
    managementLocks: {
        listAtSubscriptionLevel: {
            url: 'https://management.azure.com/subscriptions/{subscriptionId}/providers/Microsoft.Authorization/locks?api-version=2016-09-01'
        }
    },
    loadBalancers: {
        listAll: {
            url: 'https://management.azure.com/subscriptions/{subscriptionId}/providers/Microsoft.Network/loadBalancers?api-version=2020-03-01'
        },
        sendIntegration: serviceMap['Load Balancer']
    },
    users: {
        list: {
            url: 'https://graph.microsoft.com/v1.0/users',
            graph: true
        }
    },
    applications: {
        list: {
            url: 'https://graph.microsoft.com/v1.0/applications/',
            graph: true,
        }
    },
    registries: {
        list: {
            url: 'https://management.azure.com/subscriptions/{subscriptionId}/providers/Microsoft.ContainerRegistry/registries?api-version=2023-01-01-preview'
        }
    },
    pricings: {
        list: {
            url: 'https://management.azure.com/subscriptions/{subscriptionId}/providers/Microsoft.Security/pricings?api-version=2018-06-01'
        }
    },
    availabilitySets: {
        listBySubscription: {
            url: 'https://management.azure.com/subscriptions/{subscriptionId}/providers/Microsoft.Compute/availabilitySets?api-version=2019-12-01'
        }
    },
    virtualMachineScaleSets: {
        listAll: {
            url: 'https://management.azure.com/subscriptions/{subscriptionId}/providers/Microsoft.Compute/virtualMachineScaleSets?api-version=2019-12-01'
        }
    },
    bastionHosts: {
        listAll: {
            url: 'https://management.azure.com/subscriptions/{subscriptionId}/providers/Microsoft.Network/bastionHosts?api-version=2022-09-01'
        }
    },
    wafPolicies: {
        listAll: {
            url: 'https://management.azure.com/subscriptions/{subscriptionId}/providers/Microsoft.Network/ApplicationGatewayWebApplicationFirewallPolicies?api-version=2022-07-01'
        }
    },
    autoscaleSettings: {
        listBySubscription: {
            url: 'https://management.azure.com/subscriptions/{subscriptionId}/providers/microsoft.insights/autoscalesettings?api-version=2015-04-01'
        }
    },
    diagnosticSettingsOperations: {
        list: {
            url: 'https://management.azure.com/subscriptions/{subscriptionId}/providers/microsoft.insights/diagnosticSettings?api-version=2017-05-01-preview'
        }
    },
    servers: {
        listSql: {
            url: 'https://management.azure.com/subscriptions/{subscriptionId}/providers/Microsoft.Sql/servers?api-version=2022-05-01-preview'
        },
        listMysql: {
            url: 'https://management.azure.com/subscriptions/{subscriptionId}/providers/Microsoft.DBforMySQL/servers?api-version=2017-12-01'
        },
        listMysqlFlexibleServer: {
            url : 'https://management.azure.com/subscriptions/{subscriptionId}/providers/Microsoft.DBforMySQL/flexibleServers?api-version=2021-05-01'
        },
        listPostgres: {
            url: 'https://management.azure.com/subscriptions/{subscriptionId}/providers/Microsoft.DBforPostgreSQL/servers?api-version=2017-12-01'
        }
    },
    databaseAccounts: {
        list: {
            url: 'https://management.azure.com/subscriptions/{subscriptionId}/providers/Microsoft.DocumentDB/databaseAccounts?api-version=2020-06-01-preview'
        },
        sendIntegration: serviceMap['Cosmos DB']
    },
    securityCenter: {
        list: {
            url: 'https://management.azure.com/subscriptions/{subscriptionId}/providers/Microsoft.Security/settings?api-version=2021-06-01'
        }
    },
    publicIPAddresses: {
        listAll: {
            url: 'https://management.azure.com/subscriptions/{subscriptionId}/providers/Microsoft.Network/publicIPAddresses?api-version=2021-08-01'
        }
    },
    privateDnsZones: {
        list: {
            url: 'https://management.azure.com/subscriptions/{subscriptionId}/providers/Microsoft.Network/privateDnsZones?api-version=2018-09-01'
        }
    },
    privateEndpoints: {
        listBySubscription: {
            url: 'https://management.azure.com/subscriptions/{subscriptionId}/providers/Microsoft.Network/privateEndpoints?api-version=2022-01-01'
        }
    },
    eventGrid: {
        listDomains: {
            url: 'https://management.azure.com/subscriptions/{subscriptionId}/providers/Microsoft.EventGrid/domains?api-version=2021-06-01-preview'
        }
    },
    eventHub: {
        listEventHub: {
            url: 'https://management.azure.com/subscriptions/{subscriptionId}/providers/Microsoft.EventHub/namespaces?api-version=2022-10-01-preview'
        }
    },
    // For CIEM
    aad: {
        listRoleAssignments: {
            url: 'https://management.azure.com/subscriptions/{subscriptionId}/providers/Microsoft.Authorization/roleAssignments?api-version=2022-04-01'
        },
        listDenyAssignments: {
            url: 'https://management.azure.com/subscriptions/{subscriptionId}/providers/Microsoft.Authorization/denyAssignments?api-version=2022-04-01'
        }
    },
    // For CIEM
    groups: {
        list: {
            url: 'https://graph.microsoft.com/v1.0/groups',
            graph: true
        }
    },
    // For CIEM
    servicePrincipals: {
        list: {
            url: 'https://graph.microsoft.com/v1.0/servicePrincipals',
            graph: true
        }
    }
};

var postcalls = {
    //For CIEM
    aad: {
        getGroupMembers: {
            reliesOnPath: 'groups.list',
            properties: ['id'],
            url: 'https://graph.microsoft.com/v1.0/groups/{id}/members',
            graph: true
        },
        sendIntegration: {
            enabled: true,
            integrationReliesOn: {
                serviceName: ['roleDefinitions','users','groups','servicePrincipals']
            }
        }
    },
    recoveryServiceVaults: {
        getRecoveryServiceVault: {
            reliesOnPath: 'recoveryServiceVaults.listBySubscriptionId',
            properties: ['id'],
            url: 'https://management.azure.com/{id}?api-version=2022-04-01'
        }
    },
    availabilitySets:{
        listByResourceGroup: {
            reliesOnPath: 'resourceGroups.list',
            properties: ['id'],
            url: 'https://management.azure.com/{id}/providers/Microsoft.Compute/availabilitySets?api-version=2020-12-01'
        }
    },
    advancedThreatProtection: {
        get: {
            reliesOnPath: 'databaseAccounts.list',
            properties: ['id'],
            url: 'https://management.azure.com/{id}/providers/Microsoft.Security/advancedThreatProtectionSettings/current?api-version=2017-08-01-preview'
        }
    },
    backupProtectedItems: {
        listByVault: {
            reliesOnPath: 'recoveryServiceVaults.listBySubscriptionId',
            properties: ['id'],
            url: 'https://management.azure.com/{id}/backupProtectedItems?api-version=2019-05-13'
        }
    },
    backupPolicies: {
        listByVault: {
            reliesOnPath: 'recoveryServiceVaults.listBySubscriptionId',
            properties: ['id'],
            url: 'https://management.azure.com/{id}/backupPolicies?api-version=2019-05-13'
        }
    },
    serverBlobAuditingPolicies: {
        get: {
            reliesOnPath: 'servers.listSql',
            properties: ['id'],
            url: 'https://management.azure.com/{id}/auditingSettings?api-version=2017-03-01-preview'
        }
    },
    serverSecurityAlertPolicies: {
        listByServer: {
            reliesOnPath: 'servers.listSql',
            properties: ['id'],
            url: 'https://management.azure.com/{id}/securityAlertPolicies?api-version=2017-03-01-preview'
        }
    },
    advancedThreatProtectionSettings: {
        listByServer: {
            reliesOnPath: 'servers.listSql',
            properties: ['id'],
            url: 'https://management.azure.com/{id}/advancedThreatProtectionSettings?api-version=2021-11-01-preview'
        }
    },
    vulnerabilityAssessments: {
        listByServer: {
            reliesOnPath: 'servers.listSql',
            properties: ['id'],
            url: 'https://management.azure.com/{id}/vulnerabilityAssessments?api-version=2021-02-01-preview'
        }
    },
    failoverGroups: {
        listByServer: {
            reliesOnPath: 'servers.listSql',
            properties: ['id'],
            url: 'https://management.azure.com/{id}/failoverGroups?api-version=2021-02-01-preview'
        }
    },
    serverAutomaticTuning: {
        get: {
            reliesOnPath: 'servers.listSql',
            properties: ['id'],
            url: 'https://management.azure.com/{id}/automaticTuning/current?api-version=2020-08-01-preview'
        }
    },
    flowLogs: {
        list: {
            reliesOnPath: 'networkWatchers.listAll',
            properties: ['id'],
            url: 'https://management.azure.com/{id}/flowLogs?api-version=2020-11-01'
        }
    },
    virtualNetworkPeerings: {
        list: {
            reliesOnPath: 'virtualNetworks.listAll',
            properties: ['id'],
            url: 'https://management.azure.com/{id}/virtualNetworkPeerings?api-version=2020-11-01'
        }
    },
    flexibleServersConfigurations: {
        listByServer: {
            reliesOnPath: 'servers.listMysqlFlexibleServer',
            properties: ['id'],
            url: 'https://management.azure.com/{id}/configurations?api-version=2021-05-01'
        }
    },
    serverAdministrators: {
        list: {
            reliesOnPath: 'servers.listPostgres',
            properties: ['id'],
            url: 'https://management.azure.com/{id}/administrators?api-version=2017-12-01'
        }
    },
    recordSets: {
        list: {
            reliesOnPath: 'privateDnsZones.list',
            properties: ['id'],
            url: 'https://management.azure.com/{id}/ALL?api-version=2018-09-01'
        }
    },
    virtualMachines: {
        get: {
            reliesOnPath: 'virtualMachines.listAll',
            properties: ['id'],
            url: 'https://management.azure.com/{id}?api-version=2020-12-01'
        },
        sendIntegration: {
            enabled: true,
            integrationReliesOn: {
                serviceName: ['networkInterfaces', 'publicIPAddresses', 'recordSets']
            }
        }
    },
    virtualMachineExtensions: {
        list: {
            reliesOnPath: 'virtualMachines.listAll',
            properties: ['id'],
            url: 'https://management.azure.com/{id}/extensions?api-version=2019-12-01'
        }
    },
    virtualMachineScaleSetVMs: {
        list: {
            reliesOnPath: 'virtualMachineScaleSets.listAll',
            properties: ['id'],
            url: 'https://management.azure.com/{id}/virtualMachines?api-version=2020-12-01'
        }
    },
    virtualNetworkGateways: {
        listByResourceGroup: {
            reliesOnPath: 'resourceGroups.list',
            properties: ['id'],
            url: 'https://management.azure.com/{id}/providers/Microsoft.Network/virtualNetworkGateways?api-version=2020-11-01'
        }
    },
    networkGatewayConnections: {
        listByResourceGroup: {
            reliesOnPath: 'resourceGroups.list',
            properties: ['id'],
            url: 'https://management.azure.com/{id}/providers/Microsoft.Network/connections?api-version=2020-11-01'
        }
    },
    blobContainers: {
        list: {
            reliesOnPath: 'storageAccounts.list',
            properties: ['id'],
            url: 'https://management.azure.com/{id}/blobServices/default/containers?api-version=2019-06-01',
            rateLimit: 3000
        }
    },
    blobServices: {
        list: {
            reliesOnPath: 'storageAccounts.list',
            properties: ['id'],
            url: 'https://management.azure.com/{id}/blobServices?api-version=2019-06-01',
            rateLimit: 3000
        },
        getServiceProperties: {
            reliesOnPath: 'storageAccounts.list',
            properties: ['id'],
            url: 'https://management.azure.com/{id}/blobServices/default?api-version=2019-06-01',
            rateLimit: 500
        }
    },
    fileShares: {
        list: {
            reliesOnPath: 'storageAccounts.list',
            properties: ['id'],
            url: 'https://management.azure.com/{id}/fileServices/default/shares?api-version=2019-06-01',
            rateLimit: 3000
        }
    },
    storageAccounts: {
        listKeys: {
            reliesOnPath: 'storageAccounts.list',
            properties: ['id'],
            url: 'https://management.azure.com/{id}/listKeys?api-version=2019-06-01',
            post: true,
            rateLimit: 3000
        },
        sendIntegration: {
            enabled: true,
            integrationReliesOn: {
                serviceName: ['storageAccounts', 'blobServices', 'blobContainers', 'fileShares']
            },
        }
    },
    encryptionProtectors: {
        listByServer: {
            reliesOnPath: 'servers.listSql',
            properties: ['id'],
            url: 'https://management.azure.com/{id}/encryptionProtector?api-version=2015-05-01-preview'
        },
    },
    webApps: {
        getAuthSettings: {
            reliesOnPath: 'webApps.list',
            properties: ['id'],
            url: 'https://management.azure.com/{id}/config/authsettings/list?api-version=2019-08-01',
            post: true
        },
        listConfigurations: {
            reliesOnPath: 'webApps.list',
            properties: ['id'],
            url: 'https://management.azure.com/{id}/config?api-version=2019-08-01'
        },
        listAppSettings: {
            reliesOnPath: 'webApps.list',
            properties: ['id'],
            url: 'https://management.azure.com/{id}/config/appsettings/list?api-version=2021-02-01',
            post: true
        },
        getBackupConfiguration: {
            reliesOnPath: 'webApps.list',
            properties: ['id'],
            url: 'https://management.azure.com/{id}/config/backup/list?api-version=2021-02-01',
            post: true
        }
    },
    endpoints: {
        listByProfile: {
            reliesOnPath: 'profiles.list',
            properties: ['id'],
            url: 'https://management.azure.com/{id}/endpoints?api-version=2019-04-15'
        }
    },
    customDomain: {
        listByFrontDoorProfiles: {
            reliesOnPath: 'profiles.list',
            properties: ['id'],
            url: 'https://management.azure.com/{id}/customDomains?api-version=2021-06-01'
        }
    },
    vaults: {
        getKeys: {
            reliesOnPath: 'vaults.list',
            properties: ['vaultUri'],
            url: '{vaultUri}keys?api-version=7.0',
            vault: true
        },
        getSecrets: {
            reliesOnPath: 'vaults.list',
            properties: ['vaultUri'],
            url: '{vaultUri}secrets?api-version=7.0',
            vault: true
        },
        getCertificates: {
            reliesOnPath: 'vaults.list',
            properties: ['vaultUri'],
            url: '{vaultUri}certificates?api-version=7.3',
            vault: true
        }
    },
    databases: {
        listByServer: {
            reliesOnPath: 'servers.listSql',
            properties: ['id'],
            url: 'https://management.azure.com/{id}/databases?api-version=2017-10-01-preview'
        },
        sendIntegration: serviceMap['SQL Databases']
    },
    serverAzureADAdministrators: {
        listByServer: {
            reliesOnPath: 'servers.listSql',
            properties: ['id'],
            url: 'https://management.azure.com/{id}/administrators?api-version=2014-04-01'
        }
    },
    usages: {
        list: {
            reliesOnPath: 'subscriptions.listLocations',
            properties: ['name'],
            url: 'https://management.azure.com/subscriptions/{subscriptionId}/providers/Microsoft.Network/locations/{name}/usages?api-version=2020-03-01'
        }
    },
    firewallRules: {
        listByServer: {
            reliesOnPath: 'servers.listSql',
            properties: ['id'],
            url: 'https://management.azure.com/{id}/firewallRules?api-version=2019-06-01-preview'
        },
        listByServerMySQL: {
            reliesOnPath: 'servers.listMysql',
            properties: ['id'],
            url: 'https://management.azure.com/{id}/firewallRules?api-version=2017-12-01'
        },
        listByServerPostgres: {
            reliesOnPath: 'servers.listPostgres',
            properties: ['id'],
            url: 'https://management.azure.com/{id}/firewallRules?api-version=2017-12-01'
        }
    },
    outboundFirewallRules: {
        listByServer: {
            reliesOnPath: 'servers.listSql',
            properties: ['id'],
            url: 'https://management.azure.com/{id}/outboundFirewallRules?api-version=2022-02-01-preview'
        }
    },
    virtualNetworkRules: {
        listByServer: {
            reliesOnPath: 'servers.listSql',
            properties: ['id'],
            url: 'https://management.azure.com/{id}/virtualNetworkRules?api-version=2019-06-01-preview'
        },
        listByServerMySQL: {
            reliesOnPath: 'servers.listMysql',
            properties: ['id'],
            url: 'https://management.azure.com/{id}/virtualNetworkRules?api-version=2017-12-01'
        },
        listByServerPostgres: {
            reliesOnPath: 'servers.listPostgres',
            properties: ['id'],
            url: 'https://management.azure.com/{id}/virtualNetworkRules?api-version=2017-12-01'
        }
    },
    managedClusters: {
        getUpgradeProfile: {
            reliesOnPath: 'managedClusters.list',
            properties: ['id'],
            url: 'https://management.azure.com/{id}/upgradeProfiles/default?api-version=2020-03-01'
        },
        pools: {
            reliesOnPath: 'managedClusters.list',
            properties: ['id'],
            url: 'https://management.azure.com/{id}/agentPools?api-version=2022-03-01'
        },
        sendIntegration: {
            enabled: true,
            integrationReliesOn: {
                serviceName: ['managedClusters', 'virtualNetworks', 'virtualNetworkPeerings']
            },
        }
    },
    functions: {
        config: {
            reliesOnPath: 'webApps.list',
            properties: ['id'],
            url: 'https://management.azure.com/{id}/config?api-version=2022-03-01'
        },
        usages: {
            reliesOnPath: 'webApps.list',
            properties: ['id'],
            url: 'https://management.azure.com/{id}/usages?api-version=2022-03-01'
        },
        list: {
            reliesOnPath: 'webApps.list',
            properties: ['id'],
            url: 'https://management.azure.com/{id}/functions?api-version=2021-03-01'
        },
        sendIntegration: {
            enabled: true,
            integrationReliesOn: {
                serviceName: ['webApps']
            }
        }
    },
    registries: {
        sendIntegration: {
            enabled: true,
            integrationReliesOn: {
                serviceName: ['replications']
            }
        }
    },
    dbServers: {
        getSQL: {
            reliesOnPath: 'servers.listSql',
            properties: ['id'],
            url: 'https://management.azure.com/{id}?api-version=2022-05-01-preview'
        },
        getMySQL: {
            reliesOnPath: 'servers.listMysql',
            properties: ['id'],
            url: 'https://management.azure.com/{id}?api-version=2017-12-01'
        },
        getPostgres: {
            reliesOnPath: 'servers.listPostgres',
            properties: ['id'],
            url: 'https://management.azure.com/{id}?api-version=2017-12-01'
        },
        sendIntegration: {
            enabled: true,
            integrationReliesOn: {
                serviceName: ['privateEndpoints','firewallRules', 'virtualNetworkRules',
                    'networkInterfaces', 'failoverGroups', 'outboundFirewallRules']
            }
        }
    },
    replications: {
        list: {
            reliesOnPath: 'registries.list',
            properties: ['id'],
            url: 'https://management.azure.com{id}/replications?api-version=2019-05-01'
        }
    },
    configurations: {
        listByServer: {
            reliesOnPath: 'servers.listPostgres',
            properties: ['id'],
            url: 'https://management.azure.com/{id}/configurations?api-version=2017-12-01'
        }
    }
};

var tertiarycalls = {
    databaseBlobAuditingPolicies: {
        get: {
            reliesOnPath: 'databases.listByServer',
            properties: ['id'],
            url: 'https://management.azure.com/{id}/auditingSettings?api-version=2017-03-01-preview'
        }
    },
    diagnosticSettings: {
        listByEndpoint: {
            reliesOnPath: 'endpoints.listByProfile',
            properties: ['id'],
            url: 'https://management.azure.com/{id}/providers/microsoft.insights/diagnosticSettings?api-version=2021-05-01-preview'
        },
        listByAzureFrontDoor: {
            reliesOnPath: 'profiles.list',
            properties: ['id'],
            url: 'https://management.azure.com/{id}/providers/microsoft.insights/diagnosticSettings?api-version=2021-05-01-preview'
        },
        listByKeyVault: {
            reliesOnPath: 'vaults.list',
            properties: ['id'],
            url: 'https://management.azure.com/{id}/providers/microsoft.insights/diagnosticSettings?api-version=2021-05-01-preview'
        },
        listByLoadBalancer: {
            reliesOnPath: 'loadBalancers.listAll',
            properties: ['id'],
            url: 'https://management.azure.com/{id}/providers/microsoft.insights/diagnosticSettings?api-version=2021-05-01-preview'
        },
        listByNetworkSecurityGroup: {
            reliesOnPath: 'networkSecurityGroups.listAll',
            properties: ['id'],
            url: 'https://management.azure.com/{id}/providers/microsoft.insights/diagnosticSettings?api-version=2017-05-01-preview'
        },
<<<<<<< HEAD
        listByRecoveryServiceVault: {
            reliesOnPath: 'recoveryServiceVaults.listBySubscriptionId',
=======
        listByVirtualNetworks: {
            reliesOnPath: 'virtualNetworks.listAll',
            properties: ['id'],
            url: 'https://management.azure.com/{id}/providers/microsoft.insights/diagnosticSettings?api-version=2021-05-01-preview'
        },
        listByContainerRegistries: {
            reliesOnPath: 'registries.list',
>>>>>>> 2fd92f91
            properties: ['id'],
            url: 'https://management.azure.com/{id}/providers/microsoft.insights/diagnosticSettings?api-version=2021-05-01-preview'
        }

    },
    backupShortTermRetentionPolicies: {
        listByDatabase: {
            reliesOnPath: 'databases.listByServer',
            properties: ['id'],
            url: 'https://management.azure.com/{id}/backupShortTermRetentionPolicies?api-version=2020-11-01-preview'
        }
    },
    getCertificatePolicy: {
        get: {
            reliesOnPath: 'vaults.getCertificates',
            properties: ['id'],
            url: '{id}/policy?api-version=7.3',
            vault: true
        }
    }
};

var specialcalls = {
    tableService: {
        listTablesSegmented: {
            reliesOnPath: ['storageAccounts.listKeys'],
            rateLimit: 3000
        },
        listTablesSegmentedNew: {
            reliesOnPath: ['storageAccounts.listKeys'],
            rateLimit: 3000
        },
        getProperties: {
            reliesOnPath: ['storageAccounts.listKeys'],
            rateLimit: 3000
        },
        sendIntegration: serviceMap['Table Service']
    },
    fileService: {
        listSharesSegmented: {
            reliesOnPath: ['storageAccounts.listKeys'],
            rateLimit: 3000
        },
        sendIntegration: serviceMap['File Service']
    },
    blobService: {
        listContainersSegmented: {
            reliesOnPath: ['storageAccounts.listKeys'],
            rateLimit: 3000
        },
        getProperties: {
            reliesOnPath: ['storageAccounts.listKeys'],
            rateLimit: 3000
        }
    },
    queueService: {
        listQueuesSegmented: {
            reliesOnPath: ['storageAccounts.listKeys'],
            rateLimit: 3000
        },
        listQueuesSegmentedNew: {
            reliesOnPath: ['storageAccounts.listKeys'],
            rateLimit: 3000
        },
        getProperties: {
            reliesOnPath: ['storageAccounts.listKeys'],
            rateLimit: 3000
        },
        sendIntegration: serviceMap['Queue Service']
    }
};

module.exports = {
    calls: calls,
    postcalls: postcalls,
    tertiarycalls: tertiarycalls,
    specialcalls: specialcalls,
    serviceMap: serviceMap
};<|MERGE_RESOLUTION|>--- conflicted
+++ resolved
@@ -947,10 +947,11 @@
             properties: ['id'],
             url: 'https://management.azure.com/{id}/providers/microsoft.insights/diagnosticSettings?api-version=2017-05-01-preview'
         },
-<<<<<<< HEAD
         listByRecoveryServiceVault: {
             reliesOnPath: 'recoveryServiceVaults.listBySubscriptionId',
-=======
+            properties: ['id'],
+            url: 'https://management.azure.com/{id}/providers/microsoft.insights/diagnosticSettings?api-version=2021-05-01-preview'
+        },
         listByVirtualNetworks: {
             reliesOnPath: 'virtualNetworks.listAll',
             properties: ['id'],
@@ -958,7 +959,6 @@
         },
         listByContainerRegistries: {
             reliesOnPath: 'registries.list',
->>>>>>> 2fd92f91
             properties: ['id'],
             url: 'https://management.azure.com/{id}/providers/microsoft.insights/diagnosticSettings?api-version=2021-05-01-preview'
         }
