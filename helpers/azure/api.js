--- conflicted
+++ resolved
@@ -1051,7 +1051,6 @@
             vault: true
         }
     },
-<<<<<<< HEAD
     transparentDataEncryption: {
         list: {
             reliesOnPath: 'databases.listByServer',
@@ -1059,7 +1058,6 @@
             url: 'https://management.azure.com/{id}/transparentDataEncryption?api-version=2021-11-01'
         }
     },
-=======
     dataMaskingPolicies: {
         get: {
             reliesOnPath: 'databases.listByServer',
@@ -1074,7 +1072,6 @@
             url: 'https://management.azure.com/{id}/devOpsAuditingSettings?api-version=2021-11-01'
         }
     }
->>>>>>> f21b5e54
 };
 
 var specialcalls = {
