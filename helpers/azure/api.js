--- conflicted
+++ resolved
@@ -383,11 +383,7 @@
     },
     virtualMachineScaleSets: {
         listAll: {
-<<<<<<< HEAD
-            url: 'https://management.azure.com/subscriptions/{subscriptionId}/providers/Microsoft.Compute/virtualMachineScaleSets?api-version=2023-07-01'
-=======
             url: 'https://management.azure.com/subscriptions/{subscriptionId}/providers/Microsoft.Compute/virtualMachineScaleSets?api-version=2023-09-01'
->>>>>>> 59fa1f56
         }
     },
     bastionHosts: {
