/*
 enabled: send integration is enable or not
 isSingleSource: whether resource is single source or not

----------Bridge Side Data----------
 BridgeServiceName: it should be the api service name which we are storing in json file in s3 collection bucket.
 BridgeCall: it should be the api call which we are storing in json file in s3 collection bucket.
 BridgePluginCategoryName: it should be equivalent to Plugin Category Name.
 BridgeProvider: it should be the cloud provider
                 Eg. 'aws', 'Azure', 'Google'

 BridgeArnIdentifier: no need to pass.

 BridgeIdTemplate:  this should be the template for creating the resource id.
                    supported values: name, region, cloudAccount, project, id

 BridgeResourceType: this should be type of the resource, fetch it from the id.
                     Eg. 'servers'

 BridgeResourceNameIdentifier: it should be the key of resource name/id data which we are storing in json file in  s3 collection bucket.
                               Eg. 'Name/name' or 'Id/id'

 Note: if there is no name then we have to pass the id.

 BridgeExecutionService: it should be equivalent to service name which we are sending from executor in payload data.
 BridgeCollectionService: it should be equivalent to service name which we are sending from collector in payload data.
 DataIdentifier: it should be the parent key field of data which we want to collect in json file in s3 collection bucket.

----------Processor Side Data----------
These fields should be according to the user and product manager, what they want to show in Inventory UI.
 InvAsset: 'LogAlerts'
 InvService: 'LogAlerts'
 InvResourceCategory: 'cloud_resources'
    Note: For specific category add the category name otherwise it should be 'cloud_resource'

 InvResourceType: 'LogAlerts'
    If you need that your resource type to be two words with capital letter only on first letter of the word (for example: Key Vaults), you should supply the resource type with a space delimiter.
    If you need that your resource type to be two words and the the first word should be in capital letters (for example: CDN Profiles), you should supply the resource type with snake case delimiter

 Take the reference from the below map
*/

// Note: In Below service map add only single source resources.
// and service name should be plugin category.

var serviceMap = {
    'Redis Cache':
        {
            enabled: true, isSingleSource: true, InvAsset: 'redisCaches', InvService: 'redisCaches',
            InvResourceCategory: 'cloud_resources', InvResourceType: 'Redis Cache', BridgeServiceName: 'rediscaches',
            BridgePluginCategoryName: 'Redis Cache', BridgeProvider: 'Azure', BridgeCall: 'listBySubscription',
            BridgeArnIdentifier: '', BridgeIdTemplate: '', BridgeResourceType: 'Redis',
            BridgeResourceNameIdentifier: 'name', BridgeExecutionService: 'Redis Cache',
            BridgeCollectionService: 'rediscaches', DataIdentifier: 'data',
        },
    'CDN Profiles':
        {
            enabled: true, isSingleSource: true, InvAsset: 'cdnProfiles', InvService: 'cdnProfiles',
            InvResourceCategory: 'cloud_resources', InvResourceType: 'CDN_Profiles', BridgeServiceName: 'profiles',
            BridgePluginCategoryName: 'CDN Profiles', BridgeProvider: 'Azure', BridgeCall: 'list',
            BridgeArnIdentifier: '', BridgeIdTemplate: '', BridgeResourceType: 'profiles',
            BridgeResourceNameIdentifier: 'name', BridgeExecutionService: 'CDN Profiles',
            BridgeCollectionService: 'profiles', DataIdentifier: 'data',
        },
    'Cosmos DB':
        {
            enabled: true, isSingleSource: true, InvAsset: 'cosmosdb', InvService: 'cosmosDB',
            InvResourceCategory: 'database', InvResourceType: 'cosmos_DB', BridgeServiceName: 'databaseaccounts',
            BridgePluginCategoryName: 'Cosmos DB', BridgeProvider: 'Azure', BridgeCall: 'list',
            BridgeArnIdentifier: '', BridgeIdTemplate: '', BridgeResourceType: 'databaseAccounts',
            BridgeResourceNameIdentifier: 'name', BridgeExecutionService: 'Cosmos DB',
            BridgeCollectionService: 'databaseaccounts', DataIdentifier: 'data',
        },
    'Key Vaults':
        {
            enabled: true, isSingleSource: true, InvAsset: 'vaults', InvService: 'keyVaults',
            InvResourceCategory: 'cloud_resources', InvResourceType: 'key vaults', BridgeServiceName: 'vaults',
            BridgePluginCategoryName: 'Key Vaults', BridgeProvider: 'Azure', BridgeCall: 'list',
            BridgeArnIdentifier: '', BridgeIdTemplate: '', BridgeResourceType: 'vaults',
            BridgeResourceNameIdentifier: 'name', BridgeExecutionService: 'Key Vaults',
            BridgeCollectionService: 'vaults', DataIdentifier: 'data',
        },
    'Load Balancer':
        {
            enabled: true, isSingleSource: true, InvAsset: 'loadBalancer', InvService: 'loadBalancer',
            InvResourceCategory: 'cloud_resources', InvResourceType: 'load_balancer', BridgeServiceName: 'loadbalancers',
            BridgePluginCategoryName: 'Load Balancer', BridgeProvider: 'Azure', BridgeCall: 'listAll',
            BridgeArnIdentifier: '', BridgeIdTemplate: '', BridgeResourceType: 'loadBalancers',
            BridgeResourceNameIdentifier: 'name', BridgeExecutionService: 'Load Balancer',
            BridgeCollectionService: 'loadbalancers', DataIdentifier: 'data',
        },
    'Log Alerts':
        {
            enabled: true, isSingleSource: true, InvAsset: 'logAlerts', InvService: 'logAlerts',
            InvResourceCategory: 'cloud_resources', InvResourceType: 'log alerts', BridgeServiceName: 'activitylogalerts',
            BridgePluginCategoryName: 'Log Alerts', BridgeProvider: 'Azure', BridgeCall: 'listBySubscriptionId',
            BridgeArnIdentifier: '', BridgeIdTemplate: '', BridgeResourceType: 'activityLogAlerts',
            BridgeResourceNameIdentifier: 'name', BridgeExecutionService: 'Log Alerts',
            BridgeCollectionService: 'activitylogalerts', DataIdentifier: 'data',
        },
    'Network Watcher':
        {
            enabled: true, isSingleSource: true, InvAsset: 'networkWatcher', InvService: 'networkWatcher',
            InvResourceCategory: 'cloud_resources', InvResourceType: 'network_watcher', BridgeServiceName: 'networkwatchers',
            BridgePluginCategoryName: 'Network Watcher', BridgeProvider: 'Azure', BridgeCall: 'listAll',
            BridgeArnIdentifier: '', BridgeIdTemplate: '', BridgeResourceType: 'networkWatchers',
            BridgeResourceNameIdentifier: 'name', BridgeExecutionService: 'Network Watcher',
            BridgeCollectionService: 'networkwatchers', DataIdentifier: 'data',
        },
    'Azure Policy':
        {
            enabled: true, isSingleSource: true, InvAsset: 'azurePolicy', InvService: 'azurePolicy',
            InvResourceCategory: 'cloud_resources', InvResourceType: 'azure_policy', BridgeServiceName: 'policyassignments',
            BridgePluginCategoryName: 'Azure Policy', BridgeProvider: 'Azure', BridgeCall: 'list',
            BridgeArnIdentifier: '', BridgeIdTemplate: '', BridgeResourceType: 'policyAssignments',
            BridgeResourceNameIdentifier: 'displayName', BridgeExecutionService: 'Azure Policy',
            BridgeCollectionService: 'policyassignments', DataIdentifier: 'data',
        },
    'Virtual Networks':
        {
            enabled: true, isSingleSource: true, InvAsset: 'virtual_network', InvService: 'virtual_network',
            InvResourceCategory: 'cloud_resources', InvResourceType: 'Virtual Network', BridgeServiceName: 'virtualnetworks',
            BridgePluginCategoryName: 'Virtual Networks', BridgeProvider: 'Azure', BridgeCall: 'listAll',
            BridgeArnIdentifier: '', BridgeIdTemplate: '', BridgeResourceType: 'virtualNetworks',
            BridgeResourceNameIdentifier: 'name', BridgeExecutionService: 'Virtual Networks',
            BridgeCollectionService: 'virtualnetworks', DataIdentifier: 'data',
        },
    'Queue Service':
        {
            enabled: true, isSingleSource: true, InvAsset: 'queueService', InvService: 'queueService',
            InvResourceCategory: 'storage', InvResourceType: 'queue_service', BridgeServiceName: 'queueservice',
            BridgePluginCategoryName: 'Queue Service', BridgeProvider: 'Azure', BridgeCall: 'getQueueAcl',
            BridgeArnIdentifier: '', BridgeIdTemplate: '', BridgeResourceType: 'queueService',
            BridgeResourceNameIdentifier: 'name', BridgeExecutionService: 'Queue Service',
            BridgeCollectionService: 'queueservice', DataIdentifier: 'data',
        },
    'Table Service':
        {
            enabled: true, isSingleSource: true, InvAsset: 'tableService', InvService: 'tableService',
            InvResourceCategory: 'storage', InvResourceType: 'table_service', BridgeServiceName: 'tableservice',
            BridgePluginCategoryName: 'Table Service', BridgeProvider: 'Azure', BridgeCall: 'getTableAcl',
            BridgeArnIdentifier: '', BridgeIdTemplate: '', BridgeResourceType: 'tableService',
            BridgeResourceNameIdentifier: 'name', BridgeExecutionService: 'Table Service',
            BridgeCollectionService: 'tableservice', DataIdentifier: 'data',
        },
    'File Service':
        {
            enabled: true, isSingleSource: true, InvAsset: 'fileService', InvService: 'fileService',
            InvResourceCategory: 'storage', InvResourceType: 'file_service', BridgeServiceName: 'fileservice',
            BridgePluginCategoryName: 'File Service', BridgeProvider: 'Azure', BridgeCall: 'listSharesSegmented',
            BridgeArnIdentifier: '', BridgeIdTemplate: '', BridgeResourceType: 'fileService',
            BridgeResourceNameIdentifier: 'name', BridgeExecutionService: 'File Service',
            BridgeCollectionService: 'fileservice', DataIdentifier: 'data',
        },
    'SQL Databases':
        {
            enabled: true, isSingleSource: true, InvAsset: 'database', InvService: 'sql',
            InvResourceCategory: 'database', InvResourceType: 'sql_database', BridgeServiceName: 'databases',
            BridgePluginCategoryName: 'SQL Databases', BridgeProvider: 'Azure', BridgeCall: 'listByServer',
            BridgeArnIdentifier: '', BridgeIdTemplate: '', BridgeResourceType: 'databases',
            BridgeResourceNameIdentifier: 'name', BridgeExecutionService: 'SQL Databases',
            BridgeCollectionService: 'databases', DataIdentifier: 'data',
        },
};

// Standard calls that contain top-level operations
var calls = {
    resourceGroups: {
        list: {
            url: 'https://management.azure.com/subscriptions/{subscriptionId}/resourcegroups?api-version=2019-10-01'
        }
    },
    advisor: {
        recommendationsList: {
            url: 'https://management.azure.com/subscriptions/{subscriptionId}/providers/Microsoft.Advisor/recommendations?api-version=2020-01-01'
        }
    },
    activityLogAlerts: {
        listBySubscriptionId: {
            url: 'https://management.azure.com/subscriptions/{subscriptionId}/providers/microsoft.insights/activityLogAlerts?api-version=2020-10-01'
        },
        sendIntegration: serviceMap['Log Alerts']
    },
    storageAccounts: {
        list: {
            url: 'https://management.azure.com/subscriptions/{subscriptionId}/providers/Microsoft.Storage/storageAccounts?api-version=2019-06-01',
            rateLimit: 3000
        }
    },
    virtualNetworks: {
        listAll: {
            url: 'https://management.azure.com/subscriptions/{subscriptionId}/providers/Microsoft.Network/virtualNetworks?api-version=2020-03-01'
        },
        sendIntegration: serviceMap['Virtual Networks']
    },
    natGateways: {
        listBySubscription: {
            url: 'https://management.azure.com/subscriptions/{subscriptionId}/providers/Microsoft.Network/natGateways?api-version=2020-11-01'
        }
    },
    virtualMachines: {
        listAll: {
            url: 'https://management.azure.com/subscriptions/{subscriptionId}/providers/Microsoft.Compute/virtualMachines?api-version=2019-12-01',
            paginate: 'nextLink'
        }
    },
    images: {
        list: {
            url: 'https://management.azure.com/subscriptions/{subscriptionId}/providers/Microsoft.Compute/images?api-version=2022-08-01',
            paginate: 'nextLink'
        }
    },
    vmScaleSet: {
        listAll: {
            url: 'https://management.azure.com/subscriptions/{subscriptionId}/providers/Microsoft.Compute/virtualMachineScaleSets?api-version=2022-08-01',
            paginate: 'nextLink'
        }
    },
    snapshots: {
        list: {
            url: 'https://management.azure.com/subscriptions/{subscriptionId}/providers/Microsoft.Compute/snapshots?api-version=2020-12-01'
        }
    },
    disks: {
        list: {
            url: 'https://management.azure.com/subscriptions/{subscriptionId}/providers/Microsoft.Compute/disks?api-version=2019-07-01'
        }
    },
    networkSecurityGroups: {
        listAll: {
            url: 'https://management.azure.com/subscriptions/{subscriptionId}/providers/Microsoft.Network/networkSecurityGroups?api-version=2020-03-01'
        }
    },
    networkInterfaces: {
        listAll: {
            url: 'https://management.azure.com/subscriptions/{subscriptionId}/providers/Microsoft.Network/networkInterfaces?api-version=2020-11-01'
        }
    },
    vaults: {
        list: {
            url: 'https://management.azure.com/subscriptions/{subscriptionId}/providers/Microsoft.KeyVault/vaults?api-version=2019-09-01'
        },
        sendIntegration: serviceMap['Key Vaults'],
    },
    recoveryServiceVaults: {
        listBySubscriptionId: {
            url: 'https://management.azure.com/subscriptions/{subscriptionId}/providers/Microsoft.RecoveryServices/vaults?api-version=2016-06-01'
        }
    },
    resources: {
        list: {
            url: 'https://management.azure.com/subscriptions/{subscriptionId}/resources?api-version=2021-04-01'
        },
    },
    redisCaches: {
        listBySubscription: {
            url: 'https://management.azure.com/subscriptions/{subscriptionId}/providers/Microsoft.Cache/redis?api-version=2023-08-01'
        },
        sendIntegration: serviceMap['Redis Cache']
    },
    routeTables: {
        listAll: {
            url: 'https://management.azure.com/subscriptions/{subscriptionId}/providers/Microsoft.Network/routeTables?api-version=2022-07-01'
        }
    },
    managedClusters: {
        list: {
            url: 'https://management.azure.com/subscriptions/{subscriptionId}/providers/Microsoft.ContainerService/managedClusters?api-version=2020-03-01'
        }
    },
    networkWatchers: {
        listAll: {
            url: 'https://management.azure.com/subscriptions/{subscriptionId}/providers/Microsoft.Network/networkWatchers?api-version=2022-01-01'
        },
        sendIntegration: serviceMap['Network Watcher']
    },
    policyAssignments: {
        list: {
            url: 'https://management.azure.com/subscriptions/{subscriptionId}/providers/Microsoft.Authorization/policyAssignments?api-version=2019-09-01',
        },
        sendIntegration: serviceMap['Azure Policy']
    },
    policyDefinitions: {
        list: {
            url: 'https://management.azure.com/subscriptions/{subscriptionId}/providers/Microsoft.Authorization/policyDefinitions?api-version=2019-09-01'
        }
    },
    webApps: {
        list: {
            url: 'https://management.azure.com/subscriptions/{subscriptionId}/providers/Microsoft.Web/sites?api-version=2019-08-01'
        }
    },
    appServiceCertificates: {
        list: {
            url: 'https://management.azure.com/subscriptions/{subscriptionId}/providers/Microsoft.Web/certificates?api-version=2019-08-01'
        }
    },
    logProfiles: {
        list: {
            url: 'https://management.azure.com/subscriptions/{subscriptionId}/providers/microsoft.insights/logprofiles?api-version=2016-03-01'
        }
    },
    profiles: {
        list: {
            url: 'https://management.azure.com/subscriptions/{subscriptionId}/providers/Microsoft.Cdn/profiles?api-version=2019-04-15'
        },
        sendIntegration: serviceMap['CDN Profiles']
    },
    autoProvisioningSettings: {
        list: {
            url: 'https://management.azure.com/subscriptions/{subscriptionId}/providers/Microsoft.Security/autoProvisioningSettings?api-version=2017-08-01-preview'
        }
    },
    applicationGateway: {
        listAll: {
            url: 'https://management.azure.com/subscriptions/{subscriptionId}/providers/Microsoft.Network/applicationGateways?api-version=2022-07-01'
        }
    },
    securityContacts: {
        list: {
            url: 'https://management.azure.com/subscriptions/{subscriptionId}/providers/Microsoft.Security/securityContacts?api-version=2017-08-01-preview',
            ignoreLocation: true
        }
    },
    securityContactv2: {
        listAll: {
            url: 'https://management.azure.com/subscriptions/{subscriptionId}/providers/Microsoft.Security/securityContacts?api-version=2020-01-01-preview',
            ignoreLocation: true,
            hasListResponse: true
        }
    },
    subscriptions: {
        listLocations: {
            url: 'https://management.azure.com/subscriptions/{subscriptionId}/locations?api-version=2020-01-01'
        },
        get: {
            url: 'https://management.azure.com/subscriptions/{subscriptionId}?api-version=2020-01-01',
            getCompleteResponse: true,
        }
    },
    roleDefinitions: {
        list: {
            url: 'https://management.azure.com/subscriptions/{subscriptionId}/providers/Microsoft.Authorization/roleDefinitions?api-version=2015-07-01'
        }
    },
    managementLocks: {
        listAtSubscriptionLevel: {
            url: 'https://management.azure.com/subscriptions/{subscriptionId}/providers/Microsoft.Authorization/locks?api-version=2016-09-01'
        }
    },
    loadBalancers: {
        listAll: {
            url: 'https://management.azure.com/subscriptions/{subscriptionId}/providers/Microsoft.Network/loadBalancers?api-version=2020-03-01'
        },
        sendIntegration: serviceMap['Load Balancer']
    },
    users: {
        list: {
            url: 'https://graph.microsoft.com/v1.0/users',
            graph: true
        }
    },
    applications: {
        list: {
            url: 'https://graph.microsoft.com/v1.0/applications/',
            graph: true,
        }
    },
    registries: {
        list: {
            url: 'https://management.azure.com/subscriptions/{subscriptionId}/providers/Microsoft.ContainerRegistry/registries?api-version=2023-01-01-preview'
        }
    },
    pricings: {
        list: {
            url: 'https://management.azure.com/subscriptions/{subscriptionId}/providers/Microsoft.Security/pricings?api-version=2018-06-01'
        }
    },
    availabilitySets: {
        listBySubscription: {
            url: 'https://management.azure.com/subscriptions/{subscriptionId}/providers/Microsoft.Compute/availabilitySets?api-version=2019-12-01'
        }
    },
    virtualMachineScaleSets: {
        listAll: {
            url: 'https://management.azure.com/subscriptions/{subscriptionId}/providers/Microsoft.Compute/virtualMachineScaleSets?api-version=2019-12-01'
        }
    },
    bastionHosts: {
        listAll: {
            url: 'https://management.azure.com/subscriptions/{subscriptionId}/providers/Microsoft.Network/bastionHosts?api-version=2022-09-01'
        }
    },
    wafPolicies: {
        listAll: {
            url: 'https://management.azure.com/subscriptions/{subscriptionId}/providers/Microsoft.Network/ApplicationGatewayWebApplicationFirewallPolicies?api-version=2022-07-01'
        }
    },
    autoscaleSettings: {
        listBySubscription: {
            url: 'https://management.azure.com/subscriptions/{subscriptionId}/providers/microsoft.insights/autoscalesettings?api-version=2015-04-01'
        }
    },
    diagnosticSettingsOperations: {
        list: {
            url: 'https://management.azure.com/subscriptions/{subscriptionId}/providers/microsoft.insights/diagnosticSettings?api-version=2017-05-01-preview'
        }
    },
    servers: {
        listSql: {
            url: 'https://management.azure.com/subscriptions/{subscriptionId}/providers/Microsoft.Sql/servers?api-version=2022-05-01-preview'
        },
        listMysql: {
            url: 'https://management.azure.com/subscriptions/{subscriptionId}/providers/Microsoft.DBforMySQL/servers?api-version=2017-12-01'
        },
        listMysqlFlexibleServer: {
            url : 'https://management.azure.com/subscriptions/{subscriptionId}/providers/Microsoft.DBforMySQL/flexibleServers?api-version=2021-05-01'
        },
        listPostgres: {
            url: 'https://management.azure.com/subscriptions/{subscriptionId}/providers/Microsoft.DBforPostgreSQL/servers?api-version=2017-12-01'
        },
        listPostgresFlexibleServer: {
            url: 'https://management.azure.com/subscriptions/{subscriptionId}/providers/Microsoft.DBforPostgreSQL/flexibleServers?api-version=2022-12-01'
        }
    },
    databaseAccounts: {
        list: {
            url: 'https://management.azure.com/subscriptions/{subscriptionId}/providers/Microsoft.DocumentDB/databaseAccounts?api-version=2020-06-01-preview'
        },
        sendIntegration: serviceMap['Cosmos DB']
    },
    securityCenter: {
        list: {
            url: 'https://management.azure.com/subscriptions/{subscriptionId}/providers/Microsoft.Security/settings?api-version=2021-06-01'
        }
    },
    publicIPAddresses: {
        listAll: {
            url: 'https://management.azure.com/subscriptions/{subscriptionId}/providers/Microsoft.Network/publicIPAddresses?api-version=2021-08-01'
        }
    },
    privateDnsZones: {
        list: {
            url: 'https://management.azure.com/subscriptions/{subscriptionId}/providers/Microsoft.Network/privateDnsZones?api-version=2018-09-01'
        }
    },
    privateEndpoints: {
        listBySubscription: {
            url: 'https://management.azure.com/subscriptions/{subscriptionId}/providers/Microsoft.Network/privateEndpoints?api-version=2022-01-01'
        }
    },
    eventGrid: {
        listDomains: {
            url: 'https://management.azure.com/subscriptions/{subscriptionId}/providers/Microsoft.EventGrid/domains?api-version=2021-06-01-preview'
        }
    },
    eventHub: {
        listEventHub: {
            url: 'https://management.azure.com/subscriptions/{subscriptionId}/providers/Microsoft.EventHub/namespaces?api-version=2022-10-01-preview'
        }
    },
    serviceBus: {
        listNamespacesBySubscription: {
            url: 'https://management.azure.com/subscriptions/{subscriptionId}/providers/Microsoft.ServiceBus/namespaces?api-version=2022-10-01-preview'
        }
    },
    // For CIEM
    aad: {
        listRoleAssignments: {
            url: 'https://management.azure.com/subscriptions/{subscriptionId}/providers/Microsoft.Authorization/roleAssignments?api-version=2022-04-01'
        },
        listDenyAssignments: {
            url: 'https://management.azure.com/subscriptions/{subscriptionId}/providers/Microsoft.Authorization/denyAssignments?api-version=2022-04-01'
        }
    },
    // For CIEM
    groups: {
        list: {
            url: 'https://graph.microsoft.com/v1.0/groups',
            graph: true
        }
    },
    // For CIEM
    servicePrincipals: {
        list: {
            url: 'https://graph.microsoft.com/v1.0/servicePrincipals',
            graph: true
        }
    },
    classicFrontDoors: {
        list: {
            url: 'https://management.azure.com/subscriptions/{subscriptionId}/providers/Microsoft.Network/frontDoors?api-version=2019-05-01'
        }
    },
    afdWafPolicies: {
        listAll: {
            url: 'https://management.azure.com/subscriptions/{subscriptionId}/providers/Microsoft.Network/frontdoorWebApplicationFirewallPolicies?api-version=2022-05-01'

        }
    },
   
};

var postcalls = {
    //For CIEM
    aad: {
        getGroupMembers: {
            reliesOnPath: 'groups.list',
            properties: ['id'],
            url: 'https://graph.microsoft.com/v1.0/groups/{id}/members',
            graph: true
        },
        sendIntegration: {
            enabled: true,
            integrationReliesOn: {
                serviceName: ['roleDefinitions','users','groups','servicePrincipals']
            }
        }
    },
    recoveryServiceVaults: {
        getRecoveryServiceVault: {
            reliesOnPath: 'recoveryServiceVaults.listBySubscriptionId',
            properties: ['id'],
            url: 'https://management.azure.com/{id}?api-version=2022-04-01'
        }
    },
    availabilitySets:{
        listByResourceGroup: {
            reliesOnPath: 'resourceGroups.list',
            properties: ['id'],
            url: 'https://management.azure.com/{id}/providers/Microsoft.Compute/availabilitySets?api-version=2020-12-01'
        }
    },
    advancedThreatProtection: {
        get: {
            reliesOnPath: 'databaseAccounts.list',
            properties: ['id'],
            url: 'https://management.azure.com/{id}/providers/Microsoft.Security/advancedThreatProtectionSettings/current?api-version=2017-08-01-preview'
        }
    },
    backupProtectedItems: {
        listByVault: {
            reliesOnPath: 'recoveryServiceVaults.listBySubscriptionId',
            properties: ['id'],
            url: 'https://management.azure.com/{id}/backupProtectedItems?api-version=2019-05-13'
        }
    },
    backupPolicies: {
        listByVault: {
            reliesOnPath: 'recoveryServiceVaults.listBySubscriptionId',
            properties: ['id'],
            url: 'https://management.azure.com/{id}/backupPolicies?api-version=2019-05-13'
        }
    },
    serverBlobAuditingPolicies: {
        get: {
            reliesOnPath: 'servers.listSql',
            properties: ['id'],
            url: 'https://management.azure.com/{id}/auditingSettings?api-version=2017-03-01-preview'
        }
    },
    serverSecurityAlertPolicies: {
        listByServer: {
            reliesOnPath: 'servers.listSql',
            properties: ['id'],
            url: 'https://management.azure.com/{id}/securityAlertPolicies?api-version=2017-03-01-preview'
        }
    },

    advancedThreatProtectionSettings: {
        listByServer: {
            reliesOnPath: 'servers.listSql',
            properties: ['id'],
            url: 'https://management.azure.com/{id}/advancedThreatProtectionSettings?api-version=2021-11-01-preview'
        }
    },
    vulnerabilityAssessments: {
        listByServer: {
            reliesOnPath: 'servers.listSql',
            properties: ['id'],
            url: 'https://management.azure.com/{id}/vulnerabilityAssessments?api-version=2021-02-01-preview'
        }
    },
    failoverGroups: {
        listByServer: {
            reliesOnPath: 'servers.listSql',
            properties: ['id'],
            url: 'https://management.azure.com/{id}/failoverGroups?api-version=2021-02-01-preview'
        }
    },
    serverAutomaticTuning: {
        get: {
            reliesOnPath: 'servers.listSql',
            properties: ['id'],
            url: 'https://management.azure.com/{id}/automaticTuning/current?api-version=2020-08-01-preview'
        }
    },
    flowLogs: {
        list: {
            reliesOnPath: 'networkWatchers.listAll',
            properties: ['id'],
            url: 'https://management.azure.com/{id}/flowLogs?api-version=2020-11-01'
        }
    },
    virtualNetworkPeerings: {
        list: {
            reliesOnPath: 'virtualNetworks.listAll',
            properties: ['id'],
            url: 'https://management.azure.com/{id}/virtualNetworkPeerings?api-version=2020-11-01'
        }
    },
    flexibleServersConfigurations: {
        listByServer: {
            reliesOnPath: 'servers.listMysqlFlexibleServer',
            properties: ['id'],
            url: 'https://management.azure.com/{id}/configurations?api-version=2021-05-01'
        },
        listByPostgresServer: {
            reliesOnPath: 'servers.listPostgresFlexibleServer',
            properties: ['id'],
            url: 'https://management.azure.com/{id}/configurations?api-version=2022-12-01'
        },
    },
    serverAdministrators: {
        list: {
            reliesOnPath: 'servers.listPostgres',
            properties: ['id'],
            url: 'https://management.azure.com/{id}/administrators?api-version=2017-12-01'
        }
    },
    recordSets: {
        list: {
            reliesOnPath: 'privateDnsZones.list',
            properties: ['id'],
            url: 'https://management.azure.com/{id}/ALL?api-version=2018-09-01'
        }
    },
    virtualMachines: {
        get: {
            reliesOnPath: 'virtualMachines.listAll',
            properties: ['id'],
            url: 'https://management.azure.com/{id}?api-version=2020-12-01'
        },
        sendIntegration: {
            enabled: true,
            integrationReliesOn: {
                serviceName: ['networkInterfaces', 'publicIPAddresses', 'recordSets']
            }
        }
    },
    virtualMachineExtensions: {
        list: {
            reliesOnPath: 'virtualMachines.listAll',
            properties: ['id'],
            url: 'https://management.azure.com/{id}/extensions?api-version=2019-12-01'
        }
    },
    virtualMachineScaleSetVMs: {
        list: {
            reliesOnPath: 'virtualMachineScaleSets.listAll',
            properties: ['id'],
            url: 'https://management.azure.com/{id}/virtualMachines?api-version=2020-12-01'
        }
    },
    virtualNetworkGateways: {
        listByResourceGroup: {
            reliesOnPath: 'resourceGroups.list',
            properties: ['id'],
            url: 'https://management.azure.com/{id}/providers/Microsoft.Network/virtualNetworkGateways?api-version=2020-11-01'
        }
    },
    networkGatewayConnections: {
        listByResourceGroup: {
            reliesOnPath: 'resourceGroups.list',
            properties: ['id'],
            url: 'https://management.azure.com/{id}/providers/Microsoft.Network/connections?api-version=2020-11-01'
        }
    },
    blobContainers: {
        list: {
            reliesOnPath: 'storageAccounts.list',
            properties: ['id'],
            url: 'https://management.azure.com/{id}/blobServices/default/containers?api-version=2019-06-01',
            rateLimit: 3000
        }
    },
    blobServices: {
        list: {
            reliesOnPath: 'storageAccounts.list',
            properties: ['id'],
            url: 'https://management.azure.com/{id}/blobServices?api-version=2019-06-01',
            rateLimit: 3000
        },
        getServiceProperties: {
            reliesOnPath: 'storageAccounts.list',
            properties: ['id'],
            url: 'https://management.azure.com/{id}/blobServices/default?api-version=2019-06-01',
            rateLimit: 500
        }
    },
    fileShares: {
        list: {
            reliesOnPath: 'storageAccounts.list',
            properties: ['id'],
            url: 'https://management.azure.com/{id}/fileServices/default/shares?api-version=2019-06-01',
            rateLimit: 3000
        }
    },
    storageAccounts: {
        listKeys: {
            reliesOnPath: 'storageAccounts.list',
            properties: ['id'],
            url: 'https://management.azure.com/{id}/listKeys?api-version=2019-06-01',
            post: true,
            rateLimit: 3000
        },
        sendIntegration: {
            enabled: true,
            integrationReliesOn: {
                serviceName: ['storageAccounts', 'blobServices', 'blobContainers', 'fileShares']
            },
        }
    },
    encryptionProtectors: {
        listByServer: {
            reliesOnPath: 'servers.listSql',
            properties: ['id'],
            url: 'https://management.azure.com/{id}/encryptionProtector?api-version=2015-05-01-preview'
        },
    },
    webApps: {
        getAuthSettings: {
            reliesOnPath: 'webApps.list',
            properties: ['id'],
            url: 'https://management.azure.com/{id}/config/authsettings/list?api-version=2019-08-01',
            post: true
        },
        listConfigurations: {
            reliesOnPath: 'webApps.list',
            properties: ['id'],
            url: 'https://management.azure.com/{id}/config?api-version=2019-08-01'
        },
        listAppSettings: {
            reliesOnPath: 'webApps.list',
            properties: ['id'],
            url: 'https://management.azure.com/{id}/config/appsettings/list?api-version=2021-02-01',
            post: true
        },
        getBackupConfiguration: {
            reliesOnPath: 'webApps.list',
            properties: ['id'],
            url: 'https://management.azure.com/{id}/config/backup/list?api-version=2021-02-01',
            post: true
        }
    },
    endpoints: {
        listByProfile: {
            reliesOnPath: 'profiles.list',
            properties: ['id'],
            url: 'https://management.azure.com/{id}/endpoints?api-version=2019-04-15'
        }
    },
    customDomain: {
        listByFrontDoorProfiles: {
            reliesOnPath: 'profiles.list',
            properties: ['id'],
            url: 'https://management.azure.com/{id}/customDomains?api-version=2021-06-01'
        }
    },
    vaults: {
        getKeys: {
            reliesOnPath: 'vaults.list',
            properties: ['vaultUri'],
            url: '{vaultUri}keys?api-version=7.0',
            vault: true
        },
        getSecrets: {
            reliesOnPath: 'vaults.list',
            properties: ['vaultUri'],
            url: '{vaultUri}secrets?api-version=7.0',
            vault: true
        },
        getCertificates: {
            reliesOnPath: 'vaults.list',
            properties: ['vaultUri'],
            url: '{vaultUri}certificates?api-version=7.3',
            vault: true
        }
    },
    databases: {
        listByServer: {
            reliesOnPath: 'servers.listSql',
            properties: ['id'],
            url: 'https://management.azure.com/{id}/databases?api-version=2017-10-01-preview'
        },
        sendIntegration: serviceMap['SQL Databases']
    },
    serverAzureADAdministrators: {
        listByServer: {
            reliesOnPath: 'servers.listSql',
            properties: ['id'],
            url: 'https://management.azure.com/{id}/administrators?api-version=2014-04-01'
        }
    },
    usages: {
        list: {
            reliesOnPath: 'subscriptions.listLocations',
            properties: ['name'],
            url: 'https://management.azure.com/subscriptions/{subscriptionId}/providers/Microsoft.Network/locations/{name}/usages?api-version=2020-03-01'
        }
    },
    firewallRules: {
        listByServer: {
            reliesOnPath: 'servers.listSql',
            properties: ['id'],
            url: 'https://management.azure.com/{id}/firewallRules?api-version=2019-06-01-preview'
        },
        listByServerMySQL: {
            reliesOnPath: 'servers.listMysql',
            properties: ['id'],
            url: 'https://management.azure.com/{id}/firewallRules?api-version=2017-12-01'
        },
        listByServerPostgres: {
            reliesOnPath: 'servers.listPostgres',
            properties: ['id'],
            url: 'https://management.azure.com/{id}/firewallRules?api-version=2017-12-01'
        }
    },
    outboundFirewallRules: {
        listByServer: {
            reliesOnPath: 'servers.listSql',
            properties: ['id'],
            url: 'https://management.azure.com/{id}/outboundFirewallRules?api-version=2022-02-01-preview'
        }
    },
    virtualNetworkRules: {
        listByServer: {
            reliesOnPath: 'servers.listSql',
            properties: ['id'],
            url: 'https://management.azure.com/{id}/virtualNetworkRules?api-version=2019-06-01-preview'
        },
        listByServerMySQL: {
            reliesOnPath: 'servers.listMysql',
            properties: ['id'],
            url: 'https://management.azure.com/{id}/virtualNetworkRules?api-version=2017-12-01'
        },
        listByServerPostgres: {
            reliesOnPath: 'servers.listPostgres',
            properties: ['id'],
            url: 'https://management.azure.com/{id}/virtualNetworkRules?api-version=2017-12-01'
        }
    },
    managedClusters: {
        getUpgradeProfile: {
            reliesOnPath: 'managedClusters.list',
            properties: ['id'],
            url: 'https://management.azure.com/{id}/upgradeProfiles/default?api-version=2020-03-01'
        },
        pools: {
            reliesOnPath: 'managedClusters.list',
            properties: ['id'],
            url: 'https://management.azure.com/{id}/agentPools?api-version=2022-03-01'
        },
        sendIntegration: {
            enabled: true,
            integrationReliesOn: {
                serviceName: ['managedClusters', 'virtualNetworks', 'virtualNetworkPeerings']
            },
        }
    },
    functions: {
        config: {
            reliesOnPath: 'webApps.list',
            properties: ['id'],
            url: 'https://management.azure.com/{id}/config?api-version=2022-03-01'
        },
        usages: {
            reliesOnPath: 'webApps.list',
            properties: ['id'],
            url: 'https://management.azure.com/{id}/usages?api-version=2022-03-01'
        },
        list: {
            reliesOnPath: 'webApps.list',
            properties: ['id'],
            url: 'https://management.azure.com/{id}/functions?api-version=2021-03-01'
        },
        sendIntegration: {
            enabled: true,
            integrationReliesOn: {
                serviceName: ['webApps']
            }
        }
    },
    registries: {
        sendIntegration: {
            enabled: true,
            integrationReliesOn: {
                serviceName: ['replications']
            }
        }
    },
    dbServers: {
        getSQL: {
            reliesOnPath: 'servers.listSql',
            properties: ['id'],
            url: 'https://management.azure.com/{id}?api-version=2022-05-01-preview'
        },
        getMySQL: {
            reliesOnPath: 'servers.listMysql',
            properties: ['id'],
            url: 'https://management.azure.com/{id}?api-version=2017-12-01'
        },
        getPostgres: {
            reliesOnPath: 'servers.listPostgres',
            properties: ['id'],
            url: 'https://management.azure.com/{id}?api-version=2017-12-01'
        },
        sendIntegration: {
            enabled: true,
            integrationReliesOn: {
                serviceName: ['privateEndpoints','firewallRules', 'virtualNetworkRules',
                    'networkInterfaces', 'failoverGroups', 'outboundFirewallRules']
            }
        }
    },
    replications: {
        list: {
            reliesOnPath: 'registries.list',
            properties: ['id'],
            url: 'https://management.azure.com{id}/replications?api-version=2019-05-01'
        }
    },
    configurations: {
        listByServer: {
            reliesOnPath: 'servers.listPostgres',
            properties: ['id'],
            url: 'https://management.azure.com/{id}/configurations?api-version=2017-12-01'
        }
    },
    afdSecurityPolicies: {
        listByProfile: {
            reliesOnPath: 'profiles.list',
            properties: ['id'],
            url: 'https://management.azure.com/subscriptions/{id}/securityPolicies?api-version=2023-05-01'

        }
    }
    
};

var tertiarycalls = {
    databaseBlobAuditingPolicies: {
        get: {
            reliesOnPath: 'databases.listByServer',
            properties: ['id'],
            url: 'https://management.azure.com/{id}/auditingSettings?api-version=2017-03-01-preview'
        }
    },
    diagnosticSettings: {
        listByEndpoint: {
            reliesOnPath: 'endpoints.listByProfile',
            properties: ['id'],
            url: 'https://management.azure.com/{id}/providers/microsoft.insights/diagnosticSettings?api-version=2021-05-01-preview'
        },
        listByAzureFrontDoor: {
            reliesOnPath: 'profiles.list',
            properties: ['id'],
            url: 'https://management.azure.com/{id}/providers/microsoft.insights/diagnosticSettings?api-version=2021-05-01-preview'
        },
        listByKeyVault: {
            reliesOnPath: 'vaults.list',
            properties: ['id'],
            url: 'https://management.azure.com/{id}/providers/microsoft.insights/diagnosticSettings?api-version=2021-05-01-preview'
        },
        listByLoadBalancer: {
            reliesOnPath: 'loadBalancers.listAll',
            properties: ['id'],
            url: 'https://management.azure.com/{id}/providers/microsoft.insights/diagnosticSettings?api-version=2021-05-01-preview'
        },
        listByNetworkSecurityGroup: {
            reliesOnPath: 'networkSecurityGroups.listAll',
            properties: ['id'],
            url: 'https://management.azure.com/{id}/providers/microsoft.insights/diagnosticSettings?api-version=2017-05-01-preview'
        },
        listByVirtualNetworks: {
            reliesOnPath: 'virtualNetworks.listAll',
            properties: ['id'],
            url: 'https://management.azure.com/{id}/providers/microsoft.insights/diagnosticSettings?api-version=2021-05-01-preview'
        },
        listByContainerRegistries: {
            reliesOnPath: 'registries.list',
            properties: ['id'],
            url: 'https://management.azure.com/{id}/providers/microsoft.insights/diagnosticSettings?api-version=2021-05-01-preview'
        },
<<<<<<< HEAD
        listByPostgresServers: {
            reliesOnPath: 'servers.listPostgres',
            properties: ['id'],
            url: 'https://management.azure.com/{id}/providers/microsoft.insights/diagnosticSettings?api-version=2021-05-01-preview'
        }
=======
        listByServiceBusNamespaces: {
            reliesOnPath: 'serviceBus.listNamespacesBySubscription',
            properties: ['id'],
            url: 'https://management.azure.com/{id}/providers/microsoft.insights/diagnosticSettings?api-version=2021-05-01-preview'
        },

>>>>>>> bb09cf6d
    },
    backupShortTermRetentionPolicies: {
        listByDatabase: {
            reliesOnPath: 'databases.listByServer',
            properties: ['id'],
            url: 'https://management.azure.com/{id}/backupShortTermRetentionPolicies?api-version=2020-11-01-preview'
        }
    },
    getCertificatePolicy: {
        get: {
            reliesOnPath: 'vaults.getCertificates',
            properties: ['id'],
            url: '{id}/policy?api-version=7.3',
            vault: true
        }
    },

};

var specialcalls = {
    tableService: {
        listTablesSegmented: {
            reliesOnPath: ['storageAccounts.listKeys'],
            rateLimit: 3000
        },
        listTablesSegmentedNew: {
            reliesOnPath: ['storageAccounts.listKeys'],
            rateLimit: 3000
        },
        getProperties: {
            reliesOnPath: ['storageAccounts.listKeys'],
            rateLimit: 3000
        },
        sendIntegration: serviceMap['Table Service']
    },
    fileService: {
        listSharesSegmented: {
            reliesOnPath: ['storageAccounts.listKeys'],
            rateLimit: 3000
        },
        sendIntegration: serviceMap['File Service']
    },
    blobService: {
        listContainersSegmented: {
            reliesOnPath: ['storageAccounts.listKeys'],
            rateLimit: 3000
        },
        getProperties: {
            reliesOnPath: ['storageAccounts.listKeys'],
            rateLimit: 3000
        }
    },
    queueService: {
        listQueuesSegmented: {
            reliesOnPath: ['storageAccounts.listKeys'],
            rateLimit: 3000
        },
        listQueuesSegmentedNew: {
            reliesOnPath: ['storageAccounts.listKeys'],
            rateLimit: 3000
        },
        getProperties: {
            reliesOnPath: ['storageAccounts.listKeys'],
            rateLimit: 3000
        },
        sendIntegration: serviceMap['Queue Service']
    }
};

module.exports = {
    calls: calls,
    postcalls: postcalls,
    tertiarycalls: tertiarycalls,
    specialcalls: specialcalls,
    serviceMap: serviceMap
};<|MERGE_RESOLUTION|>--- conflicted
+++ resolved
@@ -992,20 +992,17 @@
             properties: ['id'],
             url: 'https://management.azure.com/{id}/providers/microsoft.insights/diagnosticSettings?api-version=2021-05-01-preview'
         },
-<<<<<<< HEAD
         listByPostgresServers: {
             reliesOnPath: 'servers.listPostgres',
             properties: ['id'],
             url: 'https://management.azure.com/{id}/providers/microsoft.insights/diagnosticSettings?api-version=2021-05-01-preview'
-        }
-=======
+        },
         listByServiceBusNamespaces: {
             reliesOnPath: 'serviceBus.listNamespacesBySubscription',
             properties: ['id'],
             url: 'https://management.azure.com/{id}/providers/microsoft.insights/diagnosticSettings?api-version=2021-05-01-preview'
         },
 
->>>>>>> bb09cf6d
     },
     backupShortTermRetentionPolicies: {
         listByDatabase: {
