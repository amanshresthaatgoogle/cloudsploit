/*
 enabled: send integration is enable or not
 isSingleSource: whether resource is single source or not

----------Bridge Side Data----------
 BridgeServiceName: it should be the api service name which we are storing in json file in s3 collection bucket.
 BridgeCall: it should be the api call which we are storing in json file in s3 collection bucket.
 BridgePluginCategoryName: it should be equivalent to Plugin Category Name.
 BridgeProvider: it should be the cloud provider
                 Eg. 'aws', 'Azure', 'Google'

 BridgeArnIdentifier: no need to pass.

 BridgeIdTemplate:  this should be the template for creating the resource id.
                    supported values: name, region, cloudAccount, project, id

 BridgeResourceType: this should be type of the resource, fetch it from the id.
                     Eg. 'servers'

 BridgeResourceNameIdentifier: it should be the key of resource name/id data which we are storing in json file in  s3 collection bucket.
                               Eg. 'Name/name' or 'Id/id'

 Note: if there is no name then we have to pass the id.

 BridgeExecutionService: it should be equivalent to service name which we are sending from executor in payload data.
 BridgeCollectionService: it should be equivalent to service name which we are sending from collector in payload data.
 DataIdentifier: it should be the parent key field of data which we want to collect in json file in s3 collection bucket.

----------Processor Side Data----------
These fields should be according to the user and product manager, what they want to show in Inventory UI.
 InvAsset: 'LogAlerts'
 InvService: 'LogAlerts'
 InvResourceCategory: 'cloud_resources'
    Note: For specific category add the category name otherwise it should be 'cloud_resource'

 InvResourceType: 'LogAlerts'
    If you need that your resource type to be two words with capital letter only on first letter of the word (for example: Key Vaults), you should supply the resource type with a space delimiter.
    If you need that your resource type to be two words and the the first word should be in capital letters (for example: CDN Profiles), you should supply the resource type with snake case delimiter

 Take the reference from the below map
*/

// Note: In Below service map add only single source resources.
// and service name should be plugin category.

var serviceMap = {
    'Redis Cache':
        {
            enabled: true, isSingleSource: true, InvAsset: 'redisCaches', InvService: 'redisCaches',
            InvResourceCategory: 'cloud_resources', InvResourceType: 'Redis Cache', BridgeServiceName: 'rediscaches',
            BridgePluginCategoryName: 'Redis Cache', BridgeProvider: 'Azure', BridgeCall: 'listBySubscription',
            BridgeArnIdentifier: '', BridgeIdTemplate: '', BridgeResourceType: 'Redis',
            BridgeResourceNameIdentifier: 'name', BridgeExecutionService: 'Redis Cache',
            BridgeCollectionService: 'rediscaches', DataIdentifier: 'data',
        },
    'CDN Profiles':
        {
            enabled: true, isSingleSource: true, InvAsset: 'cdnProfiles', InvService: 'cdnProfiles',
            InvResourceCategory: 'cloud_resources', InvResourceType: 'CDN_Profiles', BridgeServiceName: 'profiles',
            BridgePluginCategoryName: 'CDN Profiles', BridgeProvider: 'Azure', BridgeCall: 'list',
            BridgeArnIdentifier: '', BridgeIdTemplate: '', BridgeResourceType: 'profiles',
            BridgeResourceNameIdentifier: 'name', BridgeExecutionService: 'CDN Profiles',
            BridgeCollectionService: 'profiles', DataIdentifier: 'data',
        },
    'Cosmos DB':
        {
            enabled: true, isSingleSource: true, InvAsset: 'cosmosdb', InvService: 'cosmosDB',
            InvResourceCategory: 'database', InvResourceType: 'cosmos_DB', BridgeServiceName: 'databaseaccounts',
            BridgePluginCategoryName: 'Cosmos DB', BridgeProvider: 'Azure', BridgeCall: 'list',
            BridgeArnIdentifier: '', BridgeIdTemplate: '', BridgeResourceType: 'databaseAccounts',
            BridgeResourceNameIdentifier: 'name', BridgeExecutionService: 'Cosmos DB',
            BridgeCollectionService: 'databaseaccounts', DataIdentifier: 'data',
        },
    'Key Vaults':
        {
            enabled: true, isSingleSource: true, InvAsset: 'vaults', InvService: 'keyVaults',
            InvResourceCategory: 'cloud_resources', InvResourceType: 'key vaults', BridgeServiceName: 'vaults',
            BridgePluginCategoryName: 'Key Vaults', BridgeProvider: 'Azure', BridgeCall: 'list',
            BridgeArnIdentifier: '', BridgeIdTemplate: '', BridgeResourceType: 'vaults',
            BridgeResourceNameIdentifier: 'name', BridgeExecutionService: 'Key Vaults',
            BridgeCollectionService: 'vaults', DataIdentifier: 'data',
        },
    'Load Balancer':
        {
            enabled: true, isSingleSource: true, InvAsset: 'loadBalancer', InvService: 'loadBalancer',
            InvResourceCategory: 'cloud_resources', InvResourceType: 'load_balancer', BridgeServiceName: 'loadbalancers',
            BridgePluginCategoryName: 'Load Balancer', BridgeProvider: 'Azure', BridgeCall: 'listAll',
            BridgeArnIdentifier: '', BridgeIdTemplate: '', BridgeResourceType: 'loadBalancers',
            BridgeResourceNameIdentifier: 'name', BridgeExecutionService: 'Load Balancer',
            BridgeCollectionService: 'loadbalancers', DataIdentifier: 'data',
        },
    'Log Alerts':
        {
            enabled: true, isSingleSource: true, InvAsset: 'logAlerts', InvService: 'logAlerts',
            InvResourceCategory: 'cloud_resources', InvResourceType: 'log alerts', BridgeServiceName: 'activitylogalerts',
            BridgePluginCategoryName: 'Log Alerts', BridgeProvider: 'Azure', BridgeCall: 'listBySubscriptionId',
            BridgeArnIdentifier: '', BridgeIdTemplate: '', BridgeResourceType: 'activityLogAlerts',
            BridgeResourceNameIdentifier: 'name', BridgeExecutionService: 'Log Alerts',
            BridgeCollectionService: 'activitylogalerts', DataIdentifier: 'data',
        },
    'Network Watcher':
        {
            enabled: true, isSingleSource: true, InvAsset: 'networkWatcher', InvService: 'networkWatcher',
            InvResourceCategory: 'cloud_resources', InvResourceType: 'network_watcher', BridgeServiceName: 'networkwatchers',
            BridgePluginCategoryName: 'Network Watcher', BridgeProvider: 'Azure', BridgeCall: 'listAll',
            BridgeArnIdentifier: '', BridgeIdTemplate: '', BridgeResourceType: 'networkWatchers',
            BridgeResourceNameIdentifier: 'name', BridgeExecutionService: 'Network Watcher',
            BridgeCollectionService: 'networkwatchers', DataIdentifier: 'data',
        },
    'Azure Policy':
        {
            enabled: true, isSingleSource: true, InvAsset: 'azurePolicy', InvService: 'azurePolicy',
            InvResourceCategory: 'cloud_resources', InvResourceType: 'azure_policy', BridgeServiceName: 'policyassignments',
            BridgePluginCategoryName: 'Azure Policy', BridgeProvider: 'Azure', BridgeCall: 'list',
            BridgeArnIdentifier: '', BridgeIdTemplate: '', BridgeResourceType: 'policyAssignments',
            BridgeResourceNameIdentifier: 'displayName', BridgeExecutionService: 'Azure Policy',
            BridgeCollectionService: 'policyassignments', DataIdentifier: 'data',
        },
    'Virtual Networks':
        {
            enabled: true, isSingleSource: true, InvAsset: 'virtual_network', InvService: 'virtual_network',
            InvResourceCategory: 'cloud_resources', InvResourceType: 'Virtual Network', BridgeServiceName: 'virtualnetworks',
            BridgePluginCategoryName: 'Virtual Networks', BridgeProvider: 'Azure', BridgeCall: 'listAll',
            BridgeArnIdentifier: '', BridgeIdTemplate: '', BridgeResourceType: 'virtualNetworks',
            BridgeResourceNameIdentifier: 'name', BridgeExecutionService: 'Virtual Networks',
            BridgeCollectionService: 'virtualnetworks', DataIdentifier: 'data',
        },
    'Queue Service':
        {
            enabled: true, isSingleSource: true, InvAsset: 'queueService', InvService: 'queueService',
            InvResourceCategory: 'storage', InvResourceType: 'queue_service', BridgeServiceName: 'queueservice',
            BridgePluginCategoryName: 'Queue Service', BridgeProvider: 'Azure', BridgeCall: 'getQueueAcl',
            BridgeArnIdentifier: '', BridgeIdTemplate: '', BridgeResourceType: 'queueService',
            BridgeResourceNameIdentifier: 'name', BridgeExecutionService: 'Queue Service',
            BridgeCollectionService: 'queueservice', DataIdentifier: 'data',
        },
    'Table Service':
        {
            enabled: true, isSingleSource: true, InvAsset: 'tableService', InvService: 'tableService',
            InvResourceCategory: 'storage', InvResourceType: 'table_service', BridgeServiceName: 'tableservice',
            BridgePluginCategoryName: 'Table Service', BridgeProvider: 'Azure', BridgeCall: 'getTableAcl',
            BridgeArnIdentifier: '', BridgeIdTemplate: '', BridgeResourceType: 'tableService',
            BridgeResourceNameIdentifier: 'name', BridgeExecutionService: 'Table Service',
            BridgeCollectionService: 'tableservice', DataIdentifier: 'data',
        },
    'File Service':
        {
            enabled: true, isSingleSource: true, InvAsset: 'fileService', InvService: 'fileService',
            InvResourceCategory: 'storage', InvResourceType: 'file_service', BridgeServiceName: 'fileservice',
            BridgePluginCategoryName: 'File Service', BridgeProvider: 'Azure', BridgeCall: 'listSharesSegmented',
            BridgeArnIdentifier: '', BridgeIdTemplate: '', BridgeResourceType: 'fileService',
            BridgeResourceNameIdentifier: 'name', BridgeExecutionService: 'File Service',
            BridgeCollectionService: 'fileservice', DataIdentifier: 'data',
        },
    'SQL Databases':
        {
            enabled: true, isSingleSource: true, InvAsset: 'database', InvService: 'sql',
            InvResourceCategory: 'database', InvResourceType: 'sql_database', BridgeServiceName: 'databases',
            BridgePluginCategoryName: 'SQL Databases', BridgeProvider: 'Azure', BridgeCall: 'listByServer',
            BridgeArnIdentifier: '', BridgeIdTemplate: '', BridgeResourceType: 'databases',
            BridgeResourceNameIdentifier: 'name', BridgeExecutionService: 'SQL Databases',
            BridgeCollectionService: 'databases', DataIdentifier: 'data',
        },
};

// Standard calls that contain top-level operations
var calls = {
    resourceGroups: {
        list: {
            url: 'https://management.azure.com/subscriptions/{subscriptionId}/resourcegroups?api-version=2019-10-01'
        }
    },
    advisor: {
        recommendationsList: {
            url: 'https://management.azure.com/subscriptions/{subscriptionId}/providers/Microsoft.Advisor/recommendations?api-version=2020-01-01'
        }
    },
    activityLogAlerts: {
        listBySubscriptionId: {
            url: 'https://management.azure.com/subscriptions/{subscriptionId}/providers/microsoft.insights/activityLogAlerts?api-version=2020-10-01'
        },
        sendIntegration: serviceMap['Log Alerts']
    },
    logAnalytics: {
        listWorkspaces: {
            url: 'https://management.azure.com/subscriptions/{subscriptionId}/providers/Microsoft.OperationalInsights/workspaces?api-version=2023-09-01'
        }
    },
    storageAccounts: {
        list: {
            url: 'https://management.azure.com/subscriptions/{subscriptionId}/providers/Microsoft.Storage/storageAccounts?api-version=2019-06-01',
            rateLimit: 3000
        }
    },
    appConfigurations: {
        list: {
            url: 'https://management.azure.com/subscriptions/{subscriptionId}/providers/Microsoft.AppConfiguration/configurationStores?api-version=2023-03-01'
        }
    },
    virtualNetworks: {
        listAll: {
            url: 'https://management.azure.com/subscriptions/{subscriptionId}/providers/Microsoft.Network/virtualNetworks?api-version=2020-03-01'
        },
        sendIntegration: serviceMap['Virtual Networks']
    },
    natGateways: {
        listBySubscription: {
            url: 'https://management.azure.com/subscriptions/{subscriptionId}/providers/Microsoft.Network/natGateways?api-version=2020-11-01'
        }
    },
    virtualMachines: {
        listAll: {
            url: 'https://management.azure.com/subscriptions/{subscriptionId}/providers/Microsoft.Compute/virtualMachines?api-version=2023-07-01',
            paginate: 'nextLink'
        }
    },
    images: {
        list: {
            url: 'https://management.azure.com/subscriptions/{subscriptionId}/providers/Microsoft.Compute/images?api-version=2022-08-01',
            paginate: 'nextLink'
        }
    },
    vmScaleSet: {
        listAll: {
            url: 'https://management.azure.com/subscriptions/{subscriptionId}/providers/Microsoft.Compute/virtualMachineScaleSets?api-version=2022-08-01',
            paginate: 'nextLink'
        }
    },
    snapshots: {
        list: {
            url: 'https://management.azure.com/subscriptions/{subscriptionId}/providers/Microsoft.Compute/snapshots?api-version=2020-12-01'
        }
    },
    disks: {
        list: {
            url: 'https://management.azure.com/subscriptions/{subscriptionId}/providers/Microsoft.Compute/disks?api-version=2023-04-02'
        }
    },
    networkSecurityGroups: {
        listAll: {
            url: 'https://management.azure.com/subscriptions/{subscriptionId}/providers/Microsoft.Network/networkSecurityGroups?api-version=2020-03-01'
        }
    },
    networkInterfaces: {
        listAll: {
            url: 'https://management.azure.com/subscriptions/{subscriptionId}/providers/Microsoft.Network/networkInterfaces?api-version=2020-11-01'
        }
    },
    vaults: {
        list: {
            url: 'https://management.azure.com/subscriptions/{subscriptionId}/providers/Microsoft.KeyVault/vaults?api-version=2019-09-01'
        },
        sendIntegration: serviceMap['Key Vaults'],
    },
    recoveryServiceVaults: {
        listBySubscriptionId: {
            url: 'https://management.azure.com/subscriptions/{subscriptionId}/providers/Microsoft.RecoveryServices/vaults?api-version=2016-06-01'
        }
    },
    resources: {
        list: {
            url: 'https://management.azure.com/subscriptions/{subscriptionId}/resources?api-version=2021-04-01'
        },
    },
    redisCaches: {
        listBySubscription: {
            url: 'https://management.azure.com/subscriptions/{subscriptionId}/providers/Microsoft.Cache/redis?api-version=2023-08-01'
        },
        sendIntegration: serviceMap['Redis Cache']
    },
    routeTables: {
        listAll: {
            url: 'https://management.azure.com/subscriptions/{subscriptionId}/providers/Microsoft.Network/routeTables?api-version=2022-07-01'
        }
    },
    managedClusters: {
        list: {
            url: 'https://management.azure.com/subscriptions/{subscriptionId}/providers/Microsoft.ContainerService/managedClusters?api-version=2020-03-01'
        }
    },
    networkWatchers: {
        listAll: {
            url: 'https://management.azure.com/subscriptions/{subscriptionId}/providers/Microsoft.Network/networkWatchers?api-version=2022-01-01'
        },
        sendIntegration: serviceMap['Network Watcher']
    },
    policyAssignments: {
        list: {
            url: 'https://management.azure.com/subscriptions/{subscriptionId}/providers/Microsoft.Authorization/policyAssignments?api-version=2019-09-01',
        },
        sendIntegration: serviceMap['Azure Policy']
    },
    policyDefinitions: {
        list: {
            url: 'https://management.azure.com/subscriptions/{subscriptionId}/providers/Microsoft.Authorization/policyDefinitions?api-version=2019-09-01'
        }
    },
    publicIpAddresses: {
        list: {
            url: 'https://management.azure.com/subscriptions/{subscriptionId}/providers/Microsoft.Network/publicIPAddresses?api-version=2023-06-01'
        }
    },
    webApps: {
        list: {
            url: 'https://management.azure.com/subscriptions/{subscriptionId}/providers/Microsoft.Web/sites?api-version=2019-08-01'
        }
    },
    appServiceCertificates: {
        list: {
            url: 'https://management.azure.com/subscriptions/{subscriptionId}/providers/Microsoft.Web/certificates?api-version=2019-08-01'
        }
    },
    logProfiles: {
        list: {
            url: 'https://management.azure.com/subscriptions/{subscriptionId}/providers/microsoft.insights/logprofiles?api-version=2016-03-01'
        }
    },
    profiles: {
        list: {
            url: 'https://management.azure.com/subscriptions/{subscriptionId}/providers/Microsoft.Cdn/profiles?api-version=2019-04-15'
        },
        sendIntegration: serviceMap['CDN Profiles']
    },
    autoProvisioningSettings: {
        list: {
            url: 'https://management.azure.com/subscriptions/{subscriptionId}/providers/Microsoft.Security/autoProvisioningSettings?api-version=2017-08-01-preview'
        }
    },
    applicationGateway: {
        listAll: {
            url: 'https://management.azure.com/subscriptions/{subscriptionId}/providers/Microsoft.Network/applicationGateways?api-version=2022-07-01'
        }
    },
    securityContacts: {
        list: {
            url: 'https://management.azure.com/subscriptions/{subscriptionId}/providers/Microsoft.Security/securityContacts?api-version=2017-08-01-preview',
            ignoreLocation: true
        }
    },
    securityContactv2: {
        listAll: {
            url: 'https://management.azure.com/subscriptions/{subscriptionId}/providers/Microsoft.Security/securityContacts?api-version=2020-01-01-preview',
            ignoreLocation: true,
            hasListResponse: true
        }
    },
    subscriptions: {
        listLocations: {
            url: 'https://management.azure.com/subscriptions/{subscriptionId}/locations?api-version=2020-01-01'
        },
        get: {
            url: 'https://management.azure.com/subscriptions/{subscriptionId}?api-version=2020-01-01',
            getCompleteResponse: true,
        }
    },
    roleDefinitions: {
        list: {
            url: 'https://management.azure.com/subscriptions/{subscriptionId}/providers/Microsoft.Authorization/roleDefinitions?api-version=2015-07-01'
        }
    },
    managementLocks: {
        listAtSubscriptionLevel: {
            url: 'https://management.azure.com/subscriptions/{subscriptionId}/providers/Microsoft.Authorization/locks?api-version=2016-09-01'
        }
    },
    loadBalancers: {
        listAll: {
            url: 'https://management.azure.com/subscriptions/{subscriptionId}/providers/Microsoft.Network/loadBalancers?api-version=2020-03-01'
        },
        sendIntegration: serviceMap['Load Balancer']
    },
    users: {
        list: {
            url: 'https://graph.microsoft.com/v1.0/users',
            graph: true
        }
    },
    applications: {
        list: {
            url: 'https://graph.microsoft.com/v1.0/applications/',
            graph: true,
        }
    },
    automationAccounts: {
        list: {
            url: 'https://management.azure.com/subscriptions/{subscriptionId}/providers/Microsoft.Automation/automationAccounts?api-version=2023-11-01'
        }
    },
    registries: {
        list: {
            url: 'https://management.azure.com/subscriptions/{subscriptionId}/providers/Microsoft.ContainerRegistry/registries?api-version=2023-01-01-preview'
        }
    },
    pricings: {
        list: {
            url: 'https://management.azure.com/subscriptions/{subscriptionId}/providers/Microsoft.Security/pricings?api-version=2018-06-01'
        }
    },
    availabilitySets: {
        listBySubscription: {
            url: 'https://management.azure.com/subscriptions/{subscriptionId}/providers/Microsoft.Compute/availabilitySets?api-version=2019-12-01'
        }
    },
    virtualMachineScaleSets: {
        listAll: {
            url: 'https://management.azure.com/subscriptions/{subscriptionId}/providers/Microsoft.Compute/virtualMachineScaleSets?api-version=2023-09-01'
        }
    },
    bastionHosts: {
        listAll: {
            url: 'https://management.azure.com/subscriptions/{subscriptionId}/providers/Microsoft.Network/bastionHosts?api-version=2022-09-01'
        }
    },
    wafPolicies: {
        listAll: {
            url: 'https://management.azure.com/subscriptions/{subscriptionId}/providers/Microsoft.Network/ApplicationGatewayWebApplicationFirewallPolicies?api-version=2022-07-01'
        }
    },
    autoscaleSettings: {
        listBySubscription: {
            url: 'https://management.azure.com/subscriptions/{subscriptionId}/providers/microsoft.insights/autoscalesettings?api-version=2015-04-01'
        }
    },
    diagnosticSettingsOperations: {
        list: {
            url: 'https://management.azure.com/subscriptions/{subscriptionId}/providers/microsoft.insights/diagnosticSettings?api-version=2017-05-01-preview'
        }
    },
    servers: {
        listSql: {
            url: 'https://management.azure.com/subscriptions/{subscriptionId}/providers/Microsoft.Sql/servers?api-version=2022-05-01-preview'
        },
        listMysql: {
            url: 'https://management.azure.com/subscriptions/{subscriptionId}/providers/Microsoft.DBforMySQL/servers?api-version=2017-12-01'
        },
        listMysqlFlexibleServer: {
            url : 'https://management.azure.com/subscriptions/{subscriptionId}/providers/Microsoft.DBforMySQL/flexibleServers?api-version=2021-05-01'
        },
        listPostgres: {
            url: 'https://management.azure.com/subscriptions/{subscriptionId}/providers/Microsoft.DBforPostgreSQL/servers?api-version=2017-12-01'
        },
        listPostgresFlexibleServer: {
            url: 'https://management.azure.com/subscriptions/{subscriptionId}/providers/Microsoft.DBforPostgreSQL/flexibleServers?api-version=2022-12-01'
        }
    },
    databaseAccounts: {
        list: {
            url: 'https://management.azure.com/subscriptions/{subscriptionId}/providers/Microsoft.DocumentDB/databaseAccounts?api-version=2020-06-01-preview'
        },
        sendIntegration: serviceMap['Cosmos DB']
    },
    securityCenter: {
        list: {
            url: 'https://management.azure.com/subscriptions/{subscriptionId}/providers/Microsoft.Security/settings?api-version=2021-06-01'
        }
    },
    publicIPAddresses: {
        listAll: {
            url: 'https://management.azure.com/subscriptions/{subscriptionId}/providers/Microsoft.Network/publicIPAddresses?api-version=2021-08-01'
        }
    },
    privateDnsZones: {
        list: {
            url: 'https://management.azure.com/subscriptions/{subscriptionId}/providers/Microsoft.Network/privateDnsZones?api-version=2018-09-01'
        }
    },
    privateEndpoints: {
        listBySubscription: {
            url: 'https://management.azure.com/subscriptions/{subscriptionId}/providers/Microsoft.Network/privateEndpoints?api-version=2022-01-01'
        }
    },
    eventGrid: {
        listDomains: {
            url: 'https://management.azure.com/subscriptions/{subscriptionId}/providers/Microsoft.EventGrid/domains?api-version=2021-06-01-preview'
        }
    },
    eventHub: {
        listEventHub: {
            url: 'https://management.azure.com/subscriptions/{subscriptionId}/providers/Microsoft.EventHub/namespaces?api-version=2022-10-01-preview'
        }
    },
    serviceBus: {
        listNamespacesBySubscription: {
            url: 'https://management.azure.com/subscriptions/{subscriptionId}/providers/Microsoft.ServiceBus/namespaces?api-version=2022-10-01-preview'
        }
    },
    computeGalleries: { 
        list: {
            url: 'https://management.azure.com/subscriptions/{subscriptionId}/providers/Microsoft.Compute/galleries?api-version=2022-08-03'
        }
    },
    mediaServices:{
        listAll: {
            url: 'https://management.azure.com/subscriptions/{subscriptionId}/providers/Microsoft.Media/mediaservices?api-version=2023-01-01'
        }

    },
    // For CIEM
    aad: {
        listRoleAssignments: {
            url: 'https://management.azure.com/subscriptions/{subscriptionId}/providers/Microsoft.Authorization/roleAssignments?api-version=2022-04-01'
        },
        listDenyAssignments: {
            url: 'https://management.azure.com/subscriptions/{subscriptionId}/providers/Microsoft.Authorization/denyAssignments?api-version=2022-04-01'
        }
    },
    // For CIEM
    groups: {
        list: {
            url: 'https://graph.microsoft.com/v1.0/groups',
            graph: true
        }
    },
    // For CIEM
    servicePrincipals: {
        list: {
            url: 'https://graph.microsoft.com/v1.0/servicePrincipals',
            graph: true
        }
    },
    classicFrontDoors: {
        list: {
            url: 'https://management.azure.com/subscriptions/{subscriptionId}/providers/Microsoft.Network/frontDoors?api-version=2019-05-01'
        }
    },
    afdWafPolicies: {
        listAll: {
            url: 'https://management.azure.com/subscriptions/{subscriptionId}/providers/Microsoft.Network/frontdoorWebApplicationFirewallPolicies?api-version=2022-05-01'

        }
    },

};

var postcalls = {
    //For CIEM
    aad: {
        getGroupMembers: {
            reliesOnPath: 'groups.list',
            properties: ['id'],
            url: 'https://graph.microsoft.com/v1.0/groups/{id}/members',
            graph: true
        },
        sendIntegration: {
            enabled: true,
            integrationReliesOn: {
                serviceName: ['roleDefinitions','users','groups','servicePrincipals']
            }
        }
    },
    recoveryServiceVaults: {
        getRecoveryServiceVault: {
            reliesOnPath: 'recoveryServiceVaults.listBySubscriptionId',
            properties: ['id'],
            url: 'https://management.azure.com/{id}?api-version=2022-04-01'
        }
    },
    accountVariables: {
        listByAutomationAccounts: {
            reliesOnPath: 'automationAccounts.list',
            properties: ['id'],
            url: 'https://management.azure.com/{id}/variables?api-version=2023-11-01'
        }
    },
    availabilitySets:{
        listByResourceGroup: {
            reliesOnPath: 'resourceGroups.list',
            properties: ['id'],
            url: 'https://management.azure.com/{id}/providers/Microsoft.Compute/availabilitySets?api-version=2020-12-01'
        }
    },
    advancedThreatProtection: {
        get: {
            reliesOnPath: 'databaseAccounts.list',
            properties: ['id'],
            url: 'https://management.azure.com/{id}/providers/Microsoft.Security/advancedThreatProtectionSettings/current?api-version=2017-08-01-preview'
        }
    },
    automationAccounts:{
        get: {
            reliesOnPath: 'automationAccounts.list',
            properties: ['id'],
            url: 'https://management.azure.com/{id}?api-version=2023-11-01'
        }
    },
    backupProtectedItems: {
        listByVault: {
            reliesOnPath: 'recoveryServiceVaults.listBySubscriptionId',
            properties: ['id'],
            url: 'https://management.azure.com/{id}/backupProtectedItems?api-version=2019-05-13'
        }
    },
    backupPolicies: {
        listByVault: {
            reliesOnPath: 'recoveryServiceVaults.listBySubscriptionId',
            properties: ['id'],
            url: 'https://management.azure.com/{id}/backupPolicies?api-version=2019-05-13'
        }
    },
    serverBlobAuditingPolicies: {
        get: {
            reliesOnPath: 'servers.listSql',
            properties: ['id'],
            url: 'https://management.azure.com/{id}/auditingSettings?api-version=2021-11-01'
        }
    },
    serverSecurityAlertPolicies: {
        listByServer: {
            reliesOnPath: 'servers.listSql',
            properties: ['id'],
            url: 'https://management.azure.com/{id}/securityAlertPolicies?api-version=2017-03-01-preview'
        }
    },

    advancedThreatProtectionSettings: {
        listByServer: {
            reliesOnPath: 'servers.listSql',
            properties: ['id'],
            url: 'https://management.azure.com/{id}/advancedThreatProtectionSettings?api-version=2021-11-01-preview'
        },
        listPostgresFlexibleServer:{
            reliesOnPath: 'servers.listPostgresFlexibleServer',
            properties: ['id'],
            url: 'https://management.azure.com/{id}/advancedThreatProtectionSettings?api-version=2023-06-01-preview'
        
        }
    },
    vulnerabilityAssessments: {
        listByServer: {
            reliesOnPath: 'servers.listSql',
            properties: ['id'],
            url: 'https://management.azure.com/{id}/vulnerabilityAssessments?api-version=2021-02-01-preview'
        }
    },
    failoverGroups: {
        listByServer: {
            reliesOnPath: 'servers.listSql',
            properties: ['id'],
            url: 'https://management.azure.com/{id}/failoverGroups?api-version=2021-02-01-preview'
        }
    },
    serverAutomaticTuning: {
        get: {
            reliesOnPath: 'servers.listSql',
            properties: ['id'],
            url: 'https://management.azure.com/{id}/automaticTuning/current?api-version=2020-08-01-preview'
        }
    },
    flowLogs: {
        list: {
            reliesOnPath: 'networkWatchers.listAll',
            properties: ['id'],
            url: 'https://management.azure.com/{id}/flowLogs?api-version=2020-11-01'
        }
    },
    virtualNetworkPeerings: {
        list: {
            reliesOnPath: 'virtualNetworks.listAll',
            properties: ['id'],
            url: 'https://management.azure.com/{id}/virtualNetworkPeerings?api-version=2020-11-01'
        }
    },
    flexibleServersConfigurations: {
        listByServer: {
            reliesOnPath: 'servers.listMysqlFlexibleServer',
            properties: ['id'],
            url: 'https://management.azure.com/{id}/configurations?api-version=2021-05-01'
        },
        listByPostgresServer: {
            reliesOnPath: 'servers.listPostgresFlexibleServer',
            properties: ['id'],
            url: 'https://management.azure.com/{id}/configurations?api-version=2022-12-01'
        },
    },
    serverAdministrators: {
        list: {
            reliesOnPath: 'servers.listPostgres',
            properties: ['id'],
            url: 'https://management.azure.com/{id}/administrators?api-version=2017-12-01'
        }
    },
    recordSets: {
        list: {
            reliesOnPath: 'privateDnsZones.list',
            properties: ['id'],
            url: 'https://management.azure.com/{id}/ALL?api-version=2018-09-01'
        }
    },
    virtualMachines: {
        get: {
            reliesOnPath: 'virtualMachines.listAll',
            properties: ['id'],
            url: 'https://management.azure.com/{id}?api-version=2020-12-01'
        },
        sendIntegration: {
            enabled: true,
            integrationReliesOn: {
                serviceName: ['networkInterfaces', 'publicIPAddresses', 'recordSets']
            }
        }
    },
    virtualMachineExtensions: {
        list: {
            reliesOnPath: 'virtualMachines.listAll',
            properties: ['id'],
            url: 'https://management.azure.com/{id}/extensions?api-version=2019-12-01'
        }
    },
    virtualMachineScaleSetVMs: {
        list: {
            reliesOnPath: 'virtualMachineScaleSets.listAll',
            properties: ['id'],
            url: 'https://management.azure.com/{id}/virtualMachines?api-version=2020-12-01'
        }
    },
    virtualNetworkGateways: {
        listByResourceGroup: {
            reliesOnPath: 'resourceGroups.list',
            properties: ['id'],
            url: 'https://management.azure.com/{id}/providers/Microsoft.Network/virtualNetworkGateways?api-version=2020-11-01'
        }
    },
    networkGatewayConnections: {
        listByResourceGroup: {
            reliesOnPath: 'resourceGroups.list',
            properties: ['id'],
            url: 'https://management.azure.com/{id}/providers/Microsoft.Network/connections?api-version=2020-11-01'
        }
    },
    blobContainers: {
        list: {
            reliesOnPath: 'storageAccounts.list',
            properties: ['id'],
            url: 'https://management.azure.com/{id}/blobServices/default/containers?api-version=2019-06-01',
            rateLimit: 3000,
            limit: 20000
        }
    },
    blobServices: {
        list: {
            reliesOnPath: 'storageAccounts.list',
            properties: ['id'],
            url: 'https://management.azure.com/{id}/blobServices?api-version=2019-06-01',
            rateLimit: 3000
        },
        getServiceProperties: {
            reliesOnPath: 'storageAccounts.list',
            properties: ['id'],
            url: 'https://management.azure.com/{id}/blobServices/default?api-version=2019-06-01',
            rateLimit: 500
        }
    },
    fileShares: {
        list: {
            reliesOnPath: 'storageAccounts.list',
            properties: ['id'],
            url: 'https://management.azure.com/{id}/fileServices/default/shares?api-version=2023-01-01',
            rateLimit: 3000
        }
    },
    storageAccounts: {
        listKeys: {
            reliesOnPath: 'storageAccounts.list',
            properties: ['id'],
            url: 'https://management.azure.com/{id}/listKeys?api-version=2019-06-01',
            post: true,
            rateLimit: 3000
        },
        sendIntegration: {
            enabled: true,
            integrationReliesOn: {
                serviceName: ['storageAccounts', 'blobServices', 'blobContainers', 'fileShares']
            },
        }
    },
    encryptionProtectors: {
        listByServer: {
            reliesOnPath: 'servers.listSql',
            properties: ['id'],
            url: 'https://management.azure.com/{id}/encryptionProtector?api-version=2015-05-01-preview'
        },
    },
    webApps: {
        getAuthSettings: {
            reliesOnPath: 'webApps.list',
            properties: ['id'],
            url: 'https://management.azure.com/{id}/config/authsettings/list?api-version=2019-08-01',
            post: true
        },
        listConfigurations: {
            reliesOnPath: 'webApps.list',
            properties: ['id'],
            url: 'https://management.azure.com/{id}/config?api-version=2019-08-01'
        },
        listAppSettings: {
            reliesOnPath: 'webApps.list',
            properties: ['id'],
            url: 'https://management.azure.com/{id}/config/appsettings/list?api-version=2021-02-01',
            post: true
        },
        getBackupConfiguration: {
            reliesOnPath: 'webApps.list',
            properties: ['id'],
            url: 'https://management.azure.com/{id}/config/backup/list?api-version=2021-02-01',
            post: true
        }
    },
    endpoints: {
        listByProfile: {
            reliesOnPath: 'profiles.list',
            properties: ['id'],
            url: 'https://management.azure.com/{id}/endpoints?api-version=2019-04-15'
        }
    },
    customDomain: {
        listByFrontDoorProfiles: {
            reliesOnPath: 'profiles.list',
            properties: ['id'],
            url: 'https://management.azure.com/{id}/customDomains?api-version=2021-06-01'
        }
    },
    vaults: {
        getKeys: {
            reliesOnPath: 'vaults.list',
            properties: ['vaultUri'],
            url: '{vaultUri}keys?api-version=7.0',
            vault: true
        },
        getSecrets: {
            reliesOnPath: 'vaults.list',
            properties: ['vaultUri'],
            url: '{vaultUri}secrets?api-version=7.0',
            vault: true
        },
        getCertificates: {
            reliesOnPath: 'vaults.list',
            properties: ['vaultUri'],
            url: '{vaultUri}certificates?api-version=7.3',
            vault: true
        }
    },
    databases: {
        listByServer: {
            reliesOnPath: 'servers.listSql',
            properties: ['id'],
            url: 'https://management.azure.com/{id}/databases?api-version=2023-02-01-preview'
        },
        sendIntegration: serviceMap['SQL Databases']
    },
    serverAzureADAdministrators: {
        listByServer: {
            reliesOnPath: 'servers.listSql',
            properties: ['id'],
            url: 'https://management.azure.com/{id}/administrators?api-version=2014-04-01'
        }
    },
    usages: {
        list: {
            reliesOnPath: 'subscriptions.listLocations',
            properties: ['name'],
            url: 'https://management.azure.com/subscriptions/{subscriptionId}/providers/Microsoft.Network/locations/{name}/usages?api-version=2020-03-01'
        }
    },
    firewallRules: {
        listByServer: {
            reliesOnPath: 'servers.listSql',
            properties: ['id'],
            url: 'https://management.azure.com/{id}/firewallRules?api-version=2019-06-01-preview'
        },
        listByServerMySQL: {
            reliesOnPath: 'servers.listMysql',
            properties: ['id'],
            url: 'https://management.azure.com/{id}/firewallRules?api-version=2017-12-01'
        },
        listByServerPostgres: {
            reliesOnPath: 'servers.listPostgres',
            properties: ['id'],
            url: 'https://management.azure.com/{id}/firewallRules?api-version=2017-12-01'
        },
        listByFlexibleServerPostgres: {
            reliesOnPath: 'servers.listPostgresFlexibleServer',
            properties: ['id'],
            url: 'https://management.azure.com/{id}/firewallRules?api-version=2022-12-01'
        }
    },
    outboundFirewallRules: {
        listByServer: {
            reliesOnPath: 'servers.listSql',
            properties: ['id'],
            url: 'https://management.azure.com/{id}/outboundFirewallRules?api-version=2022-02-01-preview'
        }
    },
    virtualNetworkRules: {
        listByServer: {
            reliesOnPath: 'servers.listSql',
            properties: ['id'],
            url: 'https://management.azure.com/{id}/virtualNetworkRules?api-version=2019-06-01-preview'
        },
        listByServerMySQL: {
            reliesOnPath: 'servers.listMysql',
            properties: ['id'],
            url: 'https://management.azure.com/{id}/virtualNetworkRules?api-version=2017-12-01'
        },
        listByServerPostgres: {
            reliesOnPath: 'servers.listPostgres',
            properties: ['id'],
            url: 'https://management.azure.com/{id}/virtualNetworkRules?api-version=2017-12-01'
        }
    },
    managedClusters: {
        getUpgradeProfile: {
            reliesOnPath: 'managedClusters.list',
            properties: ['id'],
            url: 'https://management.azure.com/{id}/upgradeProfiles/default?api-version=2020-03-01'
        },
        pools: {
            reliesOnPath: 'managedClusters.list',
            properties: ['id'],
            url: 'https://management.azure.com/{id}/agentPools?api-version=2022-03-01'
        },
        sendIntegration: {
            enabled: true,
            integrationReliesOn: {
                serviceName: ['managedClusters', 'virtualNetworks', 'virtualNetworkPeerings']
            },
        }
    },
    functions: {
        config: {
            reliesOnPath: 'webApps.list',
            properties: ['id'],
            url: 'https://management.azure.com/{id}/config?api-version=2022-03-01'
        },
        usages: {
            reliesOnPath: 'webApps.list',
            properties: ['id'],
            url: 'https://management.azure.com/{id}/usages?api-version=2022-03-01'
        },
        list: {
            reliesOnPath: 'webApps.list',
            properties: ['id'],
            url: 'https://management.azure.com/{id}/functions?api-version=2021-03-01'
        },
        sendIntegration: {
            enabled: true,
            integrationReliesOn: {
                serviceName: ['webApps']
            }
        }
    },
    registries: {
        sendIntegration: {
            enabled: true,
            integrationReliesOn: {
                serviceName: ['replications']
            }
        }
    },
    dbServers: {
        getSQL: {
            reliesOnPath: 'servers.listSql',
            properties: ['id'],
            url: 'https://management.azure.com/{id}?api-version=2022-05-01-preview'
        },
        getMySQL: {
            reliesOnPath: 'servers.listMysql',
            properties: ['id'],
            url: 'https://management.azure.com/{id}?api-version=2017-12-01'
        },
        getPostgres: {
            reliesOnPath: 'servers.listPostgres',
            properties: ['id'],
            url: 'https://management.azure.com/{id}?api-version=2017-12-01'
        },
        sendIntegration: {
            enabled: true,
            integrationReliesOn: {
                serviceName: ['privateEndpoints','firewallRules', 'virtualNetworkRules',
                    'networkInterfaces', 'failoverGroups', 'outboundFirewallRules']
            }
        }
    },
    replications: {
        list: {
            reliesOnPath: 'registries.list',
            properties: ['id'],
            url: 'https://management.azure.com{id}/replications?api-version=2019-05-01'
        }
    },
    configurations: {
        listByServer: {
            reliesOnPath: 'servers.listPostgres',
            properties: ['id'],
            url: 'https://management.azure.com/{id}/configurations?api-version=2017-12-01'
        }
    },
    mediaServices: {
        listContentKeyPolicies: {
            reliesOnPath: 'mediaServices.listAll',
            properties: ['id'],
            url: 'https://management.azure.com/{id}/contentKeyPolicies?api-version=2023-01-01'
        },
        get: {
            reliesOnPath: 'mediaServices.listAll',
            properties: ['id'],
            url: 'https://management.azure.com/{id}?api-version=2023-01-01'
        }
    },
    afdSecurityPolicies: {
        listByProfile: {
            reliesOnPath: 'profiles.list',
            properties: ['id'],
            url: 'https://management.azure.com/subscriptions/{id}/securityPolicies?api-version=2023-05-01'

        }
    },
<<<<<<< HEAD
    connectionPolicies: {
        listByServer: {
            reliesOnPath: 'servers.listSql',
            properties: ['id'],
            url: 'https://management.azure.com/{id}/connectionPolicies?api-version=2021-05-01-preview'

        }
    }
=======
    diskEncryptionSet: {
        get: {
            reliesOnPath: 'disks.list',
            properties: ['encryption.diskEncryptionSetId'],
            url: 'https://management.azure.com/{encryption.diskEncryptionSetId}?api-version=2023-04-02',
        }
    },
    encryptionScopes: {
        listByStorageAccounts: {
            reliesOnPath: 'storageAccounts.list',
            properties: ['id'],
            url: 'https://management.azure.com/{id}/encryptionScopes?api-version=2023-01-01'
        }
    },
>>>>>>> db2a9dfc

};

var tertiarycalls = {
    databaseBlobAuditingPolicies: {
        get: {
            reliesOnPath: 'databases.listByServer',
            properties: ['id'],
            url: 'https://management.azure.com/{id}/auditingSettings?api-version=2017-03-01-preview'
        }
    },
    diagnosticSettings: {
        listByEndpoint: {
            reliesOnPath: 'endpoints.listByProfile',
            properties: ['id'],
            url: 'https://management.azure.com/{id}/providers/microsoft.insights/diagnosticSettings?api-version=2021-05-01-preview'
        },
        listByAzureFrontDoor: {
            reliesOnPath: 'profiles.list',
            properties: ['id'],
            url: 'https://management.azure.com/{id}/providers/microsoft.insights/diagnosticSettings?api-version=2021-05-01-preview'
        },
        listByApplicationGateways: {
            reliesOnPath: 'applicationGateway.listAll',
            properties: ['id'],
            url: 'https://management.azure.com/{id}/providers/microsoft.insights/diagnosticSettings?api-version=2021-05-01-preview'
        },
        listByKeyVault: {
            reliesOnPath: 'vaults.list',
            properties: ['id'],
            url: 'https://management.azure.com/{id}/providers/microsoft.insights/diagnosticSettings?api-version=2021-05-01-preview'
        },
        listByLoadBalancer: {
            reliesOnPath: 'loadBalancers.listAll',
            properties: ['id'],
            url: 'https://management.azure.com/{id}/providers/microsoft.insights/diagnosticSettings?api-version=2021-05-01-preview'
        },
        listByNetworkSecurityGroup: {
            reliesOnPath: 'networkSecurityGroups.listAll',
            properties: ['id'],
            url: 'https://management.azure.com/{id}/providers/microsoft.insights/diagnosticSettings?api-version=2021-05-01-preview'
        },
        listByRecoveryServiceVault: {
            reliesOnPath: 'recoveryServiceVaults.listBySubscriptionId',
            properties: ['id'],
            url: 'https://management.azure.com/{id}/providers/microsoft.insights/diagnosticSettings?api-version=2021-05-01-preview'
        },
        listByVirtualNetworks: {
            reliesOnPath: 'virtualNetworks.listAll',
            properties: ['id'],
            url: 'https://management.azure.com/{id}/providers/microsoft.insights/diagnosticSettings?api-version=2021-05-01-preview'
        },
        listByContainerRegistries: {
            reliesOnPath: 'registries.list',
            properties: ['id'],
            url: 'https://management.azure.com/{id}/providers/microsoft.insights/diagnosticSettings?api-version=2021-05-01-preview'
        },
        listByMediaService: {
            reliesOnPath: 'mediaServices.listAll',
            properties: ['id'],
            url: 'https://management.azure.com/{id}/providers/microsoft.insights/diagnosticSettings?api-version=2021-05-01-preview'
        },
        listByPostgresFlexibleServers: {
            reliesOnPath: 'servers.listPostgresFlexibleServer',
            properties: ['id'],
            url: 'https://management.azure.com/{id}/providers/microsoft.insights/diagnosticSettings?api-version=2021-05-01-preview'
        },
        listByPostgresServers: {
            reliesOnPath: 'servers.listPostgres',
            properties: ['id'],
            url: 'https://management.azure.com/{id}/providers/microsoft.insights/diagnosticSettings?api-version=2021-05-01-preview'
        },
        listByServiceBusNamespaces: {
            reliesOnPath: 'serviceBus.listNamespacesBySubscription',
            properties: ['id'],
            url: 'https://management.azure.com/{id}/providers/microsoft.insights/diagnosticSettings?api-version=2021-05-01-preview'
        },
        listByAksClusters: {
            reliesOnPath: 'managedClusters.list',
            properties: ['id'],
            url: 'https://management.azure.com/{id}/providers/microsoft.insights/diagnosticSettings?api-version=2021-05-01-preview'
        },
        listByAppConfigurations: {
            reliesOnPath: 'appConfigurations.list',
            properties: ['id'],
            url: 'https://management.azure.com/{id}/providers/microsoft.insights/diagnosticSettings?api-version=2021-05-01-preview'
        },
        listByRedisCache: {
            reliesOnPath: 'redisCaches.listBySubscription',
            properties: ['id'],
            url: 'https://management.azure.com/{id}/providers/microsoft.insights/diagnosticSettings?api-version=2021-05-01-preview'
        },
        listByAutomationAccounts: {
            reliesOnPath: 'automationAccounts.list',
            properties: ['id'],
            url: 'https://management.azure.com/{id}/providers/microsoft.insights/diagnosticSettings?api-version=2021-05-01-preview'
        },
        listByDatabase: {
            reliesOnPath: 'databases.listByServer',
            properties: ['id'],
            url: 'https://management.azure.com/{id}/providers/microsoft.insights/diagnosticSettings?api-version=2021-05-01-preview'
        },
        listByAppServices: {
            reliesOnPath: 'webApps.list',
            properties: ['id'],
            url: 'https://management.azure.com/{id}/providers/microsoft.insights/diagnosticSettings?api-version=2021-05-01-preview'
        }

    },
    backupShortTermRetentionPolicies: {
        listByDatabase: {
            reliesOnPath: 'databases.listByServer',
            properties: ['id'],
            url: 'https://management.azure.com/{id}/backupShortTermRetentionPolicies?api-version=2020-11-01-preview'
        }
    },
    getCertificatePolicy: {
        get: {
            reliesOnPath: 'vaults.getCertificates',
            properties: ['id'],
            url: '{id}/policy?api-version=7.3',
            vault: true
        }
    },
    syncGroups: {
        list: {
            reliesOnPath: 'databases.listByServer',
            properties: ['id'],
            url: 'https://management.azure.com/{id}/syncGroups?api-version=2021-11-01'
        }
    },
    ledgerDigestUploads: {
        list: {
            reliesOnPath: 'databases.listByServer',
            properties: ['id'],
            url: 'https://management.azure.com/{id}/ledgerDigestUploads?api-version=2021-11-01'
        }
    },
    transparentDataEncryption: {
        list: {
            reliesOnPath: 'databases.listByServer',
            properties: ['id'],
            url: 'https://management.azure.com/{id}/transparentDataEncryption?api-version=2021-11-01'
        }
    },
    dataMaskingPolicies: {
        get: {
            reliesOnPath: 'databases.listByServer',
            properties: ['id'],
            url: 'https://management.azure.com/{id}/dataMaskingPolicies/Default?api-version=2021-11-01',
        }
    },
    devOpsAuditingSettings: {
        list: {
            reliesOnPath: 'servers.listSql',
            properties: ['id'],
            url: 'https://management.azure.com/{id}/devOpsAuditingSettings?api-version=2021-11-01'
        }
    },
    patchSchedules: {
        listByRedisCache: {
            reliesOnPath: 'redisCaches.listBySubscription',
            properties: ['id'],
            url: 'https://management.azure.com/{id}/patchSchedules?api-version=2023-08-01'
        }
    },
};

var specialcalls = {
    tableService: {
        listTablesSegmented: {
            reliesOnPath: ['storageAccounts.listKeys'],
            rateLimit: 3000
        },
        listTablesSegmentedNew: {
            reliesOnPath: ['storageAccounts.listKeys'],
            rateLimit: 3000
        },
        getProperties: {
            reliesOnPath: ['storageAccounts.listKeys'],
            rateLimit: 3000
        },
        sendIntegration: serviceMap['Table Service']
    },
    fileService: {
        listSharesSegmented: {
            reliesOnPath: ['storageAccounts.listKeys'],
            rateLimit: 3000
        },
        sendIntegration: serviceMap['File Service']
    },
    blobService: {
        listContainersSegmented: {
            reliesOnPath: ['storageAccounts.listKeys'],
            rateLimit: 3000
        },
        getProperties: {
            reliesOnPath: ['storageAccounts.listKeys'],
            rateLimit: 3000
        }
    },
    queueService: {
        listQueuesSegmented: {
            reliesOnPath: ['storageAccounts.listKeys'],
            rateLimit: 3000
        },
        listQueuesSegmentedNew: {
            reliesOnPath: ['storageAccounts.listKeys'],
            rateLimit: 3000
        },
        getProperties: {
            reliesOnPath: ['storageAccounts.listKeys'],
            rateLimit: 3000
        },
        sendIntegration: serviceMap['Queue Service']
    }
};

module.exports = {
    calls: calls,
    postcalls: postcalls,
    tertiarycalls: tertiarycalls,
    specialcalls: specialcalls,
    serviceMap: serviceMap
};<|MERGE_RESOLUTION|>--- conflicted
+++ resolved
@@ -1014,7 +1014,6 @@
 
         }
     },
-<<<<<<< HEAD
     connectionPolicies: {
         listByServer: {
             reliesOnPath: 'servers.listSql',
@@ -1022,8 +1021,7 @@
             url: 'https://management.azure.com/{id}/connectionPolicies?api-version=2021-05-01-preview'
 
         }
-    }
-=======
+    },
     diskEncryptionSet: {
         get: {
             reliesOnPath: 'disks.list',
@@ -1038,8 +1036,6 @@
             url: 'https://management.azure.com/{id}/encryptionScopes?api-version=2023-01-01'
         }
     },
->>>>>>> db2a9dfc
-
 };
 
 var tertiarycalls = {
