/*
 enabled: send integration is enable or not
 isSingleSource: whether resource is single source or not

----------Bridge Side Data----------
 BridgeServiceName: it should be the api service name which we are storing in json file in s3 collection bucket.
 BridgeCall: it should be the api call which we are storing in json file in s3 collection bucket.
 BridgePluginCategoryName: it should be equivalent to Plugin Category Name.
 BridgeProvider: it should be the cloud provider
                 Eg. 'aws', 'Azure', 'Google'

 BridgeArnIdentifier: no need to pass.

 BridgeIdTemplate:  this should be the template for creating the resource id.
                    supported values: name, region, cloudAccount, project, id

 BridgeResourceType: this should be type of the resource, fetch it from the id.
                     Eg. 'servers'

 BridgeResourceNameIdentifier: it should be the key of resource name/id data which we are storing in json file in  s3 collection bucket.
                               Eg. 'Name/name' or 'Id/id'

 Note: if there is no name then we have to pass the id.

 BridgeExecutionService: it should be equivalent to service name which we are sending from executor in payload data.
 BridgeCollectionService: it should be equivalent to service name which we are sending from collector in payload data.
 DataIdentifier: it should be the parent key field of data which we want to collect in json file in s3 collection bucket.

----------Processor Side Data----------
These fields should be according to the user and product manager, what they want to show in Inventory UI.
 InvAsset: 'LogAlerts'
 InvService: 'LogAlerts'
 InvResourceCategory: 'cloud_resources'
    Note: For specific category add the category name otherwise it should be 'cloud_resource'

 InvResourceType: 'LogAlerts'
    If you need that your resource type to be two words with capital letter only on first letter of the word (for example: Key Vaults), you should supply the resource type with a space delimiter.
    If you need that your resource type to be two words and the the first word should be in capital letters (for example: CDN Profiles), you should supply the resource type with snake case delimiter

 Take the reference from the below map
*/

// Note: In Below service map add only single source resources.
// and service name should be plugin category.

var serviceMap = {
    'Redis Cache':
        {
            enabled: true, isSingleSource: true, InvAsset: 'redisCaches', InvService: 'redisCaches',
            InvResourceCategory: 'cloud_resources', InvResourceType: 'Redis Cache', BridgeServiceName: 'rediscaches',
            BridgePluginCategoryName: 'Redis Cache', BridgeProvider: 'Azure', BridgeCall: 'listBySubscription',
            BridgeArnIdentifier: '', BridgeIdTemplate: '', BridgeResourceType: 'Redis',
            BridgeResourceNameIdentifier: 'name', BridgeExecutionService: 'Redis Cache',
            BridgeCollectionService: 'rediscaches', DataIdentifier: 'data',
        },
    'CDN Profiles':
        {
            enabled: true, isSingleSource: true, InvAsset: 'cdnProfiles', InvService: 'cdnProfiles',
            InvResourceCategory: 'cloud_resources', InvResourceType: 'CDN_Profiles', BridgeServiceName: 'profiles',
            BridgePluginCategoryName: 'CDN Profiles', BridgeProvider: 'Azure', BridgeCall: 'list',
            BridgeArnIdentifier: '', BridgeIdTemplate: '', BridgeResourceType: 'profiles',
            BridgeResourceNameIdentifier: 'name', BridgeExecutionService: 'CDN Profiles',
            BridgeCollectionService: 'profiles', DataIdentifier: 'data',
        },
    'Cosmos DB':
        {
            enabled: true, isSingleSource: true, InvAsset: 'cosmosdb', InvService: 'cosmosDB',
            InvResourceCategory: 'database', InvResourceType: 'cosmos_DB', BridgeServiceName: 'databaseaccounts',
            BridgePluginCategoryName: 'Cosmos DB', BridgeProvider: 'Azure', BridgeCall: 'list',
            BridgeArnIdentifier: '', BridgeIdTemplate: '', BridgeResourceType: 'databaseAccounts',
            BridgeResourceNameIdentifier: 'name', BridgeExecutionService: 'Cosmos DB',
            BridgeCollectionService: 'databaseaccounts', DataIdentifier: 'data',
        },
    'Key Vaults':
        {
            enabled: true, isSingleSource: true, InvAsset: 'vaults', InvService: 'keyVaults',
            InvResourceCategory: 'cloud_resources', InvResourceType: 'key vaults', BridgeServiceName: 'vaults',
            BridgePluginCategoryName: 'Key Vaults', BridgeProvider: 'Azure', BridgeCall: 'list',
            BridgeArnIdentifier: '', BridgeIdTemplate: '', BridgeResourceType: 'vaults',
            BridgeResourceNameIdentifier: 'name', BridgeExecutionService: 'Key Vaults',
            BridgeCollectionService: 'vaults', DataIdentifier: 'data',
        },
    'Load Balancer':
        {
            enabled: true, isSingleSource: true, InvAsset: 'loadBalancer', InvService: 'loadBalancer',
            InvResourceCategory: 'cloud_resources', InvResourceType: 'load_balancer', BridgeServiceName: 'loadbalancers',
            BridgePluginCategoryName: 'Load Balancer', BridgeProvider: 'Azure', BridgeCall: 'listAll',
            BridgeArnIdentifier: '', BridgeIdTemplate: '', BridgeResourceType: 'loadBalancers',
            BridgeResourceNameIdentifier: 'name', BridgeExecutionService: 'Load Balancer',
            BridgeCollectionService: 'loadbalancers', DataIdentifier: 'data',
        },
    'Log Alerts':
        {
            enabled: true, isSingleSource: true, InvAsset: 'logAlerts', InvService: 'logAlerts',
            InvResourceCategory: 'cloud_resources', InvResourceType: 'log alerts', BridgeServiceName: 'activitylogalerts',
            BridgePluginCategoryName: 'Log Alerts', BridgeProvider: 'Azure', BridgeCall: 'listBySubscriptionId',
            BridgeArnIdentifier: '', BridgeIdTemplate: '', BridgeResourceType: 'activityLogAlerts',
            BridgeResourceNameIdentifier: 'name', BridgeExecutionService: 'Log Alerts',
            BridgeCollectionService: 'activitylogalerts', DataIdentifier: 'data',
        },
    'Network Watcher':
        {
            enabled: true, isSingleSource: true, InvAsset: 'networkWatcher', InvService: 'networkWatcher',
            InvResourceCategory: 'cloud_resources', InvResourceType: 'network_watcher', BridgeServiceName: 'networkwatchers',
            BridgePluginCategoryName: 'Network Watcher', BridgeProvider: 'Azure', BridgeCall: 'listAll',
            BridgeArnIdentifier: '', BridgeIdTemplate: '', BridgeResourceType: 'networkWatchers',
            BridgeResourceNameIdentifier: 'name', BridgeExecutionService: 'Network Watcher',
            BridgeCollectionService: 'networkwatchers', DataIdentifier: 'data',
        },
    'Azure Policy':
        {
            enabled: true, isSingleSource: true, InvAsset: 'azurePolicy', InvService: 'azurePolicy',
            InvResourceCategory: 'cloud_resources', InvResourceType: 'azure_policy', BridgeServiceName: 'policyassignments',
            BridgePluginCategoryName: 'Azure Policy', BridgeProvider: 'Azure', BridgeCall: 'list',
            BridgeArnIdentifier: '', BridgeIdTemplate: '', BridgeResourceType: 'policyAssignments',
            BridgeResourceNameIdentifier: 'displayName', BridgeExecutionService: 'Azure Policy',
            BridgeCollectionService: 'policyassignments', DataIdentifier: 'data',
        },
    'Virtual Networks':
        {
            enabled: true, isSingleSource: true, InvAsset: 'virtual_network', InvService: 'virtual_network',
            InvResourceCategory: 'cloud_resources', InvResourceType: 'Virtual Network', BridgeServiceName: 'virtualnetworks',
            BridgePluginCategoryName: 'Virtual Networks', BridgeProvider: 'Azure', BridgeCall: 'listAll',
            BridgeArnIdentifier: '', BridgeIdTemplate: '', BridgeResourceType: 'virtualNetworks',
            BridgeResourceNameIdentifier: 'name', BridgeExecutionService: 'Virtual Networks',
            BridgeCollectionService: 'virtualnetworks', DataIdentifier: 'data',
        },
    'Queue Service':
        {
            enabled: true, isSingleSource: true, InvAsset: 'queueService', InvService: 'queueService',
            InvResourceCategory: 'storage', InvResourceType: 'queue_service', BridgeServiceName: 'queueservice',
            BridgePluginCategoryName: 'Queue Service', BridgeProvider: 'Azure', BridgeCall: 'getQueueAcl',
            BridgeArnIdentifier: '', BridgeIdTemplate: '', BridgeResourceType: 'queueService',
            BridgeResourceNameIdentifier: 'name', BridgeExecutionService: 'Queue Service',
            BridgeCollectionService: 'queueservice', DataIdentifier: 'data',
        },
    'Table Service':
        {
            enabled: true, isSingleSource: true, InvAsset: 'tableService', InvService: 'tableService',
            InvResourceCategory: 'storage', InvResourceType: 'table_service', BridgeServiceName: 'tableservice',
            BridgePluginCategoryName: 'Table Service', BridgeProvider: 'Azure', BridgeCall: 'getTableAcl',
            BridgeArnIdentifier: '', BridgeIdTemplate: '', BridgeResourceType: 'tableService',
            BridgeResourceNameIdentifier: 'name', BridgeExecutionService: 'Table Service',
            BridgeCollectionService: 'tableservice', DataIdentifier: 'data',
        },
    'File Service':
        {
            enabled: true, isSingleSource: true, InvAsset: 'fileService', InvService: 'fileService',
            InvResourceCategory: 'storage', InvResourceType: 'file_service', BridgeServiceName: 'fileservice',
            BridgePluginCategoryName: 'File Service', BridgeProvider: 'Azure', BridgeCall: 'listSharesSegmented',
            BridgeArnIdentifier: '', BridgeIdTemplate: '', BridgeResourceType: 'fileService',
            BridgeResourceNameIdentifier: 'name', BridgeExecutionService: 'File Service',
            BridgeCollectionService: 'fileservice', DataIdentifier: 'data',
        },
    'SQL Databases':
        {
            enabled: true, isSingleSource: true, InvAsset: 'database', InvService: 'sql',
            InvResourceCategory: 'database', InvResourceType: 'sql_database', BridgeServiceName: 'databases',
            BridgePluginCategoryName: 'SQL Databases', BridgeProvider: 'Azure', BridgeCall: 'listByServer',
            BridgeArnIdentifier: '', BridgeIdTemplate: '', BridgeResourceType: 'databases',
            BridgeResourceNameIdentifier: 'name', BridgeExecutionService: 'SQL Databases',
            BridgeCollectionService: 'databases', DataIdentifier: 'data',
        },
};

// Standard calls that contain top-level operations
var calls = {
    resourceGroups: {
        list: {
            url: 'https://management.azure.com/subscriptions/{subscriptionId}/resourcegroups?api-version=2019-10-01'
        }
    },
    advisor: {
        recommendationsList: {
            url: 'https://management.azure.com/subscriptions/{subscriptionId}/providers/Microsoft.Advisor/recommendations?api-version=2020-01-01'
        }
    },
    activityLogAlerts: {
        listBySubscriptionId: {
            url: 'https://management.azure.com/subscriptions/{subscriptionId}/providers/microsoft.insights/activityLogAlerts?api-version=2020-10-01'
        },
        sendIntegration: serviceMap['Log Alerts']
    },
    storageAccounts: {
        list: {
            url: 'https://management.azure.com/subscriptions/{subscriptionId}/providers/Microsoft.Storage/storageAccounts?api-version=2019-06-01',
            rateLimit: 3000
        }
    },
    virtualNetworks: {
        listAll: {
            url: 'https://management.azure.com/subscriptions/{subscriptionId}/providers/Microsoft.Network/virtualNetworks?api-version=2020-03-01'
        },
        sendIntegration: serviceMap['Virtual Networks']
    },
    natGateways: {
        listBySubscription: {
            url: 'https://management.azure.com/subscriptions/{subscriptionId}/providers/Microsoft.Network/natGateways?api-version=2020-11-01'
        }
    },
    virtualMachines: {
        listAll: {
            url: 'https://management.azure.com/subscriptions/{subscriptionId}/providers/Microsoft.Compute/virtualMachines?api-version=2023-07-01',
            paginate: 'nextLink'
        }
    },
    images: {
        list: {
            url: 'https://management.azure.com/subscriptions/{subscriptionId}/providers/Microsoft.Compute/images?api-version=2022-08-01',
            paginate: 'nextLink'
        }
    },
    vmScaleSet: {
        listAll: {
            url: 'https://management.azure.com/subscriptions/{subscriptionId}/providers/Microsoft.Compute/virtualMachineScaleSets?api-version=2022-08-01',
            paginate: 'nextLink'
        }
    },
    snapshots: {
        list: {
            url: 'https://management.azure.com/subscriptions/{subscriptionId}/providers/Microsoft.Compute/snapshots?api-version=2020-12-01'
        }
    },
    disks: {
        list: {
            url: 'https://management.azure.com/subscriptions/{subscriptionId}/providers/Microsoft.Compute/disks?api-version=2019-07-01'
        }
    },
    networkSecurityGroups: {
        listAll: {
            url: 'https://management.azure.com/subscriptions/{subscriptionId}/providers/Microsoft.Network/networkSecurityGroups?api-version=2020-03-01'
        }
    },
    networkInterfaces: {
        listAll: {
            url: 'https://management.azure.com/subscriptions/{subscriptionId}/providers/Microsoft.Network/networkInterfaces?api-version=2020-11-01'
        }
    },
    vaults: {
        list: {
            url: 'https://management.azure.com/subscriptions/{subscriptionId}/providers/Microsoft.KeyVault/vaults?api-version=2019-09-01'
        },
        sendIntegration: serviceMap['Key Vaults'],
    },
    recoveryServiceVaults: {
        listBySubscriptionId: {
            url: 'https://management.azure.com/subscriptions/{subscriptionId}/providers/Microsoft.RecoveryServices/vaults?api-version=2016-06-01'
        }
    },
    resources: {
        list: {
            url: 'https://management.azure.com/subscriptions/{subscriptionId}/resources?api-version=2021-04-01'
        },
    },
    redisCaches: {
        listBySubscription: {
            url: 'https://management.azure.com/subscriptions/{subscriptionId}/providers/Microsoft.Cache/redis?api-version=2023-08-01'
        },
        sendIntegration: serviceMap['Redis Cache']
    },
    routeTables: {
        listAll: {
            url: 'https://management.azure.com/subscriptions/{subscriptionId}/providers/Microsoft.Network/routeTables?api-version=2022-07-01'
        }
    },
    managedClusters: {
        list: {
            url: 'https://management.azure.com/subscriptions/{subscriptionId}/providers/Microsoft.ContainerService/managedClusters?api-version=2020-03-01'
        }
    },
    networkWatchers: {
        listAll: {
            url: 'https://management.azure.com/subscriptions/{subscriptionId}/providers/Microsoft.Network/networkWatchers?api-version=2022-01-01'
        },
        sendIntegration: serviceMap['Network Watcher']
    },
    policyAssignments: {
        list: {
            url: 'https://management.azure.com/subscriptions/{subscriptionId}/providers/Microsoft.Authorization/policyAssignments?api-version=2019-09-01',
        },
        sendIntegration: serviceMap['Azure Policy']
    },
    policyDefinitions: {
        list: {
            url: 'https://management.azure.com/subscriptions/{subscriptionId}/providers/Microsoft.Authorization/policyDefinitions?api-version=2019-09-01'
        }
    },
    webApps: {
        list: {
            url: 'https://management.azure.com/subscriptions/{subscriptionId}/providers/Microsoft.Web/sites?api-version=2019-08-01'
        }
    },
    appServiceCertificates: {
        list: {
            url: 'https://management.azure.com/subscriptions/{subscriptionId}/providers/Microsoft.Web/certificates?api-version=2019-08-01'
        }
    },
    logProfiles: {
        list: {
            url: 'https://management.azure.com/subscriptions/{subscriptionId}/providers/microsoft.insights/logprofiles?api-version=2016-03-01'
        }
    },
    profiles: {
        list: {
            url: 'https://management.azure.com/subscriptions/{subscriptionId}/providers/Microsoft.Cdn/profiles?api-version=2019-04-15'
        },
        sendIntegration: serviceMap['CDN Profiles']
    },
    autoProvisioningSettings: {
        list: {
            url: 'https://management.azure.com/subscriptions/{subscriptionId}/providers/Microsoft.Security/autoProvisioningSettings?api-version=2017-08-01-preview'
        }
    },
    applicationGateway: {
        listAll: {
            url: 'https://management.azure.com/subscriptions/{subscriptionId}/providers/Microsoft.Network/applicationGateways?api-version=2022-07-01'
        }
    },
    securityContacts: {
        list: {
            url: 'https://management.azure.com/subscriptions/{subscriptionId}/providers/Microsoft.Security/securityContacts?api-version=2017-08-01-preview',
            ignoreLocation: true
        }
    },
    securityContactv2: {
        listAll: {
            url: 'https://management.azure.com/subscriptions/{subscriptionId}/providers/Microsoft.Security/securityContacts?api-version=2020-01-01-preview',
            ignoreLocation: true,
            hasListResponse: true
        }
    },
    subscriptions: {
        listLocations: {
            url: 'https://management.azure.com/subscriptions/{subscriptionId}/locations?api-version=2020-01-01'
        },
        get: {
            url: 'https://management.azure.com/subscriptions/{subscriptionId}?api-version=2020-01-01',
            getCompleteResponse: true,
        }
    },
    roleDefinitions: {
        list: {
            url: 'https://management.azure.com/subscriptions/{subscriptionId}/providers/Microsoft.Authorization/roleDefinitions?api-version=2015-07-01'
        }
    },
    managementLocks: {
        listAtSubscriptionLevel: {
            url: 'https://management.azure.com/subscriptions/{subscriptionId}/providers/Microsoft.Authorization/locks?api-version=2016-09-01'
        }
    },
    loadBalancers: {
        listAll: {
            url: 'https://management.azure.com/subscriptions/{subscriptionId}/providers/Microsoft.Network/loadBalancers?api-version=2020-03-01'
        },
        sendIntegration: serviceMap['Load Balancer']
    },
    users: {
        list: {
            url: 'https://graph.microsoft.com/v1.0/users',
            graph: true
        }
    },
    applications: {
        list: {
            url: 'https://graph.microsoft.com/v1.0/applications/',
            graph: true,
        }
    },
    registries: {
        list: {
            url: 'https://management.azure.com/subscriptions/{subscriptionId}/providers/Microsoft.ContainerRegistry/registries?api-version=2023-01-01-preview'
        }
    },
    pricings: {
        list: {
            url: 'https://management.azure.com/subscriptions/{subscriptionId}/providers/Microsoft.Security/pricings?api-version=2018-06-01'
        }
    },
    availabilitySets: {
        listBySubscription: {
            url: 'https://management.azure.com/subscriptions/{subscriptionId}/providers/Microsoft.Compute/availabilitySets?api-version=2019-12-01'
        }
    },
    virtualMachineScaleSets: {
        listAll: {
            url: 'https://management.azure.com/subscriptions/{subscriptionId}/providers/Microsoft.Compute/virtualMachineScaleSets?api-version=2019-12-01'
        }
    },
    bastionHosts: {
        listAll: {
            url: 'https://management.azure.com/subscriptions/{subscriptionId}/providers/Microsoft.Network/bastionHosts?api-version=2022-09-01'
        }
    },
    wafPolicies: {
        listAll: {
            url: 'https://management.azure.com/subscriptions/{subscriptionId}/providers/Microsoft.Network/ApplicationGatewayWebApplicationFirewallPolicies?api-version=2022-07-01'
        }
    },
    autoscaleSettings: {
        listBySubscription: {
            url: 'https://management.azure.com/subscriptions/{subscriptionId}/providers/microsoft.insights/autoscalesettings?api-version=2015-04-01'
        }
    },
    diagnosticSettingsOperations: {
        list: {
            url: 'https://management.azure.com/subscriptions/{subscriptionId}/providers/microsoft.insights/diagnosticSettings?api-version=2017-05-01-preview'
        }
    },
    servers: {
        listSql: {
            url: 'https://management.azure.com/subscriptions/{subscriptionId}/providers/Microsoft.Sql/servers?api-version=2022-05-01-preview'
        },
        listMysql: {
            url: 'https://management.azure.com/subscriptions/{subscriptionId}/providers/Microsoft.DBforMySQL/servers?api-version=2017-12-01'
        },
        listMysqlFlexibleServer: {
            url : 'https://management.azure.com/subscriptions/{subscriptionId}/providers/Microsoft.DBforMySQL/flexibleServers?api-version=2021-05-01'
        },
        listPostgres: {
            url: 'https://management.azure.com/subscriptions/{subscriptionId}/providers/Microsoft.DBforPostgreSQL/servers?api-version=2017-12-01'
        },
        listPostgresFlexibleServer: {
            url: 'https://management.azure.com/subscriptions/{subscriptionId}/providers/Microsoft.DBforPostgreSQL/flexibleServers?api-version=2022-12-01'
        }
    },
    databaseAccounts: {
        list: {
            url: 'https://management.azure.com/subscriptions/{subscriptionId}/providers/Microsoft.DocumentDB/databaseAccounts?api-version=2020-06-01-preview'
        },
        sendIntegration: serviceMap['Cosmos DB']
    },
    securityCenter: {
        list: {
            url: 'https://management.azure.com/subscriptions/{subscriptionId}/providers/Microsoft.Security/settings?api-version=2021-06-01'
        }
    },
    publicIPAddresses: {
        listAll: {
            url: 'https://management.azure.com/subscriptions/{subscriptionId}/providers/Microsoft.Network/publicIPAddresses?api-version=2021-08-01'
        }
    },
    privateDnsZones: {
        list: {
            url: 'https://management.azure.com/subscriptions/{subscriptionId}/providers/Microsoft.Network/privateDnsZones?api-version=2018-09-01'
        }
    },
    privateEndpoints: {
        listBySubscription: {
            url: 'https://management.azure.com/subscriptions/{subscriptionId}/providers/Microsoft.Network/privateEndpoints?api-version=2022-01-01'
        }
    },
    eventGrid: {
        listDomains: {
            url: 'https://management.azure.com/subscriptions/{subscriptionId}/providers/Microsoft.EventGrid/domains?api-version=2021-06-01-preview'
        }
    },
    eventHub: {
        listEventHub: {
            url: 'https://management.azure.com/subscriptions/{subscriptionId}/providers/Microsoft.EventHub/namespaces?api-version=2022-10-01-preview'
        }
    },
    serviceBus: {
        listNamespacesBySubscription: {
            url: 'https://management.azure.com/subscriptions/{subscriptionId}/providers/Microsoft.ServiceBus/namespaces?api-version=2022-10-01-preview'
        }
    },
    mediaServices:{
        listAll: {
            url: 'https://management.azure.com/subscriptions/{subscriptionId}/providers/Microsoft.Media/mediaservices?api-version=2023-01-01'
        }

    },
    // For CIEM
    aad: {
        listRoleAssignments: {
            url: 'https://management.azure.com/subscriptions/{subscriptionId}/providers/Microsoft.Authorization/roleAssignments?api-version=2022-04-01'
        },
        listDenyAssignments: {
            url: 'https://management.azure.com/subscriptions/{subscriptionId}/providers/Microsoft.Authorization/denyAssignments?api-version=2022-04-01'
        }
    },
    // For CIEM
    groups: {
        list: {
            url: 'https://graph.microsoft.com/v1.0/groups',
            graph: true
        }
    },
    // For CIEM
    servicePrincipals: {
        list: {
            url: 'https://graph.microsoft.com/v1.0/servicePrincipals',
            graph: true
        }
    },
    classicFrontDoors: {
        list: {
            url: 'https://management.azure.com/subscriptions/{subscriptionId}/providers/Microsoft.Network/frontDoors?api-version=2019-05-01'
        }
    },
    afdWafPolicies: {
        listAll: {
            url: 'https://management.azure.com/subscriptions/{subscriptionId}/providers/Microsoft.Network/frontdoorWebApplicationFirewallPolicies?api-version=2022-05-01'

        }
    },
   
};

var postcalls = {
    //For CIEM
    aad: {
        getGroupMembers: {
            reliesOnPath: 'groups.list',
            properties: ['id'],
            url: 'https://graph.microsoft.com/v1.0/groups/{id}/members',
            graph: true
        },
        sendIntegration: {
            enabled: true,
            integrationReliesOn: {
                serviceName: ['roleDefinitions','users','groups','servicePrincipals']
            }
        }
    },
    recoveryServiceVaults: {
        getRecoveryServiceVault: {
            reliesOnPath: 'recoveryServiceVaults.listBySubscriptionId',
            properties: ['id'],
            url: 'https://management.azure.com/{id}?api-version=2022-04-01'
        }
    },
    availabilitySets:{
        listByResourceGroup: {
            reliesOnPath: 'resourceGroups.list',
            properties: ['id'],
            url: 'https://management.azure.com/{id}/providers/Microsoft.Compute/availabilitySets?api-version=2020-12-01'
        }
    },
    advancedThreatProtection: {
        get: {
            reliesOnPath: 'databaseAccounts.list',
            properties: ['id'],
            url: 'https://management.azure.com/{id}/providers/Microsoft.Security/advancedThreatProtectionSettings/current?api-version=2017-08-01-preview'
        }
    },
    backupProtectedItems: {
        listByVault: {
            reliesOnPath: 'recoveryServiceVaults.listBySubscriptionId',
            properties: ['id'],
            url: 'https://management.azure.com/{id}/backupProtectedItems?api-version=2019-05-13'
        }
    },
    backupPolicies: {
        listByVault: {
            reliesOnPath: 'recoveryServiceVaults.listBySubscriptionId',
            properties: ['id'],
            url: 'https://management.azure.com/{id}/backupPolicies?api-version=2019-05-13'
        }
    },
    serverBlobAuditingPolicies: {
        get: {
            reliesOnPath: 'servers.listSql',
            properties: ['id'],
            url: 'https://management.azure.com/{id}/auditingSettings?api-version=2017-03-01-preview'
        }
    },
    serverSecurityAlertPolicies: {
        listByServer: {
            reliesOnPath: 'servers.listSql',
            properties: ['id'],
            url: 'https://management.azure.com/{id}/securityAlertPolicies?api-version=2017-03-01-preview'
        }
    },

    advancedThreatProtectionSettings: {
        listByServer: {
            reliesOnPath: 'servers.listSql',
            properties: ['id'],
            url: 'https://management.azure.com/{id}/advancedThreatProtectionSettings?api-version=2021-11-01-preview'
        }
    },
    vulnerabilityAssessments: {
        listByServer: {
            reliesOnPath: 'servers.listSql',
            properties: ['id'],
            url: 'https://management.azure.com/{id}/vulnerabilityAssessments?api-version=2021-02-01-preview'
        }
    },
    failoverGroups: {
        listByServer: {
            reliesOnPath: 'servers.listSql',
            properties: ['id'],
            url: 'https://management.azure.com/{id}/failoverGroups?api-version=2021-02-01-preview'
        }
    },
    serverAutomaticTuning: {
        get: {
            reliesOnPath: 'servers.listSql',
            properties: ['id'],
            url: 'https://management.azure.com/{id}/automaticTuning/current?api-version=2020-08-01-preview'
        }
    },
    flowLogs: {
        list: {
            reliesOnPath: 'networkWatchers.listAll',
            properties: ['id'],
            url: 'https://management.azure.com/{id}/flowLogs?api-version=2020-11-01'
        }
    },
    virtualNetworkPeerings: {
        list: {
            reliesOnPath: 'virtualNetworks.listAll',
            properties: ['id'],
            url: 'https://management.azure.com/{id}/virtualNetworkPeerings?api-version=2020-11-01'
        }
    },
    flexibleServersConfigurations: {
        listByServer: {
            reliesOnPath: 'servers.listMysqlFlexibleServer',
            properties: ['id'],
            url: 'https://management.azure.com/{id}/configurations?api-version=2021-05-01'
        },
        listByPostgresServer: {
            reliesOnPath: 'servers.listPostgresFlexibleServer',
            properties: ['id'],
            url: 'https://management.azure.com/{id}/configurations?api-version=2022-12-01'
        },
    },
    serverAdministrators: {
        list: {
            reliesOnPath: 'servers.listPostgres',
            properties: ['id'],
            url: 'https://management.azure.com/{id}/administrators?api-version=2017-12-01'
        }
    },
    recordSets: {
        list: {
            reliesOnPath: 'privateDnsZones.list',
            properties: ['id'],
            url: 'https://management.azure.com/{id}/ALL?api-version=2018-09-01'
        }
    },
    virtualMachines: {
        get: {
            reliesOnPath: 'virtualMachines.listAll',
            properties: ['id'],
            url: 'https://management.azure.com/{id}?api-version=2020-12-01'
        },
        sendIntegration: {
            enabled: true,
            integrationReliesOn: {
                serviceName: ['networkInterfaces', 'publicIPAddresses', 'recordSets']
            }
        }
    },
    virtualMachineExtensions: {
        list: {
            reliesOnPath: 'virtualMachines.listAll',
            properties: ['id'],
            url: 'https://management.azure.com/{id}/extensions?api-version=2019-12-01'
        }
    },
    virtualMachineScaleSetVMs: {
        list: {
            reliesOnPath: 'virtualMachineScaleSets.listAll',
            properties: ['id'],
            url: 'https://management.azure.com/{id}/virtualMachines?api-version=2020-12-01'
        }
    },
    virtualNetworkGateways: {
        listByResourceGroup: {
            reliesOnPath: 'resourceGroups.list',
            properties: ['id'],
            url: 'https://management.azure.com/{id}/providers/Microsoft.Network/virtualNetworkGateways?api-version=2020-11-01'
        }
    },
    networkGatewayConnections: {
        listByResourceGroup: {
            reliesOnPath: 'resourceGroups.list',
            properties: ['id'],
            url: 'https://management.azure.com/{id}/providers/Microsoft.Network/connections?api-version=2020-11-01'
        }
    },
    blobContainers: {
        list: {
            reliesOnPath: 'storageAccounts.list',
            properties: ['id'],
            url: 'https://management.azure.com/{id}/blobServices/default/containers?api-version=2019-06-01',
            rateLimit: 3000
        }
    },
    blobServices: {
        list: {
            reliesOnPath: 'storageAccounts.list',
            properties: ['id'],
            url: 'https://management.azure.com/{id}/blobServices?api-version=2019-06-01',
            rateLimit: 3000
        },
        getServiceProperties: {
            reliesOnPath: 'storageAccounts.list',
            properties: ['id'],
            url: 'https://management.azure.com/{id}/blobServices/default?api-version=2019-06-01',
            rateLimit: 500
        }
    },
    fileShares: {
        list: {
            reliesOnPath: 'storageAccounts.list',
            properties: ['id'],
            url: 'https://management.azure.com/{id}/fileServices/default/shares?api-version=2019-06-01',
            rateLimit: 3000
        }
    },
    storageAccounts: {
        listKeys: {
            reliesOnPath: 'storageAccounts.list',
            properties: ['id'],
            url: 'https://management.azure.com/{id}/listKeys?api-version=2019-06-01',
            post: true,
            rateLimit: 3000
        },
        sendIntegration: {
            enabled: true,
            integrationReliesOn: {
                serviceName: ['storageAccounts', 'blobServices', 'blobContainers', 'fileShares']
            },
        }
    },
    encryptionProtectors: {
        listByServer: {
            reliesOnPath: 'servers.listSql',
            properties: ['id'],
            url: 'https://management.azure.com/{id}/encryptionProtector?api-version=2015-05-01-preview'
        },
    },
    webApps: {
        getAuthSettings: {
            reliesOnPath: 'webApps.list',
            properties: ['id'],
            url: 'https://management.azure.com/{id}/config/authsettings/list?api-version=2019-08-01',
            post: true
        },
        listConfigurations: {
            reliesOnPath: 'webApps.list',
            properties: ['id'],
            url: 'https://management.azure.com/{id}/config?api-version=2019-08-01'
        },
        listAppSettings: {
            reliesOnPath: 'webApps.list',
            properties: ['id'],
            url: 'https://management.azure.com/{id}/config/appsettings/list?api-version=2021-02-01',
            post: true
        },
        getBackupConfiguration: {
            reliesOnPath: 'webApps.list',
            properties: ['id'],
            url: 'https://management.azure.com/{id}/config/backup/list?api-version=2021-02-01',
            post: true
        }
    },
    endpoints: {
        listByProfile: {
            reliesOnPath: 'profiles.list',
            properties: ['id'],
            url: 'https://management.azure.com/{id}/endpoints?api-version=2019-04-15'
        }
    },
    customDomain: {
        listByFrontDoorProfiles: {
            reliesOnPath: 'profiles.list',
            properties: ['id'],
            url: 'https://management.azure.com/{id}/customDomains?api-version=2021-06-01'
        }
    },
    vaults: {
        getKeys: {
            reliesOnPath: 'vaults.list',
            properties: ['vaultUri'],
            url: '{vaultUri}keys?api-version=7.0',
            vault: true
        },
        getSecrets: {
            reliesOnPath: 'vaults.list',
            properties: ['vaultUri'],
            url: '{vaultUri}secrets?api-version=7.0',
            vault: true
        },
        getCertificates: {
            reliesOnPath: 'vaults.list',
            properties: ['vaultUri'],
            url: '{vaultUri}certificates?api-version=7.3',
            vault: true
        }
    },
    databases: {
        listByServer: {
            reliesOnPath: 'servers.listSql',
            properties: ['id'],
            url: 'https://management.azure.com/{id}/databases?api-version=2017-10-01-preview'
        },
        sendIntegration: serviceMap['SQL Databases']
    },
    serverAzureADAdministrators: {
        listByServer: {
            reliesOnPath: 'servers.listSql',
            properties: ['id'],
            url: 'https://management.azure.com/{id}/administrators?api-version=2014-04-01'
        }
    },
    usages: {
        list: {
            reliesOnPath: 'subscriptions.listLocations',
            properties: ['name'],
            url: 'https://management.azure.com/subscriptions/{subscriptionId}/providers/Microsoft.Network/locations/{name}/usages?api-version=2020-03-01'
        }
    },
    firewallRules: {
        listByServer: {
            reliesOnPath: 'servers.listSql',
            properties: ['id'],
            url: 'https://management.azure.com/{id}/firewallRules?api-version=2019-06-01-preview'
        },
        listByServerMySQL: {
            reliesOnPath: 'servers.listMysql',
            properties: ['id'],
            url: 'https://management.azure.com/{id}/firewallRules?api-version=2017-12-01'
        },
        listByServerPostgres: {
            reliesOnPath: 'servers.listPostgres',
            properties: ['id'],
            url: 'https://management.azure.com/{id}/firewallRules?api-version=2017-12-01'
        },
        listByFlexibleServerPostgres: {
            reliesOnPath: 'servers.listPostgresFlexibleServer',
            properties: ['id'],
            url: 'https://management.azure.com/{id}/firewallRules?api-version=2022-12-01'
        }
    },
    outboundFirewallRules: {
        listByServer: {
            reliesOnPath: 'servers.listSql',
            properties: ['id'],
            url: 'https://management.azure.com/{id}/outboundFirewallRules?api-version=2022-02-01-preview'
        }
    },
    virtualNetworkRules: {
        listByServer: {
            reliesOnPath: 'servers.listSql',
            properties: ['id'],
            url: 'https://management.azure.com/{id}/virtualNetworkRules?api-version=2019-06-01-preview'
        },
        listByServerMySQL: {
            reliesOnPath: 'servers.listMysql',
            properties: ['id'],
            url: 'https://management.azure.com/{id}/virtualNetworkRules?api-version=2017-12-01'
        },
        listByServerPostgres: {
            reliesOnPath: 'servers.listPostgres',
            properties: ['id'],
            url: 'https://management.azure.com/{id}/virtualNetworkRules?api-version=2017-12-01'
        }
    },
    managedClusters: {
        getUpgradeProfile: {
            reliesOnPath: 'managedClusters.list',
            properties: ['id'],
            url: 'https://management.azure.com/{id}/upgradeProfiles/default?api-version=2020-03-01'
        },
        pools: {
            reliesOnPath: 'managedClusters.list',
            properties: ['id'],
            url: 'https://management.azure.com/{id}/agentPools?api-version=2022-03-01'
        },
        sendIntegration: {
            enabled: true,
            integrationReliesOn: {
                serviceName: ['managedClusters', 'virtualNetworks', 'virtualNetworkPeerings']
            },
        }
    },
    functions: {
        config: {
            reliesOnPath: 'webApps.list',
            properties: ['id'],
            url: 'https://management.azure.com/{id}/config?api-version=2022-03-01'
        },
        usages: {
            reliesOnPath: 'webApps.list',
            properties: ['id'],
            url: 'https://management.azure.com/{id}/usages?api-version=2022-03-01'
        },
        list: {
            reliesOnPath: 'webApps.list',
            properties: ['id'],
            url: 'https://management.azure.com/{id}/functions?api-version=2021-03-01'
        },
        sendIntegration: {
            enabled: true,
            integrationReliesOn: {
                serviceName: ['webApps']
            }
        }
    },
    registries: {
        sendIntegration: {
            enabled: true,
            integrationReliesOn: {
                serviceName: ['replications']
            }
        }
    },
    dbServers: {
        getSQL: {
            reliesOnPath: 'servers.listSql',
            properties: ['id'],
            url: 'https://management.azure.com/{id}?api-version=2022-05-01-preview'
        },
        getMySQL: {
            reliesOnPath: 'servers.listMysql',
            properties: ['id'],
            url: 'https://management.azure.com/{id}?api-version=2017-12-01'
        },
        getPostgres: {
            reliesOnPath: 'servers.listPostgres',
            properties: ['id'],
            url: 'https://management.azure.com/{id}?api-version=2017-12-01'
        },
        sendIntegration: {
            enabled: true,
            integrationReliesOn: {
                serviceName: ['privateEndpoints','firewallRules', 'virtualNetworkRules',
                    'networkInterfaces', 'failoverGroups', 'outboundFirewallRules']
            }
        }
    },
    replications: {
        list: {
            reliesOnPath: 'registries.list',
            properties: ['id'],
            url: 'https://management.azure.com{id}/replications?api-version=2019-05-01'
        }
    },
    configurations: {
        listByServer: {
            reliesOnPath: 'servers.listPostgres',
            properties: ['id'],
            url: 'https://management.azure.com/{id}/configurations?api-version=2017-12-01'
        }
    },
    mediaServices: {
        get: {
            reliesOnPath: 'mediaServices.listAll',
            properties: ['id'],
            url: 'https://management.azure.com/{id}?api-version=2023-01-01'
        }
    },
    afdSecurityPolicies: {
        listByProfile: {
            reliesOnPath: 'profiles.list',
            properties: ['id'],
            url: 'https://management.azure.com/subscriptions/{id}/securityPolicies?api-version=2023-05-01'

        }
    }
    
};

var tertiarycalls = {
    databaseBlobAuditingPolicies: {
        get: {
            reliesOnPath: 'databases.listByServer',
            properties: ['id'],
            url: 'https://management.azure.com/{id}/auditingSettings?api-version=2017-03-01-preview'
        }
    },
    diagnosticSettings: {
        listByEndpoint: {
            reliesOnPath: 'endpoints.listByProfile',
            properties: ['id'],
            url: 'https://management.azure.com/{id}/providers/microsoft.insights/diagnosticSettings?api-version=2021-05-01-preview'
        },
        listByAzureFrontDoor: {
            reliesOnPath: 'profiles.list',
            properties: ['id'],
            url: 'https://management.azure.com/{id}/providers/microsoft.insights/diagnosticSettings?api-version=2021-05-01-preview'
        },
        listByApplicationGateways: {
            reliesOnPath: 'applicationGateway.listAll',
            properties: ['id'],
            url: 'https://management.azure.com/{id}/providers/microsoft.insights/diagnosticSettings?api-version=2021-05-01-preview'
        },
        listByKeyVault: {
            reliesOnPath: 'vaults.list',
            properties: ['id'],
            url: 'https://management.azure.com/{id}/providers/microsoft.insights/diagnosticSettings?api-version=2021-05-01-preview'
        },
        listByLoadBalancer: {
            reliesOnPath: 'loadBalancers.listAll',
            properties: ['id'],
            url: 'https://management.azure.com/{id}/providers/microsoft.insights/diagnosticSettings?api-version=2021-05-01-preview'
        },
        listByNetworkSecurityGroup: {
            reliesOnPath: 'networkSecurityGroups.listAll',
            properties: ['id'],
            url: 'https://management.azure.com/{id}/providers/microsoft.insights/diagnosticSettings?api-version=2017-05-01-preview'
        },
        listByVirtualNetworks: {
            reliesOnPath: 'virtualNetworks.listAll',
            properties: ['id'],
            url: 'https://management.azure.com/{id}/providers/microsoft.insights/diagnosticSettings?api-version=2021-05-01-preview'
        },
        listByContainerRegistries: {
            reliesOnPath: 'registries.list',
            properties: ['id'],
            url: 'https://management.azure.com/{id}/providers/microsoft.insights/diagnosticSettings?api-version=2021-05-01-preview'
        },
        listByMediaService: {
            reliesOnPath: 'mediaServices.listAll',
            properties: ['id'],
            url: 'https://management.azure.com/{id}/providers/microsoft.insights/diagnosticSettings?api-version=2021-05-01-preview'
        },
        listByPostgresFlexibleServers: {
            reliesOnPath: 'servers.listPostgresFlexibleServer',
            properties: ['id'],
            url: 'https://management.azure.com/{id}/providers/microsoft.insights/diagnosticSettings?api-version=2021-05-01-preview'
        },
        listByPostgresServers: {
            reliesOnPath: 'servers.listPostgres',
            properties: ['id'],
            url: 'https://management.azure.com/{id}/providers/microsoft.insights/diagnosticSettings?api-version=2021-05-01-preview'
        },
        listByServiceBusNamespaces: {
            reliesOnPath: 'serviceBus.listNamespacesBySubscription',
            properties: ['id'],
            url: 'https://management.azure.com/{id}/providers/microsoft.insights/diagnosticSettings?api-version=2021-05-01-preview'
        },
    },
    backupShortTermRetentionPolicies: {
        listByDatabase: {
            reliesOnPath: 'databases.listByServer',
            properties: ['id'],
            url: 'https://management.azure.com/{id}/backupShortTermRetentionPolicies?api-version=2020-11-01-preview'
        }
    },
    getCertificatePolicy: {
        get: {
            reliesOnPath: 'vaults.getCertificates',
            properties: ['id'],
            url: '{id}/policy?api-version=7.3',
            vault: true
        }
    },
<<<<<<< HEAD
    devOpsAuditingSettings: {
        list: {
            reliesOnPath: 'servers.listSql',
            properties: ['id'],
            url: 'https://management.azure.com/{id}/devOpsAuditingSettings?api-version=2021-11-01'
        }
    }
=======

>>>>>>> e2abf5ce
};

var specialcalls = {
    tableService: {
        listTablesSegmented: {
            reliesOnPath: ['storageAccounts.listKeys'],
            rateLimit: 3000
        },
        listTablesSegmentedNew: {
            reliesOnPath: ['storageAccounts.listKeys'],
            rateLimit: 3000
        },
        getProperties: {
            reliesOnPath: ['storageAccounts.listKeys'],
            rateLimit: 3000
        },
        sendIntegration: serviceMap['Table Service']
    },
    fileService: {
        listSharesSegmented: {
            reliesOnPath: ['storageAccounts.listKeys'],
            rateLimit: 3000
        },
        sendIntegration: serviceMap['File Service']
    },
    blobService: {
        listContainersSegmented: {
            reliesOnPath: ['storageAccounts.listKeys'],
            rateLimit: 3000
        },
        getProperties: {
            reliesOnPath: ['storageAccounts.listKeys'],
            rateLimit: 3000
        }
    },
    queueService: {
        listQueuesSegmented: {
            reliesOnPath: ['storageAccounts.listKeys'],
            rateLimit: 3000
        },
        listQueuesSegmentedNew: {
            reliesOnPath: ['storageAccounts.listKeys'],
            rateLimit: 3000
        },
        getProperties: {
            reliesOnPath: ['storageAccounts.listKeys'],
            rateLimit: 3000
        },
        sendIntegration: serviceMap['Queue Service']
    }
};

module.exports = {
    calls: calls,
    postcalls: postcalls,
    tertiarycalls: tertiarycalls,
    specialcalls: specialcalls,
    serviceMap: serviceMap
};<|MERGE_RESOLUTION|>--- conflicted
+++ resolved
@@ -1051,7 +1051,6 @@
             vault: true
         }
     },
-<<<<<<< HEAD
     devOpsAuditingSettings: {
         list: {
             reliesOnPath: 'servers.listSql',
@@ -1059,9 +1058,7 @@
             url: 'https://management.azure.com/{id}/devOpsAuditingSettings?api-version=2021-11-01'
         }
     }
-=======
-
->>>>>>> e2abf5ce
+
 };
 
 var specialcalls = {
