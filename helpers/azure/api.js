--- conflicted
+++ resolved
@@ -992,13 +992,11 @@
             properties: ['id'],
             url: 'https://management.azure.com/{id}/providers/microsoft.insights/diagnosticSettings?api-version=2021-05-01-preview'
         },
-<<<<<<< HEAD
         listByPostgresFlexibleServers: {
             reliesOnPath: 'servers.listPostgresFlexibleServer',
             properties: ['id'],
             url: 'https://management.azure.com/{id}/providers/microsoft.insights/diagnosticSettings?api-version=2021-05-01-preview'
-        }
-=======
+        },
         listByPostgresServers: {
             reliesOnPath: 'servers.listPostgres',
             properties: ['id'],
@@ -1009,7 +1007,6 @@
             properties: ['id'],
             url: 'https://management.azure.com/{id}/providers/microsoft.insights/diagnosticSettings?api-version=2021-05-01-preview'
         },
->>>>>>> fb30952b
 
     },
     backupShortTermRetentionPolicies: {
