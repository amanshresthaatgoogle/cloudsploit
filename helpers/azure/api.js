/*
 enabled: send integration is enable or not
 isSingleSource: whether resource is single source or not

----------Bridge Side Data----------
 BridgeServiceName: it should be the api service name which we are storing in json file in s3 collection bucket.
 BridgeCall: it should be the api call which we are storing in json file in s3 collection bucket.
 BridgePluginCategoryName: it should be equivalent to Plugin Category Name.
 BridgeProvider: it should be the cloud provider
                 Eg. 'aws', 'Azure', 'Google'

 BridgeArnIdentifier: no need to pass.

 BridgeIdTemplate:  this should be the template for creating the resource id.
                    supported values: name, region, cloudAccount, project, id

 BridgeResourceType: this should be type of the resource, fetch it from the id.
                     Eg. 'servers'

 BridgeResourceNameIdentifier: it should be the key of resource name/id data which we are storing in json file in  s3 collection bucket.
                               Eg. 'Name/name' or 'Id/id'

 Note: if there is no name then we have to pass the id.

 BridgeExecutionService: it should be equivalent to service name which we are sending from executor in payload data.
 BridgeCollectionService: it should be equivalent to service name which we are sending from collector in payload data.
 DataIdentifier: it should be the parent key field of data which we want to collect in json file in s3 collection bucket.

----------Processor Side Data----------
These fields should be according to the user and product manager, what they want to show in Inventory UI.
 InvAsset: 'LogAlerts'
 InvService: 'LogAlerts'
 InvResourceCategory: 'cloud_resources'
    Note: For specific category add the category name otherwise it should be 'cloud_resource'

 InvResourceType: 'LogAlerts'
    If you need that your resource type to be two words with capital letter only on first letter of the word (for example: Key Vaults), you should supply the resource type with a space delimiter.
    If you need that your resource type to be two words and the the first word should be in capital letters (for example: CDN Profiles), you should supply the resource type with snake case delimiter

 Take the reference from the below map
*/

// Note: In Below service map add only single source resources.
// and service name should be plugin category.

var serviceMap = {
    'Redis Cache':
        {
            enabled: true, isSingleSource: true, InvAsset: 'redisCaches', InvService: 'redisCaches',
            InvResourceCategory: 'cloud_resources', InvResourceType: 'Redis Cache', BridgeServiceName: 'rediscaches',
            BridgePluginCategoryName: 'Redis Cache', BridgeProvider: 'Azure', BridgeCall: 'listBySubscription',
            BridgeArnIdentifier: '', BridgeIdTemplate: '', BridgeResourceType: 'Redis',
            BridgeResourceNameIdentifier: 'name', BridgeExecutionService: 'Redis Cache',
            BridgeCollectionService: 'rediscaches', DataIdentifier: 'data',
        },
    'CDN Profiles':
        {
            enabled: true, isSingleSource: true, InvAsset: 'cdnProfiles', InvService: 'cdnProfiles',
            InvResourceCategory: 'cloud_resources', InvResourceType: 'CDN_Profiles', BridgeServiceName: 'profiles',
            BridgePluginCategoryName: 'CDN Profiles', BridgeProvider: 'Azure', BridgeCall: 'list',
            BridgeArnIdentifier: '', BridgeIdTemplate: '', BridgeResourceType: 'profiles',
            BridgeResourceNameIdentifier: 'name', BridgeExecutionService: 'CDN Profiles',
            BridgeCollectionService: 'profiles', DataIdentifier: 'data',
        },
    'Cosmos DB':
        {
            enabled: true, isSingleSource: true, InvAsset: 'cosmosdb', InvService: 'cosmosDB',
            InvResourceCategory: 'database', InvResourceType: 'cosmos_DB', BridgeServiceName: 'databaseaccounts',
            BridgePluginCategoryName: 'Cosmos DB', BridgeProvider: 'Azure', BridgeCall: 'list',
            BridgeArnIdentifier: '', BridgeIdTemplate: '', BridgeResourceType: 'databaseAccounts',
            BridgeResourceNameIdentifier: 'name', BridgeExecutionService: 'Cosmos DB',
            BridgeCollectionService: 'databaseaccounts', DataIdentifier: 'data',
        },
    'Key Vaults':
        {
            enabled: true, isSingleSource: true, InvAsset: 'vaults', InvService: 'keyVaults',
            InvResourceCategory: 'cloud_resources', InvResourceType: 'key vaults', BridgeServiceName: 'vaults',
            BridgePluginCategoryName: 'Key Vaults', BridgeProvider: 'Azure', BridgeCall: 'list',
            BridgeArnIdentifier: '', BridgeIdTemplate: '', BridgeResourceType: 'vaults',
            BridgeResourceNameIdentifier: 'name', BridgeExecutionService: 'Key Vaults',
            BridgeCollectionService: 'vaults', DataIdentifier: 'data',
        },
    'Load Balancer':
        {
            enabled: true, isSingleSource: true, InvAsset: 'loadBalancer', InvService: 'loadBalancer',
            InvResourceCategory: 'cloud_resources', InvResourceType: 'load_balancer', BridgeServiceName: 'loadbalancers',
            BridgePluginCategoryName: 'Load Balancer', BridgeProvider: 'Azure', BridgeCall: 'listAll',
            BridgeArnIdentifier: '', BridgeIdTemplate: '', BridgeResourceType: 'loadBalancers',
            BridgeResourceNameIdentifier: 'name', BridgeExecutionService: 'Load Balancer',
            BridgeCollectionService: 'loadbalancers', DataIdentifier: 'data',
        },
    'Log Alerts':
        {
            enabled: true, isSingleSource: true, InvAsset: 'logAlerts', InvService: 'logAlerts',
            InvResourceCategory: 'cloud_resources', InvResourceType: 'log alerts', BridgeServiceName: 'activitylogalerts',
            BridgePluginCategoryName: 'Log Alerts', BridgeProvider: 'Azure', BridgeCall: 'listBySubscriptionId',
            BridgeArnIdentifier: '', BridgeIdTemplate: '', BridgeResourceType: 'activityLogAlerts',
            BridgeResourceNameIdentifier: 'name', BridgeExecutionService: 'Log Alerts',
            BridgeCollectionService: 'activitylogalerts', DataIdentifier: 'data',
        },
    'Network Watcher':
        {
            enabled: true, isSingleSource: true, InvAsset: 'networkWatcher', InvService: 'networkWatcher',
            InvResourceCategory: 'cloud_resources', InvResourceType: 'network_watcher', BridgeServiceName: 'networkwatchers',
            BridgePluginCategoryName: 'Network Watcher', BridgeProvider: 'Azure', BridgeCall: 'listAll',
            BridgeArnIdentifier: '', BridgeIdTemplate: '', BridgeResourceType: 'networkWatchers',
            BridgeResourceNameIdentifier: 'name', BridgeExecutionService: 'Network Watcher',
            BridgeCollectionService: 'networkwatchers', DataIdentifier: 'data',
        },
    'Azure Policy':
        {
            enabled: true, isSingleSource: true, InvAsset: 'azurePolicy', InvService: 'azurePolicy',
            InvResourceCategory: 'cloud_resources', InvResourceType: 'azure_policy', BridgeServiceName: 'policyassignments',
            BridgePluginCategoryName: 'Azure Policy', BridgeProvider: 'Azure', BridgeCall: 'list',
            BridgeArnIdentifier: '', BridgeIdTemplate: '', BridgeResourceType: 'policyAssignments',
            BridgeResourceNameIdentifier: 'displayName', BridgeExecutionService: 'Azure Policy',
            BridgeCollectionService: 'policyassignments', DataIdentifier: 'data',
        },
    'Virtual Networks':
        {
            enabled: true, isSingleSource: true, InvAsset: 'virtual_network', InvService: 'virtual_network',
            InvResourceCategory: 'cloud_resources', InvResourceType: 'Virtual Network', BridgeServiceName: 'virtualnetworks',
            BridgePluginCategoryName: 'Virtual Networks', BridgeProvider: 'Azure', BridgeCall: 'listAll',
            BridgeArnIdentifier: '', BridgeIdTemplate: '', BridgeResourceType: 'virtualNetworks',
            BridgeResourceNameIdentifier: 'name', BridgeExecutionService: 'Virtual Networks',
            BridgeCollectionService: 'virtualnetworks', DataIdentifier: 'data',
        },
    'Queue Service':
        {
            enabled: true, isSingleSource: true, InvAsset: 'queueService', InvService: 'queueService',
            InvResourceCategory: 'storage', InvResourceType: 'queue_service', BridgeServiceName: 'queueservice',
            BridgePluginCategoryName: 'Queue Service', BridgeProvider: 'Azure', BridgeCall: 'getQueueAcl',
            BridgeArnIdentifier: '', BridgeIdTemplate: '', BridgeResourceType: 'queueService',
            BridgeResourceNameIdentifier: 'name', BridgeExecutionService: 'Queue Service',
            BridgeCollectionService: 'queueservice', DataIdentifier: 'data',
        },
    'Table Service':
        {
            enabled: true, isSingleSource: true, InvAsset: 'tableService', InvService: 'tableService',
            InvResourceCategory: 'storage', InvResourceType: 'table_service', BridgeServiceName: 'tableservice',
            BridgePluginCategoryName: 'Table Service', BridgeProvider: 'Azure', BridgeCall: 'getTableAcl',
            BridgeArnIdentifier: '', BridgeIdTemplate: '', BridgeResourceType: 'tableService',
            BridgeResourceNameIdentifier: 'name', BridgeExecutionService: 'Table Service',
            BridgeCollectionService: 'tableservice', DataIdentifier: 'data',
        },
    'SQL Databases':
        {
            enabled: true, isSingleSource: true, InvAsset: 'database', InvService: 'sql',
            InvResourceCategory: 'database', InvResourceType: 'sql_database', BridgeServiceName: 'databases',
            BridgePluginCategoryName: 'SQL Databases', BridgeProvider: 'Azure', BridgeCall: 'listByServer',
            BridgeArnIdentifier: '', BridgeIdTemplate: '', BridgeResourceType: 'databases',
            BridgeResourceNameIdentifier: 'name', BridgeExecutionService: 'SQL Databases',
            BridgeCollectionService: 'databases', DataIdentifier: 'data',
        },
};

// Standard calls that contain top-level operations
var calls = {
    resourceGroups: {
        list: {
            url: 'https://management.azure.com/subscriptions/{subscriptionId}/resourcegroups?api-version=2019-10-01'
        }
    },
    advisor: {
        recommendationsList: {
            url: 'https://management.azure.com/subscriptions/{subscriptionId}/providers/Microsoft.Advisor/recommendations?api-version=2020-01-01'
        }
    },
    activityLogAlerts: {
        listBySubscriptionId: {
            url: 'https://management.azure.com/subscriptions/{subscriptionId}/providers/microsoft.insights/activityLogAlerts?api-version=2020-10-01'
        },
        sendIntegration: serviceMap['Log Alerts']
    },
    storageAccounts: {
        list: {
            url: 'https://management.azure.com/subscriptions/{subscriptionId}/providers/Microsoft.Storage/storageAccounts?api-version=2019-06-01',
            rateLimit: 3000
        }
    },
    virtualNetworks: {
        listAll: {
            url: 'https://management.azure.com/subscriptions/{subscriptionId}/providers/Microsoft.Network/virtualNetworks?api-version=2020-03-01'
        },
        sendIntegration: serviceMap['Virtual Networks']
    },
    natGateways: {
        listBySubscription: {
            url: 'https://management.azure.com/subscriptions/{subscriptionId}/providers/Microsoft.Network/natGateways?api-version=2020-11-01'
        }
    },
    virtualMachines: {
        listAll: {
            url: 'https://management.azure.com/subscriptions/{subscriptionId}/providers/Microsoft.Compute/virtualMachines?api-version=2019-12-01',
            paginate: 'nextLink'
        }
    },
    images: {
        list: {
            url: 'https://management.azure.com/subscriptions/{subscriptionId}/providers/Microsoft.Compute/images?api-version=2022-08-01',
            paginate: 'nextLink'
        }
    },
    vmScaleSet: {
        listAll: {
            url: 'https://management.azure.com/subscriptions/{subscriptionId}/providers/Microsoft.Compute/virtualMachineScaleSets?api-version=2022-08-01',
            paginate: 'nextLink'
        }
    },
    snapshots: {
        list: {
            url: 'https://management.azure.com/subscriptions/{subscriptionId}/providers/Microsoft.Compute/snapshots?api-version=2020-12-01'
        }
    },
    disks: {
        list: {
            url: 'https://management.azure.com/subscriptions/{subscriptionId}/providers/Microsoft.Compute/disks?api-version=2019-07-01'
        }
    },
    networkSecurityGroups: {
        listAll: {
            url: 'https://management.azure.com/subscriptions/{subscriptionId}/providers/Microsoft.Network/networkSecurityGroups?api-version=2020-03-01'
        }
    },
    networkInterfaces: {
        listAll: {
            url: 'https://management.azure.com/subscriptions/{subscriptionId}/providers/Microsoft.Network/networkInterfaces?api-version=2020-11-01'
        }
    },
    vaults: {
        list: {
            url: 'https://management.azure.com/subscriptions/{subscriptionId}/providers/Microsoft.KeyVault/vaults?api-version=2019-09-01'
        },
        sendIntegration: serviceMap['Key Vaults'],
    },
    recoveryServiceVaults: {
        listBySubscriptionId: {
            url: 'https://management.azure.com/subscriptions/{subscriptionId}/providers/Microsoft.RecoveryServices/vaults?api-version=2016-06-01'
        }
    },
    resources: {
        list: {
            url: 'https://management.azure.com/subscriptions/{subscriptionId}/resources?api-version=2021-04-01'
        },
    },
    redisCaches: {
        listBySubscription: {
            url: 'https://management.azure.com/subscriptions/{subscriptionId}/providers/Microsoft.Cache/redis?api-version=2020-06-01'
        },
        sendIntegration: serviceMap['Redis Cache']
    },
    routeTables: {
        listAll: {
            url: 'https://management.azure.com/subscriptions/{subscriptionId}/providers/Microsoft.Network/routeTables?api-version=2022-07-01'
        }
    },
    managedClusters: {
        list: {
            url: 'https://management.azure.com/subscriptions/{subscriptionId}/providers/Microsoft.ContainerService/managedClusters?api-version=2020-03-01'
        }
    },
    networkWatchers: {
        listAll: {
            url: 'https://management.azure.com/subscriptions/{subscriptionId}/providers/Microsoft.Network/networkWatchers?api-version=2022-01-01'
        },
        sendIntegration: serviceMap['Network Watcher']
    },
    policyAssignments: {
        list: {
            url: 'https://management.azure.com/subscriptions/{subscriptionId}/providers/Microsoft.Authorization/policyAssignments?api-version=2019-09-01',
        },
        sendIntegration: serviceMap['Azure Policy']
    },
    policyDefinitions: {
        list: {
            url: 'https://management.azure.com/subscriptions/{subscriptionId}/providers/Microsoft.Authorization/policyDefinitions?api-version=2019-09-01'
        }
    },
    webApps: {
        list: {
            url: 'https://management.azure.com/subscriptions/{subscriptionId}/providers/Microsoft.Web/sites?api-version=2019-08-01'
        }
    },
    appServiceCertificates: {
        list: {
            url: 'https://management.azure.com/subscriptions/{subscriptionId}/providers/Microsoft.Web/certificates?api-version=2019-08-01'
        }
    },
    logProfiles: {
        list: {
            url: 'https://management.azure.com/subscriptions/{subscriptionId}/providers/microsoft.insights/logprofiles?api-version=2016-03-01'
        }
    },
    profiles: {
        list: {
            url: 'https://management.azure.com/subscriptions/{subscriptionId}/providers/Microsoft.Cdn/profiles?api-version=2019-04-15'
        },
        sendIntegration: serviceMap['CDN Profiles']
    },
    autoProvisioningSettings: {
        list: {
            url: 'https://management.azure.com/subscriptions/{subscriptionId}/providers/Microsoft.Security/autoProvisioningSettings?api-version=2017-08-01-preview'
        }
    },
    applicationGateway: {
        listAll: {
            url: 'https://management.azure.com/subscriptions/{subscriptionId}/providers/Microsoft.Network/applicationGateways?api-version=2022-07-01'
        }
    },
    securityContacts: {
        list: {
            url: 'https://management.azure.com/subscriptions/{subscriptionId}/providers/Microsoft.Security/securityContacts?api-version=2017-08-01-preview',
            ignoreLocation: true
        }
    },
    securityContactv2: {
        listAll: {
            url: 'https://management.azure.com/subscriptions/{subscriptionId}/providers/Microsoft.Security/securityContacts?api-version=2020-01-01-preview',
            ignoreLocation: true,
            hasListResponse: true
        }
    },
    subscriptions: {
        listLocations: {
            url: 'https://management.azure.com/subscriptions/{subscriptionId}/locations?api-version=2020-01-01'
        },
        get: {
            url: 'https://management.azure.com/subscriptions/{subscriptionId}?api-version=2020-01-01',
            getCompleteResponse: true,
        }
    },
    roleDefinitions: {
        list: {
            url: 'https://management.azure.com/subscriptions/{subscriptionId}/providers/Microsoft.Authorization/roleDefinitions?api-version=2015-07-01'
        }
    },
    managementLocks: {
        listAtSubscriptionLevel: {
            url: 'https://management.azure.com/subscriptions/{subscriptionId}/providers/Microsoft.Authorization/locks?api-version=2016-09-01'
        }
    },
    loadBalancers: {
        listAll: {
            url: 'https://management.azure.com/subscriptions/{subscriptionId}/providers/Microsoft.Network/loadBalancers?api-version=2020-03-01'
        },
        sendIntegration: serviceMap['Load Balancer']
    },
    users: {
        list: {
            url: 'https://graph.microsoft.com/v1.0/users',
            graph: true
        }
    },
    applications: {
        list: {
            url: 'https://graph.microsoft.com/v1.0/applications/',
            graph: true,
        }
    },
    registries: {
        list: {
            url: 'https://management.azure.com/subscriptions/{subscriptionId}/providers/Microsoft.ContainerRegistry/registries?api-version=2023-01-01-preview'
        }
    },
    pricings: {
        list: {
            url: 'https://management.azure.com/subscriptions/{subscriptionId}/providers/Microsoft.Security/pricings?api-version=2018-06-01'
        }
    },
    availabilitySets: {
        listBySubscription: {
            url: 'https://management.azure.com/subscriptions/{subscriptionId}/providers/Microsoft.Compute/availabilitySets?api-version=2019-12-01'
        }
    },
    virtualMachineScaleSets: {
        listAll: {
            url: 'https://management.azure.com/subscriptions/{subscriptionId}/providers/Microsoft.Compute/virtualMachineScaleSets?api-version=2019-12-01'
        }
    },
    bastionHosts: {
        listAll: {
            url: 'https://management.azure.com/subscriptions/{subscriptionId}/providers/Microsoft.Network/bastionHosts?api-version=2022-09-01'
        }
    },
    wafPolicies: {
        listAll: {
            url: 'https://management.azure.com/subscriptions/{subscriptionId}/providers/Microsoft.Network/ApplicationGatewayWebApplicationFirewallPolicies?api-version=2022-07-01'
        }
    },
    autoscaleSettings: {
        listBySubscription: {
            url: 'https://management.azure.com/subscriptions/{subscriptionId}/providers/microsoft.insights/autoscalesettings?api-version=2015-04-01'
        }
    },
    diagnosticSettingsOperations: {
        list: {
            url: 'https://management.azure.com/subscriptions/{subscriptionId}/providers/microsoft.insights/diagnosticSettings?api-version=2017-05-01-preview'
        }
    },
    servers: {
        listSql: {
            url: 'https://management.azure.com/subscriptions/{subscriptionId}/providers/Microsoft.Sql/servers?api-version=2022-05-01-preview'
        },
        listMysql: {
            url: 'https://management.azure.com/subscriptions/{subscriptionId}/providers/Microsoft.DBforMySQL/servers?api-version=2017-12-01'
        },
        listMysqlFlexibleServer: {
            url : 'https://management.azure.com/subscriptions/{subscriptionId}/providers/Microsoft.DBforMySQL/flexibleServers?api-version=2021-05-01'
        },
        listPostgres: {
            url: 'https://management.azure.com/subscriptions/{subscriptionId}/providers/Microsoft.DBforPostgreSQL/servers?api-version=2017-12-01'
        }
    },
    databaseAccounts: {
        list: {
            url: 'https://management.azure.com/subscriptions/{subscriptionId}/providers/Microsoft.DocumentDB/databaseAccounts?api-version=2020-06-01-preview'
        },
        sendIntegration: serviceMap['Cosmos DB']
    },
    securityCenter: {
        list: {
            url: 'https://management.azure.com/subscriptions/{subscriptionId}/providers/Microsoft.Security/settings?api-version=2021-06-01'
        }
    },
    publicIPAddresses: {
        listAll: {
            url: 'https://management.azure.com/subscriptions/{subscriptionId}/providers/Microsoft.Network/publicIPAddresses?api-version=2021-08-01'
        }
    },
    privateDnsZones: {
        list: {
            url: 'https://management.azure.com/subscriptions/{subscriptionId}/providers/Microsoft.Network/privateDnsZones?api-version=2018-09-01'
        }
    },
    privateEndpoints: {
        listBySubscription: {
            url: 'https://management.azure.com/subscriptions/{subscriptionId}/providers/Microsoft.Network/privateEndpoints?api-version=2022-01-01'
        }
    },
    eventGrid: {
        listDomains: {
            url: 'https://management.azure.com/subscriptions/{subscriptionId}/providers/Microsoft.EventGrid/domains?api-version=2021-06-01-preview'
        }
    },
    eventHub: {
        listEventHub: {
            url: 'https://management.azure.com/subscriptions/{subscriptionId}/providers/Microsoft.EventHub/namespaces?api-version=2022-10-01-preview'
        }
    }
};

var postcalls = {
    recoveryServiceVaults: {
        getRecoveryServiceVault: {
            reliesOnPath: 'recoveryServiceVaults.listBySubscriptionId',
            properties: ['id'],
            url: 'https://management.azure.com/{id}?api-version=2022-04-01'
        }
    },
    availabilitySets:{
        listByResourceGroup: {
            reliesOnPath: 'resourceGroups.list',
            properties: ['id'],
            url: 'https://management.azure.com/{id}/providers/Microsoft.Compute/availabilitySets?api-version=2020-12-01'
        }
    },
    advancedThreatProtection: {
        get: {
            reliesOnPath: 'databaseAccounts.list',
            properties: ['id'],
            url: 'https://management.azure.com/{id}/providers/Microsoft.Security/advancedThreatProtectionSettings/current?api-version=2017-08-01-preview'
        }
    },
    backupProtectedItems: {
        listByVault: {
            reliesOnPath: 'recoveryServiceVaults.listBySubscriptionId',
            properties: ['id'],
            url: 'https://management.azure.com/{id}/backupProtectedItems?api-version=2019-05-13'
        }
    },
    backupPolicies: {
        listByVault: {
            reliesOnPath: 'recoveryServiceVaults.listBySubscriptionId',
            properties: ['id'],
            url: 'https://management.azure.com/{id}/backupPolicies?api-version=2019-05-13'
        }
    },
    serverBlobAuditingPolicies: {
        get: {
            reliesOnPath: 'servers.listSql',
            properties: ['id'],
            url: 'https://management.azure.com/{id}/auditingSettings?api-version=2017-03-01-preview'
        }
    },
    serverSecurityAlertPolicies: {
        listByServer: {
            reliesOnPath: 'servers.listSql',
            properties: ['id'],
            url: 'https://management.azure.com/{id}/securityAlertPolicies?api-version=2017-03-01-preview'
        }
    },
    advancedThreatProtectionSettings: {
        listByServer: {
            reliesOnPath: 'servers.listSql',
            properties: ['id'],
            url: 'https://management.azure.com/{id}/advancedThreatProtectionSettings?api-version=2021-11-01-preview'
        }
    },
    vulnerabilityAssessments: {
        listByServer: {
            reliesOnPath: 'servers.listSql',
            properties: ['id'],
            url: 'https://management.azure.com/{id}/vulnerabilityAssessments?api-version=2021-02-01-preview'
        }
    },
    failoverGroups: {
        listByServer: {
            reliesOnPath: 'servers.listSql',
            properties: ['id'],
            url: 'https://management.azure.com/{id}/failoverGroups?api-version=2021-02-01-preview'
        }
    },
    serverAutomaticTuning: {
        get: {
            reliesOnPath: 'servers.listSql',
            properties: ['id'],
            url: 'https://management.azure.com/{id}/automaticTuning/current?api-version=2020-08-01-preview'
        }
    },
    flowLogs: {
        list: {
            reliesOnPath: 'networkWatchers.listAll',
            properties: ['id'],
            url: 'https://management.azure.com/{id}/flowLogs?api-version=2020-11-01'
        }
    },
    virtualNetworkPeerings: {
        list: {
            reliesOnPath: 'virtualNetworks.listAll',
            properties: ['id'],
            url: 'https://management.azure.com/{id}/virtualNetworkPeerings?api-version=2020-11-01'
        }
    },
    flexibleServersConfigurations: {
        listByServer: {
            reliesOnPath: 'servers.listMysqlFlexibleServer',
            properties: ['id'],
            url: 'https://management.azure.com/{id}/configurations?api-version=2021-05-01'
        }
    },
    serverAdministrators: {
        list: {
            reliesOnPath: 'servers.listPostgres',
            properties: ['id'],
            url: 'https://management.azure.com/{id}/administrators?api-version=2017-12-01'
        }
    },
    recordSets: {
        list: {
            reliesOnPath: 'privateDnsZones.list',
            properties: ['id'],
            url: 'https://management.azure.com/{id}/ALL?api-version=2018-09-01'
        }
    },
    virtualMachines: {
        get: {
            reliesOnPath: 'virtualMachines.listAll',
            properties: ['id'],
            url: 'https://management.azure.com/{id}?api-version=2020-12-01'
        },
        sendIntegration: {
            enabled: true,
            integrationReliesOn: {
                serviceName: ['networkInterfaces', 'publicIPAddresses', 'recordSets']
            }
        }
    },
    virtualMachineExtensions: {
        list: {
            reliesOnPath: 'virtualMachines.listAll',
            properties: ['id'],
            url: 'https://management.azure.com/{id}/extensions?api-version=2019-12-01'
        }
    },
    virtualMachineScaleSetVMs: {
        list: {
            reliesOnPath: 'virtualMachineScaleSets.listAll',
            properties: ['id'],
            url: 'https://management.azure.com/{id}/virtualMachines?api-version=2020-12-01'
        }
    },
    virtualNetworkGateways: {
        listByResourceGroup: {
            reliesOnPath: 'resourceGroups.list',
            properties: ['id'],
            url: 'https://management.azure.com/{id}/providers/Microsoft.Network/virtualNetworkGateways?api-version=2020-11-01'
        }
    },
    networkGatewayConnections: {
        listByResourceGroup: {
            reliesOnPath: 'resourceGroups.list',
            properties: ['id'],
            url: 'https://management.azure.com/{id}/providers/Microsoft.Network/connections?api-version=2020-11-01'
        }
    },
    blobContainers: {
        list: {
            reliesOnPath: 'storageAccounts.list',
            properties: ['id'],
            url: 'https://management.azure.com/{id}/blobServices/default/containers?api-version=2019-06-01',
            rateLimit: 3000
        }
    },
    blobServices: {
        list: {
            reliesOnPath: 'storageAccounts.list',
            properties: ['id'],
            url: 'https://management.azure.com/{id}/blobServices?api-version=2019-06-01',
            rateLimit: 3000
        },
        getServiceProperties: {
            reliesOnPath: 'storageAccounts.list',
            properties: ['id'],
            url: 'https://management.azure.com/{id}/blobServices/default?api-version=2019-06-01',
            rateLimit: 500
        }
    },
    fileShares: {
        list: {
            reliesOnPath: 'storageAccounts.list',
            properties: ['id'],
            url: 'https://management.azure.com/{id}/fileServices/default/shares?api-version=2019-06-01',
            rateLimit: 3000
        }
    },
    storageAccounts: {
        listKeys: {
            reliesOnPath: 'storageAccounts.list',
            properties: ['id'],
            url: 'https://management.azure.com/{id}/listKeys?api-version=2019-06-01',
            post: true,
            rateLimit: 3000
        },
        sendIntegration: {
            enabled: true,
            integrationReliesOn: {
                serviceName: ['storageAccounts', 'blobServices', 'blobContainers', 'fileShares']
            },
        }
    },
    encryptionProtectors: {
        listByServer: {
            reliesOnPath: 'servers.listSql',
            properties: ['id'],
            url: 'https://management.azure.com/{id}/encryptionProtector?api-version=2015-05-01-preview'
        },
    },
    webApps: {
        getAuthSettings: {
            reliesOnPath: 'webApps.list',
            properties: ['id'],
            url: 'https://management.azure.com/{id}/config/authsettings/list?api-version=2019-08-01',
            post: true
        },
        listConfigurations: {
            reliesOnPath: 'webApps.list',
            properties: ['id'],
            url: 'https://management.azure.com/{id}/config?api-version=2019-08-01'
        },
        listAppSettings: {
            reliesOnPath: 'webApps.list',
            properties: ['id'],
            url: 'https://management.azure.com/{id}/config/appsettings/list?api-version=2021-02-01',
            post: true
        },
        getBackupConfiguration: {
            reliesOnPath: 'webApps.list',
            properties: ['id'],
            url: 'https://management.azure.com/{id}/config/backup/list?api-version=2021-02-01',
            post: true
        }
    },
    endpoints: {
        listByProfile: {
            reliesOnPath: 'profiles.list',
            properties: ['id'],
            url: 'https://management.azure.com/{id}/endpoints?api-version=2019-04-15'
        }
    },
    customDomain: {
        listByFrontDoorProfiles: {
            reliesOnPath: 'profiles.list',
            properties: ['id'],
            url: 'https://management.azure.com/{id}/customDomains?api-version=2021-06-01'
        }
    },
    vaults: {
        getKeys: {
            reliesOnPath: 'vaults.list',
            properties: ['vaultUri'],
            url: '{vaultUri}keys?api-version=7.0',
            vault: true
        },
        getSecrets: {
            reliesOnPath: 'vaults.list',
            properties: ['vaultUri'],
            url: '{vaultUri}secrets?api-version=7.0',
            vault: true
        },
        getCertificates: {
            reliesOnPath: 'vaults.list',
            properties: ['vaultUri'],
            url: '{vaultUri}certificates?api-version=7.3',
            vault: true
        }
    },
    databases: {
        listByServer: {
            reliesOnPath: 'servers.listSql',
            properties: ['id'],
            url: 'https://management.azure.com/{id}/databases?api-version=2017-10-01-preview'
        },
        sendIntegration: serviceMap['SQL Databases']
    },
    serverAzureADAdministrators: {
        listByServer: {
            reliesOnPath: 'servers.listSql',
            properties: ['id'],
            url: 'https://management.azure.com/{id}/administrators?api-version=2014-04-01'
        }
    },
    usages: {
        list: {
            reliesOnPath: 'subscriptions.listLocations',
            properties: ['name'],
            url: 'https://management.azure.com/subscriptions/{subscriptionId}/providers/Microsoft.Network/locations/{name}/usages?api-version=2020-03-01'
        }
    },
    firewallRules: {
        listByServer: {
            reliesOnPath: 'servers.listSql',
            properties: ['id'],
            url: 'https://management.azure.com/{id}/firewallRules?api-version=2019-06-01-preview'
        },
        listByServerMySQL: {
            reliesOnPath: 'servers.listMysql',
            properties: ['id'],
            url: 'https://management.azure.com/{id}/firewallRules?api-version=2017-12-01'
        },
        listByServerPostgres: {
            reliesOnPath: 'servers.listPostgres',
            properties: ['id'],
            url: 'https://management.azure.com/{id}/firewallRules?api-version=2017-12-01'
        }
    },
    outboundFirewallRules: {
        listByServer: {
            reliesOnPath: 'servers.listSql',
            properties: ['id'],
            url: 'https://management.azure.com/{id}/outboundFirewallRules?api-version=2022-02-01-preview'
        }
    },
    virtualNetworkRules: {
        listByServer: {
            reliesOnPath: 'servers.listSql',
            properties: ['id'],
            url: 'https://management.azure.com/{id}/virtualNetworkRules?api-version=2019-06-01-preview'
        },
        listByServerMySQL: {
            reliesOnPath: 'servers.listMysql',
            properties: ['id'],
            url: 'https://management.azure.com/{id}/virtualNetworkRules?api-version=2017-12-01'
        },
        listByServerPostgres: {
            reliesOnPath: 'servers.listPostgres',
            properties: ['id'],
            url: 'https://management.azure.com/{id}/virtualNetworkRules?api-version=2017-12-01'
        }
    },
    managedClusters: {
        getUpgradeProfile: {
            reliesOnPath: 'managedClusters.list',
            properties: ['id'],
            url: 'https://management.azure.com/{id}/upgradeProfiles/default?api-version=2020-03-01'
        },
        pools: {
            reliesOnPath: 'managedClusters.list',
            properties: ['id'],
            url: 'https://management.azure.com/{id}/agentPools?api-version=2022-03-01'
        },
        sendIntegration: {
            enabled: true,
            integrationReliesOn: {
                serviceName: ['managedClusters', 'virtualNetworks', 'virtualNetworkPeerings']
            },
        }
    },
    functions: {
        config: {
            reliesOnPath: 'webApps.list',
            properties: ['id'],
            url: 'https://management.azure.com/{id}/config?api-version=2022-03-01'
        },
        usages: {
            reliesOnPath: 'webApps.list',
            properties: ['id'],
            url: 'https://management.azure.com/{id}/usages?api-version=2022-03-01'
        },
        list: {
            reliesOnPath: 'webApps.list',
            properties: ['id'],
            url: 'https://management.azure.com/{id}/functions?api-version=2021-03-01'
        },
        sendIntegration: {
            enabled: true,
            integrationReliesOn: {
                serviceName: ['webApps']
            }
        }
    },
    registries: {
        sendIntegration: {
            enabled: true,
            integrationReliesOn: {
                serviceName: ['replications']
            }
        }
    },
    dbServers: {
        getSQL: {
            reliesOnPath: 'servers.listSql',
            properties: ['id'],
            url: 'https://management.azure.com/{id}?api-version=2022-05-01-preview'
        },
        getMySQL: {
            reliesOnPath: 'servers.listMysql',
            properties: ['id'],
            url: 'https://management.azure.com/{id}?api-version=2017-12-01'
        },
        getPostgres: {
            reliesOnPath: 'servers.listPostgres',
            properties: ['id'],
            url: 'https://management.azure.com/{id}?api-version=2017-12-01'
        },
        sendIntegration: {
            enabled: true,
            integrationReliesOn: {
                serviceName: ['privateEndpoints','firewallRules', 'virtualNetworkRules',
                    'networkInterfaces', 'failoverGroups', 'outboundFirewallRules']
            }
        }
    },
    replications: {
        list: {
            reliesOnPath: 'registries.list',
            properties: ['id'],
            url: 'https://management.azure.com{id}/replications?api-version=2019-05-01'
        }
    },
    configurations: {
        listByServer: {
            reliesOnPath: 'servers.listPostgres',
            properties: ['id'],
            url: 'https://management.azure.com/{id}/configurations?api-version=2017-12-01'
        }
    }
};

var tertiarycalls = {
    databaseBlobAuditingPolicies: {
        get: {
            reliesOnPath: 'databases.listByServer',
            properties: ['id'],
            url: 'https://management.azure.com/{id}/auditingSettings?api-version=2017-03-01-preview'
        }
    },
    diagnosticSettings: {
        listByEndpoint: {
            reliesOnPath: 'endpoints.listByProfile',
            properties: ['id'],
            url: 'https://management.azure.com/{id}/providers/microsoft.insights/diagnosticSettings?api-version=2021-05-01-preview'
        },
        listByAzureFrontDoor: {
            reliesOnPath: 'profiles.list',
            properties: ['id'],
            url: 'https://management.azure.com/{id}/providers/microsoft.insights/diagnosticSettings?api-version=2021-05-01-preview'
        },
        listByKeyVault: {
            reliesOnPath: 'vaults.list',
            properties: ['id'],
            url: 'https://management.azure.com/{id}/providers/microsoft.insights/diagnosticSettings?api-version=2021-05-01-preview'
        },
        listByLoadBalancer: {
            reliesOnPath: 'loadBalancers.listAll',
            properties: ['id'],
            url: 'https://management.azure.com/{id}/providers/microsoft.insights/diagnosticSettings?api-version=2021-05-01-preview'
        },
        listByNetworkSecurityGroup: {
            reliesOnPath: 'networkSecurityGroups.listAll',
            properties: ['id'],
            url: 'https://management.azure.com/{id}/providers/microsoft.insights/diagnosticSettings?api-version=2017-05-01-preview'
        },
<<<<<<< HEAD
        listByVirtualNetworks: {
            reliesOnPath: 'virtualNetworks.listAll',
=======
        listByContainerRegistries: {
            reliesOnPath: 'registries.list',
>>>>>>> 79ddcf39
            properties: ['id'],
            url: 'https://management.azure.com/{id}/providers/microsoft.insights/diagnosticSettings?api-version=2021-05-01-preview'
        }

    },
    backupShortTermRetentionPolicies: {
        listByDatabase: {
            reliesOnPath: 'databases.listByServer',
            properties: ['id'],
            url: 'https://management.azure.com/{id}/backupShortTermRetentionPolicies?api-version=2020-11-01-preview'
        }
    },
    getCertificatePolicy: {
        get: {
            reliesOnPath: 'vaults.getCertificates',
            properties: ['id'],
            url: '{id}/policy?api-version=7.3',
            vault: true
        }
    }
};

var specialcalls = {
    tableService: {
        listTablesSegmented: {
            reliesOnPath: ['storageAccounts.listKeys'],
            rateLimit: 3000
        },
        listTablesSegmentedNew: {
            reliesOnPath: ['storageAccounts.listKeys'],
            rateLimit: 3000
        },
        getProperties: {
            reliesOnPath: ['storageAccounts.listKeys'],
            rateLimit: 3000
        },
        sendIntegration: serviceMap['Table Service']
    },
    fileService: {
        listSharesSegmented: {
            reliesOnPath: ['storageAccounts.listKeys'],
            rateLimit: 3000
        },
        listSharesSegmentedNew: {
            reliesOnPath: ['storageAccounts.listKeys'],
            rateLimit: 3000
        }
    },
    blobService: {
        listContainersSegmented: {
            reliesOnPath: ['storageAccounts.listKeys'],
            rateLimit: 3000
        },
        getProperties: {
            reliesOnPath: ['storageAccounts.listKeys'],
            rateLimit: 3000
        }
    },
    queueService: {
        listQueuesSegmented: {
            reliesOnPath: ['storageAccounts.listKeys'],
            rateLimit: 3000
        },
        listQueuesSegmentedNew: {
            reliesOnPath: ['storageAccounts.listKeys'],
            rateLimit: 3000
        },
        getProperties: {
            reliesOnPath: ['storageAccounts.listKeys'],
            rateLimit: 3000
        },
        sendIntegration: serviceMap['Queue Service']
    }
};

module.exports = {
    calls: calls,
    postcalls: postcalls,
    tertiarycalls: tertiarycalls,
    specialcalls: specialcalls,
    serviceMap: serviceMap
};<|MERGE_RESOLUTION|>--- conflicted
+++ resolved
@@ -900,13 +900,13 @@
             properties: ['id'],
             url: 'https://management.azure.com/{id}/providers/microsoft.insights/diagnosticSettings?api-version=2017-05-01-preview'
         },
-<<<<<<< HEAD
         listByVirtualNetworks: {
             reliesOnPath: 'virtualNetworks.listAll',
-=======
+             properties: ['id'],
+            url: 'https://management.azure.com/{id}/providers/microsoft.insights/diagnosticSettings?api-version=2021-05-01-preview'
+        },
         listByContainerRegistries: {
             reliesOnPath: 'registries.list',
->>>>>>> 79ddcf39
             properties: ['id'],
             url: 'https://management.azure.com/{id}/providers/microsoft.insights/diagnosticSettings?api-version=2021-05-01-preview'
         }
