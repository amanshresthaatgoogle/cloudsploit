// Source: https://azure.microsoft.com/en-us/global-infrastructure/services/
// Source: az account list-locations -o table

var locations = [
    'eastus',               // (US) East US
    'eastus2',              // (US) East US 2
    'southcentralus',       // (US) South Central US
    'westus2',              // (US) West US 2
    'westus3',              // (US) West US 3
    'centralus',            // (US) Central US
    'northcentralus',       // (US) North Central US
    'westus',               // (US) West US
    'eastus2euap',          // (US) East US 2 EUAP
    'westcentralus',        // (US) West Central US
    'centraluseuap',        // (US) Central US EUAP
    'australiaeast',        // (Asia Pacific) Australia East
    'southeastasia' ,       // (Asia Pacific) Southeast Asia
    'centralindia',         // (Asia Pacific) Central India
    'eastasia',             // (Asia Pacific) East Asia
    'japaneast',            // (Asia Pacific) Japan East
    'jioindiawest',         // (Asia Pacific) Jio India West
    'koreacentral',         // (Asia Pacific) Korea Central
    'australiacentral',     // (Asia Pacific) Australia Central
    'australiacentral2',    // (Asia Pacific) Australia Central 2
    'australiasoutheast',   // (Asia Pacific) Australia Southeast
    'japanwest',            // (Asia Pacific) Japan West
    'koreasouth',           // (Asia Pacific) Korea South
    'jioindiacentral',      // (Asia Pacific) Jio India Central
    'southindia',           // (Asia Pacific) South India
    'westindia',            // (Asia Pacific) West India
    'westeurope',           // (Europe) West Europe
    'northeurope',          // (Europe) North Europe
    'swedencentral',        // (Europe) Sweden Central
    'uksouth',              // (Europe) UK South
    'francecentral',        // (Europe) France Central
    'germanywestcentral',   // (Europe) Germany West Central
    'germanycentral',       // (Europe) Germany Central
    'germanynortheast',     // (Europe) Germany Northeast
    'germanynorth',         // (Europe) Germany North
    'norwayeast',           // (Europe) Norway East
    'switzerlandnorth',     // (Europe) Switzerland North
    'francesouth',          // (Europe) France South
    'norwaywest',           // (Europe) Norway West
    'ukwest',               // (Europe) UK West
    'switzerlandwest',      // (Europe) Switzerland West
    'southafricawest',      // (Africa) South Africa West
    'southafricanorth',     // (Africa) South Africa North
    'uaenorth',             // (Middle East) UAE North
    'uaecentral',           // (Middle East) UAE Central
    'brazilsouth',          // (South America) Brazil South
    'brazilsoutheast',      // (South America) Brazil Southeast
    'canadacentral',        // (Canada) Canada Central
    'canadaeast'            // (Canada) Canada East
];

module.exports = {
    all: locations,
    resources: locations,
    storageAccounts: locations,
    virtualMachines: locations,
    snapshots: locations,
    disks: locations,
    activityLogAlerts: ['global'],
    vaults: locations,
    policyAssignments: locations.concat(['global']),
    recoveryServiceVaults: locations,
    backupPolicies: locations,
    backupProtectedItems: locations,
    webApps: locations,
    appServiceCertificates: locations,
    networkSecurityGroups: locations,
    servers: locations,
    logProfiles: ['global'],
    profiles: ['global'],
    managementLocks: ['global'],
    blobServices: locations,
    networkWatchers: locations,
    networkInterfaces: locations,
    managedClusters: locations,
    virtualMachineScaleSets: locations,
    autoProvisioningSettings: ['global'],
    securityContacts: ['global'],
    usages: ['global'],
    subscriptions: ['global'],
    loadBalancers: locations,
    availabilitySets: locations,
    virtualNetworks: locations,
    virtualNetworkPeerings: locations,
    virtualNetworkGateways: locations,
    networkGatewayConnections: locations,
    natGateways: locations,
    users: ['global'],
    registries: locations,
    redisCaches: locations,
    pricings: ['global'],
    roleDefinitions: ['global'],
    autoscaleSettings: locations,
    resourceGroups: locations,
    policyDefinitions: locations,
    diagnosticSettingsOperations: ['global'],
    databaseAccounts: locations,
    securityCenter: ['global'],
    advisor: ['global'],
    publicIPAddresses: locations,
    privateDnsZones: ['global'],
    privateEndpoints: locations,
<<<<<<< HEAD
    routeTables: locations,
=======
    applicationGateway: locations,
    wafPolicies: locations,
>>>>>>> 7000149f
};<|MERGE_RESOLUTION|>--- conflicted
+++ resolved
@@ -104,10 +104,7 @@
     publicIPAddresses: locations,
     privateDnsZones: ['global'],
     privateEndpoints: locations,
-<<<<<<< HEAD
-    routeTables: locations,
-=======
     applicationGateway: locations,
     wafPolicies: locations,
->>>>>>> 7000149f
+    routeTables: locations,
 };