// Source: https://azure.microsoft.com/en-us/global-infrastructure/services/
// Source: az account list-locations -o table

var locations = [
    'eastus',               // (US) East US
    'eastus2',              // (US) East US 2
    'southcentralus',       // (US) South Central US
    'westus2',              // (US) West US 2
    'westus3',              // (US) West US 3
    'centralus',            // (US) Central US
    'northcentralus',       // (US) North Central US
    'westus',               // (US) West US
    'eastus2euap',          // (US) East US 2 EUAP
    'westcentralus',        // (US) West Central US
    'centraluseuap',        // (US) Central US EUAP
    'australiaeast',        // (Asia Pacific) Australia East
    'southeastasia' ,       // (Asia Pacific) Southeast Asia
    'centralindia',         // (Asia Pacific) Central India
    'eastasia',             // (Asia Pacific) East Asia
    'japaneast',            // (Asia Pacific) Japan East
    'jioindiawest',         // (Asia Pacific) Jio India West
    'koreacentral',         // (Asia Pacific) Korea Central
    'australiacentral',     // (Asia Pacific) Australia Central
    'australiacentral2',    // (Asia Pacific) Australia Central 2
    'australiasoutheast',   // (Asia Pacific) Australia Southeast
    'japanwest',            // (Asia Pacific) Japan West
    'koreasouth',           // (Asia Pacific) Korea South
    'jioindiacentral',      // (Asia Pacific) Jio India Central
    'southindia',           // (Asia Pacific) South India
    'westindia',            // (Asia Pacific) West India
    'westeurope',           // (Europe) West Europe
    'northeurope',          // (Europe) North Europe
    'swedencentral',        // (Europe) Sweden Central
    'uksouth',              // (Europe) UK South
    'francecentral',        // (Europe) France Central
    'germanywestcentral',   // (Europe) Germany West Central
    'germanycentral',       // (Europe) Germany Central
    'germanynortheast',     // (Europe) Germany Northeast
    'germanynorth',         // (Europe) Germany North
    'norwayeast',           // (Europe) Norway East
    'switzerlandnorth',     // (Europe) Switzerland North
    'francesouth',          // (Europe) France South
    'norwaywest',           // (Europe) Norway West
    'ukwest',               // (Europe) UK West
    'switzerlandwest',      // (Europe) Switzerland West
    'southafricawest',      // (Africa) South Africa West
    'southafricanorth',     // (Africa) South Africa North
    'uaenorth',             // (Middle East) UAE North
    'uaecentral',           // (Middle East) UAE Central
    'brazilsouth',          // (South America) Brazil South
    'brazilsoutheast',      // (South America) Brazil Southeast
    'canadacentral',        // (Canada) Canada Central
    'canadaeast',           // (Canada) Canada East
    'qatarcentral',         // (Middle East) Qatar
    'polandcentral',        // (Europe) Poland Central
    'italynorth',           // (Europe) Italy North
    'israelcentral',        // (Middle East) Israel Central
];

module.exports = {
    all: locations,
    resources: locations,
    storageAccounts: locations,
    virtualMachines: locations,
    snapshots: locations,
    disks: locations,
    activityLogAlerts: ['global'],
    vaults: locations,
    policyAssignments: locations.concat(['global']),
    recoveryServiceVaults: locations,
    backupPolicies: locations,
    backupProtectedItems: locations,
    webApps: locations,
    appServiceCertificates: locations,
    networkSecurityGroups: locations,
    servers: locations,
    logProfiles: ['global'],
    profiles: ['global'],
    managementLocks: ['global'],
    blobServices: locations,
    networkWatchers: locations,
    networkInterfaces: locations,
    managedClusters: locations,
    virtualMachineScaleSets: locations,
    autoProvisioningSettings: ['global'],
    securityContacts: ['global'],
    usages: ['global'],
    subscriptions: ['global'],
    loadBalancers: locations,
    availabilitySets: locations,
    virtualNetworks: locations,
    virtualNetworkPeerings: locations,
    virtualNetworkGateways: locations,
    networkGatewayConnections: locations,
    natGateways: locations,
    users: ['global'],
    registries: locations,
    redisCaches: locations,
    pricings: ['global'],
    roleDefinitions: ['global'],
    aad: ['global'],
    groups: ['global'],
    servicePrincipals: ['global'],
    autoscaleSettings: locations,
    resourceGroups: locations,
    policyDefinitions: locations,
    diagnosticSettingsOperations: ['global'],
    databaseAccounts: locations,
    securityCenter: ['global'],
    advisor: ['global'],
    publicIPAddresses: locations,
    privateDnsZones: ['global'],
    privateEndpoints: locations,
    securityContactv2: ['global'],
    images: locations,
    vmScaleSet: locations,
    applicationGateway: locations,
    wafPolicies: locations,
    routeTables: locations,
    bastionHosts: locations,
    applications: ['global'],
    eventGrid: locations,
    eventHub: locations,
    mediaServices: locations,
    serviceBus: locations,
    classicFrontDoors: ['global'],
    afdWafPolicies: ['global'],
    appConfigurations: locations,
    automationAccounts: locations,
<<<<<<< HEAD
    publicIpAddresses: locations,
=======
    computeGalleries: locations
>>>>>>> 88e22413
};<|MERGE_RESOLUTION|>--- conflicted
+++ resolved
@@ -127,9 +127,6 @@
     afdWafPolicies: ['global'],
     appConfigurations: locations,
     automationAccounts: locations,
-<<<<<<< HEAD
     publicIpAddresses: locations,
-=======
     computeGalleries: locations
->>>>>>> 88e22413
 };