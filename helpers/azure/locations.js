// Source: https://azure.microsoft.com/en-us/global-infrastructure/services/
// Source: az account list-locations -o table

var locations = [
    'eastus',               // (US) East US
    'eastus2',              // (US) East US 2
    'southcentralus',       // (US) South Central US
    'westus2',              // (US) West US 2
    'westus3',              // (US) West US 3
    'centralus',            // (US) Central US
    'northcentralus',       // (US) North Central US
    'westus',               // (US) West US
    'eastus2euap',          // (US) East US 2 EUAP
    'westcentralus',        // (US) West Central US
    'centraluseuap',        // (US) Central US EUAP
    'australiaeast',        // (Asia Pacific) Australia East
    'southeastasia' ,       // (Asia Pacific) Southeast Asia
    'centralindia',         // (Asia Pacific) Central India
    'eastasia',             // (Asia Pacific) East Asia
    'japaneast',            // (Asia Pacific) Japan East
    'jioindiawest',         // (Asia Pacific) Jio India West
    'koreacentral',         // (Asia Pacific) Korea Central
    'australiacentral',     // (Asia Pacific) Australia Central
    'australiacentral2',    // (Asia Pacific) Australia Central 2
    'australiasoutheast',   // (Asia Pacific) Australia Southeast
    'japanwest',            // (Asia Pacific) Japan West
    'koreasouth',           // (Asia Pacific) Korea South
    'jioindiacentral',      // (Asia Pacific) Jio India Central
    'southindia',           // (Asia Pacific) South India
    'westindia',            // (Asia Pacific) West India
    'westeurope',           // (Europe) West Europe
    'northeurope',          // (Europe) North Europe
    'swedencentral',        // (Europe) Sweden Central
    'uksouth',              // (Europe) UK South
    'francecentral',        // (Europe) France Central
    'germanywestcentral',   // (Europe) Germany West Central
    'germanycentral',       // (Europe) Germany Central
    'germanynortheast',     // (Europe) Germany Northeast
    'germanynorth',         // (Europe) Germany North
    'norwayeast',           // (Europe) Norway East
    'switzerlandnorth',     // (Europe) Switzerland North
    'francesouth',          // (Europe) France South
    'norwaywest',           // (Europe) Norway West
    'ukwest',               // (Europe) UK West
    'switzerlandwest',      // (Europe) Switzerland West
    'southafricawest',      // (Africa) South Africa West
    'southafricanorth',     // (Africa) South Africa North
    'uaenorth',             // (Middle East) UAE North
    'uaecentral',           // (Middle East) UAE Central
    'brazilsouth',          // (South America) Brazil South
    'brazilsoutheast',      // (South America) Brazil Southeast
    'canadacentral',        // (Canada) Canada Central
    'canadaeast',           // (Canada) Canada East
    'qatarcentral',         // (Middle East) Qatar
    'polandcentral',        // (Europe) Poland Central
    'italynorth',           // (Europe) Italy North
    'israelcentral',        // (Middle East) Israel Central
];

module.exports = {
    all: locations,
    resources: locations,
    storageAccounts: locations,
    virtualMachines: locations,
    snapshots: locations,
    disks: locations,
    activityLogAlerts: ['global'],
    vaults: locations,
    policyAssignments: locations.concat(['global']),
    recoveryServiceVaults: locations,
    backupPolicies: locations,
    backupProtectedItems: locations,
    webApps: locations,
    appServiceCertificates: locations,
    networkSecurityGroups: locations,
    servers: locations,
    logProfiles: ['global'],
    profiles: ['global'],
    managementLocks: ['global'],
    blobServices: locations,
    networkWatchers: locations,
    networkInterfaces: locations,
    managedClusters: locations,
    virtualMachineScaleSets: locations,
    autoProvisioningSettings: ['global'],
    securityContacts: ['global'],
    usages: ['global'],
    subscriptions: ['global'],
    loadBalancers: locations,
    availabilitySets: locations,
    virtualNetworks: locations,
    virtualNetworkPeerings: locations,
    virtualNetworkGateways: locations,
    networkGatewayConnections: locations,
    natGateways: locations,
    users: ['global'],
    registries: locations,
    redisCaches: locations,
    pricings: ['global'],
    roleDefinitions: ['global'],
    aad: ['global'],
    groups: ['global'],
    servicePrincipals: ['global'],
    autoscaleSettings: locations,
    resourceGroups: locations,
    policyDefinitions: locations,
    diagnosticSettingsOperations: ['global'],
    databaseAccounts: locations,
    securityCenter: ['global'],
    advisor: ['global'],
    publicIPAddresses: locations,
    privateDnsZones: ['global'],
    privateEndpoints: locations,
    securityContactv2: ['global'],
    images: locations,
    vmScaleSet: locations,
    applicationGateway: locations,
    wafPolicies: locations,
    routeTables: locations,
    bastionHosts: locations,
    applications: ['global'],
    eventGrid: locations,
    eventHub: locations,
    mediaServices: locations,
    serviceBus: locations,
    classicFrontDoors: ['global'],
    afdWafPolicies: ['global'],
    appConfigurations: locations,
    automationAccounts: locations,
<<<<<<< HEAD
    logAnalytics: locations,
=======
    publicIpAddresses: locations,
>>>>>>> e5c24604
    computeGalleries: locations
};<|MERGE_RESOLUTION|>--- conflicted
+++ resolved
@@ -127,10 +127,7 @@
     afdWafPolicies: ['global'],
     appConfigurations: locations,
     automationAccounts: locations,
-<<<<<<< HEAD
     logAnalytics: locations,
-=======
     publicIpAddresses: locations,
->>>>>>> e5c24604
     computeGalleries: locations
 };