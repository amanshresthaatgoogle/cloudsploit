// Source: https://azure.microsoft.com/en-us/global-infrastructure/services/
// Source: az account list-locations -o table

var locations = [
    'eastus',               // (US) East US
    'eastus2',              // (US) East US 2
    'southcentralus',       // (US) South Central US
    'westus2',              // (US) West US 2
    'westus3',              // (US) West US 3
    'centralus',            // (US) Central US
    'northcentralus',       // (US) North Central US
    'westus',               // (US) West US
    'eastus2euap',          // (US) East US 2 EUAP
    'westcentralus',        // (US) West Central US
    'centraluseuap',        // (US) Central US EUAP
    'australiaeast',        // (Asia Pacific) Australia East
    'southeastasia' ,       // (Asia Pacific) Southeast Asia
    'centralindia',         // (Asia Pacific) Central India
    'eastasia',             // (Asia Pacific) East Asia
    'japaneast',            // (Asia Pacific) Japan East
    'jioindiawest',         // (Asia Pacific) Jio India West
    'koreacentral',         // (Asia Pacific) Korea Central
    'australiacentral',     // (Asia Pacific) Australia Central
    'australiacentral2',    // (Asia Pacific) Australia Central 2
    'australiasoutheast',   // (Asia Pacific) Australia Southeast
    'japanwest',            // (Asia Pacific) Japan West
    'koreasouth',           // (Asia Pacific) Korea South
    'jioindiacentral',      // (Asia Pacific) Jio India Central
    'southindia',           // (Asia Pacific) South India
    'westindia',            // (Asia Pacific) West India
    'westeurope',           // (Europe) West Europe
    'northeurope',          // (Europe) North Europe
    'swedencentral',        // (Europe) Sweden Central
    'uksouth',              // (Europe) UK South
    'francecentral',        // (Europe) France Central
    'germanywestcentral',   // (Europe) Germany West Central
    'germanycentral',       // (Europe) Germany Central
    'germanynortheast',     // (Europe) Germany Northeast
    'germanynorth',         // (Europe) Germany North
    'norwayeast',           // (Europe) Norway East
    'switzerlandnorth',     // (Europe) Switzerland North
    'francesouth',          // (Europe) France South
    'norwaywest',           // (Europe) Norway West
    'ukwest',               // (Europe) UK West
    'switzerlandwest',      // (Europe) Switzerland West
    'southafricawest',      // (Africa) South Africa West
    'southafricanorth',     // (Africa) South Africa North
    'uaenorth',             // (Middle East) UAE North
    'uaecentral',           // (Middle East) UAE Central
    'brazilsouth',          // (South America) Brazil South
    'brazilsoutheast',      // (South America) Brazil Southeast
    'canadacentral',        // (Canada) Canada Central
    'canadaeast',           // (Canada) Canada East
    'qatarcentral',         // (Middle East) Qatar
    'polandcentral',        // (Europe) Poland Central
    'italynorth',           // (Europe) Italy North
    'israelcentral',        // (Middle East) Israel Central
];

module.exports = {
    all: locations,
    resources: locations,
    storageAccounts: locations,
    virtualMachines: locations,
    snapshots: locations,
    disks: locations,
    activityLogAlerts: ['global'],
    vaults: locations,
    policyAssignments: locations.concat(['global']),
    recoveryServiceVaults: locations,
    backupPolicies: locations,
    backupProtectedItems: locations,
    webApps: locations,
    appServiceCertificates: locations,
    networkSecurityGroups: locations,
    servers: locations,
    logProfiles: ['global'],
    profiles: ['global'],
    managementLocks: ['global'],
    blobServices: locations,
    networkWatchers: locations,
    networkInterfaces: locations,
    managedClusters: locations,
    virtualMachineScaleSets: locations,
    autoProvisioningSettings: ['global'],
    securityContacts: ['global'],
    usages: ['global'],
    subscriptions: ['global'],
    loadBalancers: locations,
    availabilitySets: locations,
    virtualNetworks: locations,
    virtualNetworkPeerings: locations,
    virtualNetworkGateways: locations,
    networkGatewayConnections: locations,
    natGateways: locations,
    users: ['global'],
    registries: locations,
    redisCaches: locations,
    pricings: ['global'],
    roleDefinitions: ['global'],
    aad: ['global'],
    groups: ['global'],
    servicePrincipals: ['global'],
    autoscaleSettings: locations,
    resourceGroups: locations,
    policyDefinitions: locations,
    diagnosticSettingsOperations: ['global'],
    databaseAccounts: locations,
    securityCenter: ['global'],
    advisor: ['global'],
    publicIPAddresses: locations,
    privateDnsZones: ['global'],
    privateEndpoints: locations,
    securityContactv2: ['global'],
    images: locations,
    vmScaleSet: locations,
    applicationGateway: locations,
    wafPolicies: locations,
    routeTables: locations,
    bastionHosts: locations,
    applications: ['global'],
    eventGrid: locations,
    eventHub: locations,
    mediaServices: locations,
    serviceBus: locations,
    classicFrontDoors: ['global'],
    afdWafPolicies: ['global'],
    appConfigurations: locations,
    automationAccounts: locations,
<<<<<<< HEAD
    logAnalytics: locations

=======
    computeGalleries: locations
>>>>>>> 88e22413
};<|MERGE_RESOLUTION|>--- conflicted
+++ resolved
@@ -127,10 +127,6 @@
     afdWafPolicies: ['global'],
     appConfigurations: locations,
     automationAccounts: locations,
-<<<<<<< HEAD
-    logAnalytics: locations
-
-=======
+    logAnalytics: locations,
     computeGalleries: locations
->>>>>>> 88e22413
 };