--- conflicted
+++ resolved
@@ -127,11 +127,8 @@
     afdWafPolicies: ['global'],
     appConfigurations: locations,
     automationAccounts: locations,
-<<<<<<< HEAD
-    openAI: locations
-=======
+    openAI: locations,
     logAnalytics: locations,
     publicIpAddresses: locations,
     computeGalleries: locations
->>>>>>> db2a9dfc
 };