// Source: https://azure.microsoft.com/en-us/global-infrastructure/services/
// Source: az account list-locations -o table

var locations = [
    'eastus',               // (US) East US
    'eastus2',              // (US) East US 2
    'southcentralus',       // (US) South Central US
    'westus2',              // (US) West US 2
    'westus3',              // (US) West US 3
    'centralus',            // (US) Central US
    'northcentralus',       // (US) North Central US
    'westus',               // (US) West US
    'eastus2euap',          // (US) East US 2 EUAP
    'westcentralus',        // (US) West Central US
    'centraluseuap',        // (US) Central US EUAP
    'australiaeast',        // (Asia Pacific) Australia East
    'southeastasia' ,       // (Asia Pacific) Southeast Asia
    'centralindia',         // (Asia Pacific) Central India
    'eastasia',             // (Asia Pacific) East Asia
    'japaneast',            // (Asia Pacific) Japan East
    'jioindiawest',         // (Asia Pacific) Jio India West
    'koreacentral',         // (Asia Pacific) Korea Central
    'australiacentral',     // (Asia Pacific) Australia Central
    'australiacentral2',    // (Asia Pacific) Australia Central 2
    'australiasoutheast',   // (Asia Pacific) Australia Southeast
    'japanwest',            // (Asia Pacific) Japan West
    'koreasouth',           // (Asia Pacific) Korea South
    'jioindiacentral',      // (Asia Pacific) Jio India Central
    'southindia',           // (Asia Pacific) South India
    'westindia',            // (Asia Pacific) West India
    'westeurope',           // (Europe) West Europe
    'northeurope',          // (Europe) North Europe
    'swedencentral',        // (Europe) Sweden Central
    'uksouth',              // (Europe) UK South
    'francecentral',        // (Europe) France Central
    'germanywestcentral',   // (Europe) Germany West Central
    'germanycentral',       // (Europe) Germany Central
    'germanynortheast',     // (Europe) Germany Northeast
    'germanynorth',         // (Europe) Germany North
    'norwayeast',           // (Europe) Norway East
    'switzerlandnorth',     // (Europe) Switzerland North
    'francesouth',          // (Europe) France South
    'norwaywest',           // (Europe) Norway West
    'ukwest',               // (Europe) UK West
    'switzerlandwest',      // (Europe) Switzerland West
    'southafricawest',      // (Africa) South Africa West
    'southafricanorth',     // (Africa) South Africa North
    'uaenorth',             // (Middle East) UAE North
    'uaecentral',           // (Middle East) UAE Central
    'brazilsouth',          // (South America) Brazil South
    'brazilsoutheast',      // (South America) Brazil Southeast
    'canadacentral',        // (Canada) Canada Central
    'canadaeast',           // (Canada) Canada East
    'qatarcentral',         // (Middle East) Qatar
    'polandcentral',        // (Europe) Poland Central
    'italynorth',           // (Europe) Italy North
    'israelcentral',        // (Middle East) Israel Central
];

module.exports = {
    all: locations,
    resources: locations,
    storageAccounts: locations,
    virtualMachines: locations,
    snapshots: locations,
    disks: locations,
    activityLogAlerts: ['global'],
    vaults: locations,
    policyAssignments: locations.concat(['global']),
    recoveryServiceVaults: locations,
    backupPolicies: locations,
    backupProtectedItems: locations,
    webApps: locations,
    appServiceCertificates: locations,
    networkSecurityGroups: locations,
    servers: locations,
    logProfiles: ['global'],
    profiles: ['global'],
    managementLocks: ['global'],
    blobServices: locations,
    networkWatchers: locations,
    networkInterfaces: locations,
    managedClusters: locations,
    virtualMachineScaleSets: locations,
    autoProvisioningSettings: ['global'],
    securityContacts: ['global'],
    usages: ['global'],
    subscriptions: ['global'],
    loadBalancers: locations,
    availabilitySets: locations,
    virtualNetworks: locations,
    virtualNetworkPeerings: locations,
    virtualNetworkGateways: locations,
    networkGatewayConnections: locations,
    natGateways: locations,
    users: ['global'],
    registries: locations,
    redisCaches: locations,
    pricings: ['global'],
    roleDefinitions: ['global'],
    aad: ['global'],
    groups: ['global'],
    servicePrincipals: ['global'],
    autoscaleSettings: locations,
    resourceGroups: locations,
    policyDefinitions: locations,
    diagnosticSettingsOperations: ['global'],
    databaseAccounts: locations,
    securityCenter: ['global'],
    advisor: ['global'],
    publicIPAddresses: locations,
    privateDnsZones: ['global'],
    privateEndpoints: locations,
    securityContactv2: ['global'],
    images: locations,
    vmScaleSet: locations,
    applicationGateway: locations,
    wafPolicies: locations,
    routeTables: locations,
    bastionHosts: locations,
    applications: ['global'],
    eventGrid: locations,
    eventHub: locations,
    mediaServices: locations,
    serviceBus: locations,
    classicFrontDoors: ['global'],
    afdWafPolicies: ['global'],
    appConfigurations: locations,
    automationAccounts: locations,
    openAI: locations,
    logAnalytics: locations,
    publicIpAddresses: locations,
    computeGalleries: locations,
    databricks: locations,
    containerApps: locations,
    batchAccounts: locations,
    machineLearning: locations,
<<<<<<< HEAD
    apiManagementService: locations
=======
    synapse: locations
>>>>>>> 866378a6
};<|MERGE_RESOLUTION|>--- conflicted
+++ resolved
@@ -135,9 +135,6 @@
     containerApps: locations,
     batchAccounts: locations,
     machineLearning: locations,
-<<<<<<< HEAD
-    apiManagementService: locations
-=======
+    apiManagementService: locations,
     synapse: locations
->>>>>>> 866378a6
 };