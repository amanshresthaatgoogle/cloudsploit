--- conflicted
+++ resolved
@@ -99,9 +99,6 @@
     policyDefinitions: locations,
     diagnosticSettingsOperations: ['global'],
     databaseAccounts: locations,
-<<<<<<< HEAD
-    securityCenter: ['global']
-=======
+    securityCenter: ['global'],
     advisor: ['global']
->>>>>>> b3079a5c
 };