--- conflicted
+++ resolved
@@ -119,9 +119,6 @@
     applications: ['global'],
     eventGrid: locations,
     eventHub: locations,
-<<<<<<< HEAD
-    serviceBus: locations
-=======
+    serviceBus: locations,
     afdWafPolicies: ['global']
->>>>>>> 5cf02bde
 };