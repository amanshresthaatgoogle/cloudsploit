var shared = require(__dirname + '/../shared.js');
var async = require('async');

var ipProtocol = {
    "tcp" : {
        "id" : '6',
        "name" : "TCP",
        "protocol" : "Transmission Control"
    },
    "icmp" : {
        "id" : '1',
        "name" : "ICMP",
        "protocol" : "Internet Control Message"
    },
    "udp" : {
        "id" : '17',
        "name" : "UDP",
        "protocol" : "User Datagram"
    }
};

function findOpenPorts(groups, ports, service, region, results, isSecurityRule, securityGroups) {
    if (isSecurityRule) {
        for (var p in groups) {
            var messages = [];
            var permission = groups[p];
            if (permission.isValid &&
                permission.direction &&
                permission.direction == "INGRESS" &&
                permission.sourceType &&
                permission.sourceType == "CIDR_BLOCK" &&
                permission.tcpOptions &&
                permission.source === '0.0.0.0/0') {
                for (var portIndex in ports) {
                    var port = ports[portIndex];

                    if (portIndex == 'tcp' &&
                        permission.tcpOptions &&
                        permission.tcpOptions.destinationPortRange &&
                        permission.tcpOptions.destinationPortRange.min &&
                        permission.tcpOptions.destinationPortRange.max &&
                        permission.tcpOptions.destinationPortRange.min <= port[0] &&
                        permission.tcpOptions.destinationPortRange.max >= port[0]) {
                        var message = portIndex.toUpperCase() +
                            ' port ' + port + ' open to 0.0.0.0/0';
                        if (messages.indexOf(message) === -1) messages.push(message);
                    }
                }
            } else if (permission.isValid &&
                permission.direction &&
                permission.direction == "INGRESS" &&
                permission.sourceType &&
                permission.sourceType == "CIDR_BLOCK" &&
                permission.udpOptions &&
                permission.source === '0.0.0.0/0') {
                for (portIndex in ports) {
                    var port = ports[portIndex];

                    if (portIndex == 'udp' &&
                        permission.udpOptions &&
                        permission.udpOptions.destinationPortRange &&
                        permission.udpOptions.destinationPortRange.min &&
                        permission.udpOptions.destinationPortRange.max &&
                        permission.udpOptions.destinationPortRange.min <= port[0] &&
                        permission.udpOptions.destinationPortRange.max >= port[0]) {
                        var message = portIndex.toUpperCase() +
                            ' port ' + port + ' open to 0.0.0.0/0';
                        if (messages.indexOf(message) === -1) messages.push(message);
                    }
                }
            }

            if (permission.isValid &&
                permission.direction &&
                permission.direction == "INGRESS" &&
                permission.sourceType &&
                permission.sourceType == "CIDR_BLOCK" &&
                permission.tcpOptions &&
                permission.source === '::/0') {
                for (portIndex in ports) {
                    var port = ports[portIndex];

                    if (portIndex == 'udp' &&
                        permission.tcpOptions &&
                        permission.tcpOptions.destinationPortRange &&
                        permission.tcpOptions.destinationPortRange.min &&
                        permission.tcpOptions.destinationPortRange.max &&
                        permission.tcpOptions.destinationPortRange.min <= port[0] &&
                        permission.tcpOptions.destinationPortRange.max >= port[0]) {
                        var message = portIndex.toUpperCase() +
                            ' port ' + port + ' open to ::/0';
                        if (messages.indexOf(message) === -1) messages.push(message);
                    }
                }
            } else if (permission.isValid &&
                permission.direction &&
                permission.direction == "INGRESS" &&
                permission.sourceType &&
                permission.sourceType == "CIDR_BLOCK" &&
                permission.udpOptions &&
                permission.source === '::/0') {
                for (portIndex in ports) {
                    var port = ports[portIndex];

                    if (portIndex == 'udp' &&
                        permission.udpOptions &&
                        permission.udpOptions.destinationPortRange &&
                        permission.udpOptions.destinationPortRange.min &&
                        permission.udpOptions.destinationPortRange.max &&
                        permission.udpOptions.destinationPortRange.min <= port[0] &&
                        permission.udpOptions.destinationPortRange.max >= port[0]) {
                        var message = portIndex.toUpperCase() +
                            ' port ' + port + ' open to ::/0';
                        if (messages.indexOf(message) === -1) messages.push(message);
                    }
                }
            }

            if (messages.length) {
                if (securityGroups &&
                    securityGroups.data.find(group=> group.id == groups[p].networkSecurityGroups)) {
                    var securityGroupName = securityGroups.data.find(group=> group.id == groups[p].networkSecurityGroups).displayName;
                }
                shared.addResult(results, 2,
                    'The Security Group: ' + (securityGroupName ? securityGroupName : groups[p].networkSecurityGroups) +
                    ' has ' + service + ': ' + messages.join(' and '), region, groups[p].networkSecurityGroups);
            }

        }
    } else {
        for (g in groups) {
            var messages = [];
            var sgroups = groups[g];

            var resource = sgroups.id;

            for (p in sgroups.ingressSecurityRules) {
                var permission = sgroups.ingressSecurityRules[p];
                if (permission.tcpOptions && permission.source === '0.0.0.0/0') {
                    for (var portIndex in ports) {
                        var port = ports[portIndex];

                        if (portIndex == 'tcp' &&
                            permission.tcpOptions &&
                            permission.tcpOptions.destinationPortRange &&
                            permission.tcpOptions.destinationPortRange.min &&
                            permission.tcpOptions.destinationPortRange.max &&
                            permission.tcpOptions.destinationPortRange.min <= port[0] &&
                            permission.tcpOptions.destinationPortRange.max >= port[0]) {
                            var message = portIndex.toUpperCase() +
                                ' port ' + port + ' open to 0.0.0.0/0';
                            if (messages.indexOf(message) === -1) messages.push(message);
                        }
                    }
                } else if (permission.udpOptions && permission.source === '0.0.0.0/0') {
                    for (portIndex in ports) {
                        var port = ports[portIndex];

                        if (portIndex == 'udp' &&
                            permission.udpOptions &&
                            permission.udpOptions.destinationPortRange &&
                            permission.udpOptions.destinationPortRange.min &&
                            permission.udpOptions.destinationPortRange.max &&
                            permission.udpOptions.destinationPortRange.min <= port[0] &&
                            permission.udpOptions.destinationPortRange.max >= port[0]) {
                            var message = portIndex.toUpperCase() +
                                ' port ' + port + ' open to 0.0.0.0/0';
                            if (messages.indexOf(message) === -1) messages.push(message);
                        }
                    }
                }

                if (permission.tcpOptions && permission.source === '::/0') {
                    for (portIndex in ports) {
                        var port = ports[portIndex];

                        if (portIndex == 'udp' &&
                            permission.tcpOptions &&
                            permission.tcpOptions.destinationPortRange &&
                            permission.tcpOptions.destinationPortRange.min &&
                            permission.tcpOptions.destinationPortRange.max &&
                            permission.tcpOptions.destinationPortRange.min <= port[0] &&
                            permission.tcpOptions.destinationPortRange.max >= port[0]) {
                            var message = portIndex.toUpperCase() +
                                ' port ' + port + ' open to ::/0';
                            if (messages.indexOf(message) === -1) messages.push(message);
                        }
                    }
                } else if (permission.udpOptions && permission.source === '::/0') {
                    for (portIndex in ports) {
                        var port = ports[portIndex];

                        if (portIndex == 'udp' &&
                            permission.udpOptions &&
                            permission.udpOptions.destinationPortRange &&
                            permission.udpOptions.destinationPortRange.min &&
                            permission.udpOptions.destinationPortRange.max &&
                            permission.udpOptions.destinationPortRange.min <= port[0] &&
                            permission.udpOptions.destinationPortRange.max >= port[0]) {
                            var message = portIndex.toUpperCase() +
                                ' port ' + port + ' open to ::/0';
                            if (messages.indexOf(message) === -1) messages.push(message);
                        }
                    }
                }
            }

            if (messages.length) {
                shared.addResult(results, 2,
                    'The Security List: ' + sgroups.displayName +
                    ' has ' + service + ': ' + messages.join(' and '), region,
                    resource);
            }
            else {
                shared.addResult(results, 0,
                    'The Security List: ' + sgroups.displayName +
                    ' does not have ' + service + ' port open', region,
                    resource);
            }
        }
    }
    return;
}

function findOpenPortsAll(groups, ports, service, region, results) {
    for (g in groups) {
        var messages = [];
        var sgroups = groups[g];

        var resource = sgroups.id;

        for (p in sgroups.ingressSecurityRules) {
            var permission = sgroups.ingressSecurityRules[p];
            var message;

            if (permission.protocol &&
                permission.protocol=== "all" &&
                permission.source &&
                permission.source === '0.0.0.0/0') {
                message = 'all protocols open to 0.0.0.0/0';
                if (messages.indexOf(message) === -1) messages.push(message);

            } else if (permission.source &&
                permission.source === '0.0.0.0/0' &&
                permission.protocol &&
                permission.protocol === ipProtocol.tcp.id &&
                (!permission.tcpOptions ||
                (permission.tcpOptions &&
                !permission.tcpOptions.destinationPortRange))) {
                message = `all ${ipProtocol.tcp.name} ports open to 0.0.0.0/0`;
                if (messages.indexOf(message) === -1) messages.push(message);

            } else if (permission.source &&
                permission.source === '0.0.0.0/0' &&
                permission.protocol &&
                permission.protocol === ipProtocol.udp.id &&
                (!permission.udpOptions ||
                (permission.udpOptions &&
                !permission.udpOptions.destinationPortRange))) {
                message = `all ${ipProtocol.udp.name} ports open to 0.0.0.0/0`;
                if (messages.indexOf(message) === -1) messages.push(message);
            }
        }

        if (messages.length) {
            shared.addResult(results, 2,
                'The Security List: ' + sgroups.displayName +
                ' has ' + service + ': ' + messages.join(' and '), region,
                resource);
        }
        else {
            shared.addResult(results, 0,
                'The Security List: ' + sgroups.displayName +
                ' does not have all ports open to the public', region,
                resource);
        }
    }
<<<<<<< HEAD

    if (!found) {
        shared.addResult(results, 0, 'No public open ports found', region);
    }
}

function checkEventRules(rules, eventsToCheck, displayName, compartment, region, results) {
    let enabledRules = [];
    let rulesFound = false;
    rules.map(rule => {
        if (rule.lifecycleState === 'ACTIVE' && rule.isEnabled && rule.condition) {
            try {
                const conditions = JSON.parse(rule.condition);
                if (conditions && conditions.eventType && conditions.eventType.length) {
                    enabledRules = [...enabledRules, ...conditions.eventType];
                }
            }
            catch (err) {
                return [];
            }
        }
    });
    rulesFound = eventsToCheck.every(event => enabledRules.includes(event.value));
    let activeRules = [];
    let inactiveRules = [];
    if (!rulesFound) {
        activeRules =  eventsToCheck.filter(event => enabledRules.includes(event.value)).map(rule => rule.displayName);
        inactiveRules = eventsToCheck.filter(event => !enabledRules.includes(event.value)).map(rule => rule.displayName);
    }

    if (!rulesFound && !activeRules.length) {
        shared.addResult(results, 2, `No event rules are configured for ${displayName} changes`, region, compartment);
    }
    else if (!rulesFound && inactiveRules.length) {
        shared.addResult(results, 2, `Event rules are missing for ${displayName} ${inactiveRules.join(', ')} events`, region, compartment);
    }
    else if (rulesFound) {
        shared.addResult(results, 0, `Event rules are configured for all ${displayName} changes`, region, compartment);
    }
=======
>>>>>>> d6b4af21
}

function checkRegionSubscription (cache, source, results, region) {
    var regionSubscription = shared.addSource(cache, source,
        ['regionSubscription', 'list', shared.objectFirstKey(cache['regionSubscription']['list'])]);

    if (!regionSubscription || !regionSubscription.data) {
        shared.addResult(results, 0, 'Not subscribed to region', region);
        return false;
    }

    var subscribedToRegion = regionSubscription.data.find(function(rs){
        return rs.regionName == region;
    });

    if (!subscribedToRegion) {
        shared.addResult(results, 0, 'Not subscribed to region', region);
        return false;
    } else {
        return true;
    }
}

function normalizePolicyStatement(policyStatement) {
    let statement = policyStatement.toLowerCase();
    statement = statement.replace('  ', ' ');
    let statementArr = statement.split(' ');
    var statementObj = {};

    if (statementArr[1] === 'any-user') {
        statementObj['subject'] = 'any-user';
        statementObj['subjectType'] = '';
    } else {
        statementObj['subject'] = statementArr.slice(2, statementArr.indexOf('to'));
        statementObj['subject'] = statementObj['subject'].join(' ');
        statementObj['subjectType'] = statementArr[1] + ' ';
        statementObj['subject'] = statementObj['subject'].replace(',', '');
    }

    statementObj['verb'] = statementArr[statementArr.indexOf('to') + 1];
    statementObj['resourceType'] = statementArr[statementArr.indexOf('to') + 2];

    if (statementArr[statementArr.indexOf('in') + 1] === 'tenancy') {
        statementObj['location'] = statementArr[statementArr.indexOf('in') + 1]
    } else {
        statementObj['location'] = 'compartment ' + statementArr[statementArr.indexOf('in') + 2]
    }

    if (statementArr.indexOf('where') > -1) statementObj['condition'] = statementArr.slice(statementArr.indexOf('where') + 1, statementArr.length)
    return statementObj;
}

function getProtectionLevel(cryptographickey, encryptionLevels) {
    if (cryptographickey && cryptographickey.protectionMode) {
        if (cryptographickey.protectionMode.toUpperCase() == 'SOFTWARE') return encryptionLevels.indexOf('cloudcmek');
        else if (cryptographickey.protectionMode.toUpperCase() == 'HSM') return encryptionLevels.indexOf('cloudhsm');
    }

    return encryptionLevels.indexOf('unspecified');
}

function listToObj(resultObj, listData, onKey) {
    async.each(listData, function (entry, cb) {
        if (entry[onKey]) resultObj[entry[onKey]] = entry;
        cb();
    });
}

function testStatement(statementObj, resourceTypes, policyAdmins, verbs) {
    let whereNames = ['request.user.id', 'request.user.name', 'request.groups.id', 'request.group.name', 'request.networkSource.name', 'target.user.name', 'request.instance.compartment.id', 'request.ad'];

    if (resourceTypes.indexOf('all-resources') === -1) resourceTypes.push('all-resources');

    let subjectArr = statementObj['subject'].split(' ');
    policyAdmins = policyAdmins.toLowerCase();
    subjectArr.forEach(subject => {
        if (policyAdmins.indexOf(subject) > -1) subjectArr.splice(subjectArr.indexOf(subject), 1);
    })

    if (!subjectArr.length) return true;
    statementObj['subject'] = subjectArr.join(', ')

    if (verbs && verbs.indexOf(statementObj['verb']) === -1) return true;
    else if (statementObj['verb'] !== 'manage') return true;

    if (resourceTypes.indexOf(statementObj['resourceType']) === -1) return true;

    if (statementObj['condition']) {
        let passingCondition = false;
        whereNames.forEach(conditionName => {
            if (statementObj['condition'].indexOf(conditionName) > -1) {
                passingCondition = true;
            }
        })

        return passingCondition;
    }

    return false;
}
module.exports = {
    findOpenPorts: findOpenPorts,
    findOpenPortsAll: findOpenPortsAll,
    checkRegionSubscription: checkRegionSubscription,
    normalizePolicyStatement: normalizePolicyStatement,
    testStatement: testStatement,
    getProtectionLevel: getProtectionLevel,
    listToObj: listToObj,
    checkEventRules: checkEventRules
};<|MERGE_RESOLUTION|>--- conflicted
+++ resolved
@@ -275,11 +275,6 @@
                 resource);
         }
     }
-<<<<<<< HEAD
-
-    if (!found) {
-        shared.addResult(results, 0, 'No public open ports found', region);
-    }
 }
 
 function checkEventRules(rules, eventsToCheck, displayName, compartment, region, results) {
@@ -315,8 +310,6 @@
     else if (rulesFound) {
         shared.addResult(results, 0, `Event rules are configured for all ${displayName} changes`, region, compartment);
     }
-=======
->>>>>>> d6b4af21
 }
 
 function checkRegionSubscription (cache, source, results, region) {
