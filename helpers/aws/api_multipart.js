--- conflicted
+++ resolved
@@ -871,11 +871,7 @@
                 property: 'TagKeys',
                 paginate: 'PaginationToken'
             },
-<<<<<<< HEAD
-            getResources : {
-=======
             getResources: {
->>>>>>> 083f0d9c
                 property: 'ResourceTagMappingList',
                 paginate: 'PaginationToken'
             }
