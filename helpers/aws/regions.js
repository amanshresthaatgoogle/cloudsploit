// Source: https://docs.aws.amazon.com/AWSEC2/latest/UserGuide/using-regions-availability-zones.html

var regions = [
    'us-east-1',        // Northern Virginia
    'us-east-2',        // Ohio
    'us-west-1',        // Northern California
    'us-west-2',        // Oregon
    'af-south-1',        // Africa (Cape Town)
    'ap-east-1',        // Asia Pacific (Hong Kong)
    'ap-south-1',       // Asia Pacific (Mumbai)
    'ap-northeast-3',   // Asia Pacific (Osaka)
    'ca-central-1',     // Canada (Montreal)
    'eu-central-1',     // EU (Frankfurt)
    'eu-west-1',        // EU (Ireland)
    'eu-west-2',        // London
    'eu-west-3',        // Paris
    'eu-north-1',       // Stockholm
    'eu-south-1',       // EU (Milan)
    'ap-northeast-1',   // Asia Pacific (Tokyo)
    'ap-northeast-2',   // Asia Pacific (Seoul)
    'ap-southeast-1',   // Asia Pacific (Singapore)
    'ap-southeast-2',   // Asia Pacific (Sydney)
    'sa-east-1',        // South America (São Paulo)
    'me-south-1',       // Middle East (Bahrain),
    'me-central-1',     // Middle East (UAE),
    'ap-southeast-3',   // Asia Pacific (Jakarta)
];

var newRegionsUpdate =[
    'ap-south-2',       // Asia Pacific (Hyderabad)
    'ap-southeast-4',   // Asia Pacific (Melbourne)
    'eu-south-2',      // Europe (Spain)
    'eu-central-2'     // Europe (Zurich)
];

module.exports = {
    default: ['us-east-1'],
    all: [...regions, ...newRegionsUpdate],
    optin: ['ap-east-1', 'me-south-1', 'ap-southeast-3'],   // Regions that AWS disables by default
    accessanalyzer: [...regions, ...newRegionsUpdate],
    acm: [...regions, ...newRegionsUpdate],
    apigateway: [...regions, ...newRegionsUpdate],
    athena: regions,
    cloudfront: ['us-east-1'], // CloudFront uses the default global region
    autoscaling: [...regions, ...newRegionsUpdate],
    iam: ['us-east-1'],
    route53: ['us-east-1'],
    route53domains: ['us-east-1'],
    s3: ['us-east-1'],
    s3control: ['us-east-1'],
    cognitoidentityserviceprovider: [ 'us-east-1', 'us-east-2', 'us-west-1', 'us-west-2', 'ap-south-1',     
        'eu-west-1','eu-west-2', 'eu-west-3','eu-north-1', 'eu-south-1','ap-northeast-1','ap-northeast-2',
        'ap-southeast-1',  'sa-east-1', 'me-south-1', 'ap-southeast-2', 'ca-central-1','eu-central-1'
    ],
    cloudformation: [...regions, ...newRegionsUpdate],
    cloudtrail: [...regions, ...newRegionsUpdate],
    cloudwatchlogs: [...regions,...newRegionsUpdate],
    comprehend: ['us-east-1', 'us-east-2', 'us-west-2', 'eu-central-1',
        'eu-west-2', 'eu-west-1', 'ap-southeast-1', 'ap-northeast-1',
        'ap-southeast-2', 'ap-northeast-2', 'ap-south-1', 'ca-central-1'],
    configservice: [...regions, ...newRegionsUpdate],
    dax: ['us-east-1'], // available Globally
    devopsguru: ['us-east-1', 'us-east-2', 'eu-west-1', 'eu-west-2', 'eu-west-3','ap-northeast-1', 'eu-central-1',
        'ap-southeast-1', 'ap-southeast-2', 'eu-north-1', 'ap-south-1', 'ap-northeast-2', 'ca-central-1','eu-central-1',
        'sa-east-1'],
    dynamodb: [...regions, ...newRegionsUpdate],
    docdb: ['us-east-1', 'us-east-2', 'us-west-2', 'ca-central-1', 'eu-central-1', 'eu-west-1',
        'eu-west-2', 'eu-west-3', 'ap-northeast-1', 'ap-northeast-2', 'ap-southeast-1',
        'ap-southeast-2', 'ap-south-1', 'sa-east-1', 'eu-south-1'],
    dlm: [...regions, 'ap-southeast-4', 'eu-south-2','eu-central-2' ],
    dms: [...regions, ...newRegionsUpdate],
    ec2: [...regions, ...newRegionsUpdate],
    ecr: [...regions, ...newRegionsUpdate],
    eks: [...regions, ...newRegionsUpdate],
    elasticbeanstalk: regions,
    elastictranscoder: ['us-east-1', 'us-west-2', 'us-west-1', 'eu-west-1',
        'ap-southeast-1', 'ap-northeast-1', 'ap-southeast-2', 'ap-south-1'],
    elb: [...regions, ...newRegionsUpdate],
    elbv2: [...regions, ...newRegionsUpdate],
    eventbridge: [...regions, ...newRegionsUpdate],
    emr: [...regions, ...newRegionsUpdate],
    es: [...regions, ...newRegionsUpdate],
    glue: [...regions, 'eu-central-2', 'eu-south-2'],
    kinesis: [...regions, ...newRegionsUpdate],
    kinesisvideo:  ['us-east-1', 'us-east-2', 'us-west-2', 'ca-central-1', 'eu-central-1',
        'eu-west-1', 'eu-west-2', 'eu-west-3', 'ap-northeast-1','ap-northeast-2', 'ap-southeast-1',
        'ap-southeast-2', 'ap-south-1', 'ap-east-1','sa-east-1', 'af-south-1'],
    firehose: [...regions, ...newRegionsUpdate],
    kms: [...regions, ...newRegionsUpdate],
    vpc: [...regions, ...newRegionsUpdate],
    flowlogs: [...regions, ...newRegionsUpdate],
    rds: [...regions, ...newRegionsUpdate],
    redshift: [...regions, ...newRegionsUpdate],
    cloudwatch: [...regions, ...newRegionsUpdate],
    ecs: [...regions, ...newRegionsUpdate],
    resourcegroupstaggingapi: [...regions, ...newRegionsUpdate],
    sagemaker: [...regions, ...newRegionsUpdate],
    secretsmanager: [...regions, ...newRegionsUpdate],
    ses: ['us-east-1', 'us-east-2', 'us-west-1', 'us-west-2', 'ca-central-1', 'eu-central-1',
        'eu-west-1', 'eu-west-2', 'eu-west-3', 'eu-north-1', 'eu-south-1', 'ap-northeast-1',
        'ap-northeast-2', 'ap-southeast-1', 'ap-southeast-2', 'ap-northeast-3', 'ap-south-1',
        'sa-east-1', 'me-south-1', 'af-south-1', 'ap-southeast-3'],
    sns: [...regions, ...newRegionsUpdate],
    sqs: [...regions, ...newRegionsUpdate],
    ssm: [...regions, ...newRegionsUpdate],
    shield: ['us-east-1'],
    sqs_encrypted: [...regions, ...newRegionsUpdate],
    sts: ['us-east-1'],
    transfer: regions,
    lambda: [...regions, ...newRegionsUpdate],
    mwaa: ['us-east-1', 'us-east-2', 'us-west-2', 'eu-west-1', 'eu-west-2', 'eu-west-3', 'ap-south-1', 'eu-north-1', 'eu-central-1',
        'ap-southeast-2', 'ap-southeast-1', 'ap-northeast-2', 'ap-northeast-1', 'ca-central-1', 'sa-east-1'],
    directconnect: ['us-east-1'], // this is global service
    directoryservice: [...regions, ...newRegionsUpdate],
    efs: [...regions, ...newRegionsUpdate],
    support: ['us-east-1'],
    wafregional: regions,
    wafv2: [...regions, ...newRegionsUpdate],
    waf: ['us-east-1'],
    organizations: ['us-east-1'],
    guardduty: [...regions, ...newRegionsUpdate],
    workspaces: ['us-east-1', 'us-west-2', 'ca-central-1', 'sa-east-1', 'ap-south-1',
        'eu-west-1', 'eu-central-1', 'eu-west-2', 'ap-southeast-1',
        'ap-northeast-1', 'ap-southeast-2', 'ap-northeast-2', 'af-south-1'],
    servicequotas: [...regions, ...newRegionsUpdate],
    xray: [...regions, ...newRegionsUpdate],
    codestar: ['us-east-1', 'us-east-2', 'us-west-1', 'us-west-2', 'ap-northeast-2',
        'ap-southeast-1', 'ap-southeast-2', 'ap-northeast-1', 'ca-central-1', 'eu-central-1',
        'eu-west-1', 'eu-west-2', 'eu-north-1'],
    codebuild: [...regions, ...newRegionsUpdate],
    mq: regions,
    glacier: regions,
    backup: [...regions, ...newRegionsUpdate],
    elasticache: [...regions, ...newRegionsUpdate],
    timestreamwrite:  ['us-east-1', 'us-east-2', 'us-west-2', 'eu-central-1', 'eu-west-1', 'ap-southeast-2',
        'ap-northeast-1'],
    neptune: ['us-east-1', 'us-east-2', 'us-west-1', 'us-west-2', 'ca-central-1', 'eu-central-1',
        'eu-west-1', 'eu-west-2', 'eu-west-3', 'eu-north-1', 'ap-northeast-1', 'ap-northeast-2',
        'ap-southeast-1', 'ap-southeast-2', 'ap-south-1', 'sa-east-1', 'ap-east-1', 'me-south-1', 'af-south-1'
    ],
    memorydb: ['us-east-1', 'us-east-2', 'us-west-1', 'us-west-2', 'ca-central-1', 'eu-central-1', 
        'eu-west-1', 'eu-west-2', 'eu-north-1', 'ap-northeast-1', 'ap-northeast-2', 'ap-southeast-1',
        'ap-southeast-2', 'ap-south-1', 'sa-east-1', 'ap-east-1', 'eu-west-3', 'eu-south-1'],
        
    kafka: ['us-east-1', 'us-east-2', 'us-west-1', 'us-west-2', 'ca-central-1', 'eu-central-1', 'eu-west-1',
        'eu-west-2', 'eu-west-3', 'eu-north-1', 'eu-south-1', 'ap-northeast-1', 'ap-northeast-2', 'ap-southeast-1',
        'ap-southeast-2', 'ap-south-1', 'sa-east-1', 'ap-east-1', 'me-south-1', 'af-south-1', 'ap-south-2','ap-southeast-3', 'ap-northeast-3',
        'eu-central-2', 'me-central-1'],
    kendra:  ['us-east-1', 'us-east-2', 'us-west-2', 'ap-southeast-1', 'ap-southeast-2', 'ca-central-1', 'eu-west-1', 'ap-northeast-1', 'ap-south-1	'],
    proton: ['us-east-1', 'us-east-2', 'us-west-2', 'ap-northeast-1', 'eu-west-1', 'eu-west-2', 'eu-central-1',
        'ca-central-1', 'ap-southeast-2', 'ap-southeast-1', 'ap-northeast-2'],
    customerprofiles: ['us-east-1', 'us-west-2', 'eu-west-2', 'ca-central-1', 'eu-central-1',
        'ap-southeast-1', 'ap-northeast-1', 'ap-southeast-2', 'ap-northeast-2'],
    qldb: ['us-east-1', 'us-east-2', 'us-west-2', 'ap-northeast-2',
        'ap-southeast-1', 'ap-southeast-2', 'ap-northeast-1', 'ca-central-1', 'eu-central-1',
        'eu-west-1', 'eu-west-2'],
    finspace: ['us-east-1', 'us-east-2', 'us-west-2', 'ca-central-1','eu-west-1'],
    codepipeline: ['us-east-1', 'us-east-2', 'us-west-1', 'us-west-2', 'ca-central-1', 'eu-central-1',
        'eu-west-1', 'eu-west-2', 'eu-west-3', 'eu-north-1', 'eu-south-1', 'ap-northeast-1',
        'ap-northeast-2', 'ap-southeast-1', 'ap-southeast-2', 'ap-south-1', 'ap-east-1',
        'sa-east-1', 'me-south-1', 'eu-central-2', 'af-south-1'],
    codeartifact: ['us-east-1', 'us-east-2', 'us-west-2', 'eu-central-1',
        'eu-west-1', 'eu-west-2', 'eu-west-3', 'eu-north-1', 'eu-south-1',
        'ap-northeast-1', 'ap-southeast-1', 'ap-southeast-2', 'ap-south-1'],
    auditmanager: [
        'us-east-1', 'us-east-2', 'us-west-1', 'us-west-2', 'ca-central-1', 'eu-central-1', 'eu-west-1',
        'eu-west-2', 'ap-northeast-1', 'ap-southeast-1', 'ap-southeast-2', 'ap-south-1'
    ],
    appflow: [
        'us-east-1', 'us-east-2', 'us-west-1', 'us-west-2', 'ca-central-1', 'eu-central-1', 'eu-west-1', 'eu-west-2',
        'ap-northeast-1', 'ap-southeast-1', 'ap-southeast-2', 'ap-south-1'
    ],
    translate: [
        'us-east-1', 'us-east-2', 'us-west-1','us-west-2', 'eu-west-1', 'eu-west-2', 'ap-northeast-2',
        'ap-east-1','af-south-1', 'ap-northeast-1', 'ap-southeast-1', 'ap-southeast-2', 'ca-central-1', 'eu-west-3', 'eu-central-1',
        'eu-north-1'
    ],
    databrew: ['us-east-1', 'us-east-2', 'us-west-1', 'us-west-2', 'ca-central-1', 'eu-central-1', 'eu-west-1',
        'eu-west-2', 'eu-west-3', 'eu-north-1', 'eu-south-1', 'ap-northeast-1', 'ap-northeast-2', 'ap-southeast-1', 
        'ap-southeast-2', 'ap-south-1', 'sa-east-1', 'ap-east-1', 'af-south-1'
    ],
    managedblockchain: ['us-east-1', 'ap-northeast-2', 'ap-southeast-1', 'ap-northeast-1', 'eu-west-1', 'eu-west-2'],
    connect: ['us-east-1', 'us-west-2', 'eu-west-2', 'ca-central-1', 'eu-central-1',
        'ap-southeast-1', 'ap-southeast-2', 'ap-northeast-1', 'ap-northeast-2', 'af-south-1'],
    apprunner:  ['us-east-1', 'us-west-2', 'us-west-2', 'eu-west-1','ap-northeast-1', 'eu-central-1', 'ap-southeast-2'],
    healthlake: ['us-east-1', 'us-east-2', 'us-west-2', 'ap-south-1'],
    lookoutequipment: ['us-east-1', 'eu-west-1', 'ap-northeast-2'],
    iotsitewise: ['us-east-1', 'us-west-2', 'ap-south-1', 'ap-southeast-1', 'ap-northeast-2', 'ap-southeast-2',
        'ap-northeast-1', 'eu-central-1', 'eu-west-1', 'ca-central-1', 'us-east-2'],
    location: [
        'us-east-1', 'us-east-2', 'us-west-2', 'eu-central-1', 'eu-west-1', 'eu-north-1',
        'ap-northeast-1', 'ap-southeast-1', 'ap-southeast-2', 'sa-east-1', 'eu-west-2', 'ca-central-1', 'ap-south-1'
    ],
    lookoutvision: ['us-east-1', 'us-east-2', 'ap-northeast-1',  'ap-northeast-2', 'eu-central-1', 'eu-west-1', 'us-west-2'],
    lookoutmetrics: ['us-east-1', 'us-east-2', 'ap-southeast-1', 'ap-southeast-2', 'ap-northeast-1', 'eu-central-1',
        'eu-west-1', 'eu-north-1', 'us-west-2'],
    forecastservice: ['us-east-1', 'us-east-2', 'us-west-2', 'eu-central-1', 'eu-west-1', 
        'ap-northeast-1', 'ap-northeast-2', 'ap-southeast-1', 'ap-southeast-2', 'ap-south-1'],
    lexmodelsv2: [ 'us-east-1', 'us-west-2', 'ca-central-1', 'eu-central-1', 'eu-west-1',
        'eu-west-2', 'ap-northeast-1', 'ap-northeast-2', 'ap-southeast-1', 'ap-southeast-2', 'af-south-1'],
    fsx: [...regions, ...newRegionsUpdate],
    wisdom: ['us-east-1', 'us-west-2', 'eu-west-2', 'eu-central-1', 'ap-northeast-1', 'ap-southeast-2'],
    voiceid: ['us-east-1', 'us-west-2', 'eu-west-2', 'ca-central-1', 'eu-central-1',
        'ap-southeast-1', 'ap-southeast-2', 'ap-northeast-1', 'ap-northeast-2', 'af-south-1'],
    appmesh:  regions,
    frauddetector: ['us-east-1', 'us-east-2', 'us-west-2', 'eu-west-1', 'ap-southeast-1', 'ap-southeast-2'],
    imagebuilder: [...regions, ...newRegionsUpdate],
    computeoptimizer: ['us-east-1'],
<<<<<<< HEAD
    appconfig: [...regions, ...newRegionsUpdate],
=======
    appconfig: [...regions, ...newRegions, ...meCentral1, ...newRegionsUpdate],
    opensearch:[...regions, ...newRegions, ...meCentral1, ...newRegionsUpdate],
>>>>>>> 006c1cb7
    opensearchserverless: ['us-east-2', 'us-east-1', 'us-west-2', 'ap-southeast-1', 'ap-southeast-2', 'ap-northeast-1',
        'eu-central-1', 'eu-west-1']
};<|MERGE_RESOLUTION|>--- conflicted
+++ resolved
@@ -206,12 +206,8 @@
     frauddetector: ['us-east-1', 'us-east-2', 'us-west-2', 'eu-west-1', 'ap-southeast-1', 'ap-southeast-2'],
     imagebuilder: [...regions, ...newRegionsUpdate],
     computeoptimizer: ['us-east-1'],
-<<<<<<< HEAD
     appconfig: [...regions, ...newRegionsUpdate],
-=======
-    appconfig: [...regions, ...newRegions, ...meCentral1, ...newRegionsUpdate],
-    opensearch:[...regions, ...newRegions, ...meCentral1, ...newRegionsUpdate],
->>>>>>> 006c1cb7
+    opensearch: [...regions, ...newRegionsUpdate],
     opensearchserverless: ['us-east-2', 'us-east-1', 'us-west-2', 'ap-southeast-1', 'ap-southeast-2', 'ap-northeast-1',
         'eu-central-1', 'eu-west-1']
 };