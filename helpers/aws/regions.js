// Source: https://docs.aws.amazon.com/AWSEC2/latest/UserGuide/using-regions-availability-zones.html

var regions = [
    'us-east-1',        // Northern Virginia
    'us-east-2',        // Ohio
    'us-west-1',        // Northern California
    'us-west-2',        // Oregon
    'ca-central-1',     // Canada (Montreal)
    'eu-central-1',     // EU (Frankfurt)
    'eu-west-1',        // EU (Ireland)
    'eu-west-2',        // London
    'eu-west-3',        // Paris
    'eu-north-1',       // Stockholm
    'eu-south-1',       // EU (Milan)
    'ap-northeast-1',   // Asia Pacific (Tokyo)
    'ap-northeast-2',   // Asia Pacific (Seoul)
    'ap-southeast-1',   // Asia Pacific (Singapore)
    'ap-southeast-2',   // Asia Pacific (Sydney)
    'ap-northeast-3',   // Asia Pacific (Osaka)
    'ap-south-1',       // Asia Pacific (Mumbai)
    'sa-east-1',        // South America (São Paulo)
    'ap-east-1',        // Asia Pacific (Hong Kong)
    'me-south-1',       // Middle East (Bahrain)
    'af-south-1'        // Africa (Cape Town)
];

var newRegions = [
    'ap-southeast-3',   // Asia Pacific (Jakarta)
];


module.exports = {
    default: ['us-east-1'],
    all: regions,
    optin: ['ap-east-1', 'me-south-1', 'ap-southeast-3'],   // Regions that AWS disables by default
    accessanalyzer: [...regions, ...newRegions],
    acm: [...regions, ...newRegions],
    apigateway: [...regions, ...newRegions],
    athena: regions,
    cloudfront: ['us-east-1'], // CloudFront uses the default global region
    autoscaling: [...regions, ...newRegions],
    iam: ['us-east-1'],
    route53: ['us-east-1'],
    route53domains: ['us-east-1'],
    s3: ['us-east-1'],
    s3control: ['us-east-1'],
    cloudformation: [...regions, ...newRegions],
    cloudtrail: [...regions, ...newRegions],
    cloudwatchlogs: [...regions, ...newRegions],
    comprehend: ['us-east-1', 'us-east-2', 'us-west-2', 'eu-central-1',
        'eu-west-2', 'eu-west-1', 'ap-southeast-1', 'ap-northeast-1',
        'ap-southeast-2', 'ap-northeast-2', 'ap-south-1', 'ca-central-1'],
    configservice: [...regions, ...newRegions],
    dax: [...regions, ...newRegions],
    devopsguru: ['us-east-1', 'us-east-2', 'eu-west-1', 'us-west-2', 'ap-northeast-1', 'eu-central-1',
        'ap-southeast-1', 'ap-southeast-2', 'eu-north-1'],
    dynamodb: [...regions, ...newRegions],
    docdb: ['us-east-1', 'us-east-2', 'us-west-2', 'ca-central-1', 'eu-central-1', 'eu-west-1',
        'eu-west-2', 'eu-west-3', 'eu-north-1', 'ap-northeast-1', 'ap-northeast-2', 'ap-southeast-1',
        'ap-southeast-2', 'ap-south-1', 'sa-east-1'
    ],
    dlm: [...regions, ...newRegions],
    dms: [...regions, ...newRegions],
    ec2: [...regions, ...newRegions],
    ecr: [...regions, ...newRegions],
    eks: [...regions, ...newRegions],
    elasticbeanstalk: regions,
    elastictranscoder: ['us-east-1', 'us-west-2', 'us-west-1', 'eu-west-1',
        'ap-southeast-1', 'ap-northeast-1', 'ap-southeast-2', 'ap-south-1'],
    elb: [...regions, ...newRegions],
    elbv2: [...regions, ...newRegions],
    eventbridge: [...regions, ...newRegions],
    emr: [...regions, ...newRegions],
    es: [...regions, ...newRegions],
    glue: regions,
    kinesis: [...regions, ...newRegions],
    kinesisvideo:  ['us-east-1', 'us-east-2', 'us-west-2', 'ca-central-1', 'eu-central-1',
        'eu-west-1', 'eu-west-2', 'eu-west-3', 'ap-northeast-1','ap-northeast-2', 'ap-southeast-1',
        'ap-southeast-2', 'ap-south-1', 'ap-east-1','sa-east-1'],
    firehose: [...regions, ...newRegions],
    kms: [...regions, ...newRegions],
    vpc: [...regions, ...newRegions],
    flowlogs: [...regions, ...newRegions],
    rds: [...regions, ...newRegions],
    redshift: [...regions, ...newRegions],
    cloudwatch: [...regions, ...newRegions],
    ecs: [...regions, ...newRegions],
    resourcegroupstaggingapi: [...regions, ...newRegions],
    sagemaker: regions,
    secretsmanager: [...regions, ...newRegions],
    ses: ['us-east-1', 'us-east-2', 'us-west-1', 'us-west-2', 'ca-central-1', 'eu-central-1',
        'eu-west-1', 'eu-west-2', 'eu-west-3', 'eu-north-1', 'eu-south-1', 'ap-northeast-1',
        'ap-northeast-2', 'ap-southeast-1', 'ap-southeast-2', 'ap-northeast-3', 'ap-south-1',
        'sa-east-1', 'me-south-1', 'af-south-1'],
    sns: [...regions, ...newRegions],
    sqs: [...regions, ...newRegions],
    ssm: [...regions, ...newRegions],
    shield: ['us-east-1'],
    sqs_encrypted: [...regions, ...newRegions],
    sts: ['us-east-1'],
<<<<<<< HEAD
    transfer: ['us-east-1', 'us-east-2', 'us-west-1', 'us-west-2', 'ca-central-1', 'eu-central-1',
        'eu-west-1', 'eu-west-2', 'eu-west-3', 'eu-north-1', 'eu-south-1', 'ap-northeast-1',
        'ap-northeast-2', 'ap-southeast-1', 'ap-southeast-2', 'ap-south-1', 'ap-east-1',
        'sa-east-1', 'me-south-1', 'af-south-1', 'ap-northeast-3'],
=======
    transfer: regions,
>>>>>>> d514eb47
    lambda: [...regions, ...newRegions],
    mwaa: ['us-east-1', 'us-east-2', 'us-west-2', 'eu-west-1', 'eu-west-2', 'eu-west-3', 'ap-south-1', 'eu-north-1', 'eu-central-1',
        'ap-southeast-2', 'ap-southeast-1', 'ap-northeast-2', 'ap-northeast-1', 'ca-central-1', 'sa-east-1'],
    directconnect: ['us-east-1'], // this is global service
    directoryservice: regions,
    efs: [...regions, ...newRegions],
    support: ['us-east-1'],
    wafregional: regions,
    wafv2: regions,
    waf: ['us-east-1'],
    organizations: ['us-east-1'],
    guardduty: [...regions, ...newRegions],
    workspaces: ['us-east-1', 'us-west-2', 'ca-central-1', 'sa-east-1', 'ap-south-1',
        'eu-west-1', 'eu-central-1', 'eu-west-2', 'ap-southeast-1',
        'ap-northeast-1', 'ap-southeast-2', 'ap-northeast-2'],
    servicequotas: [...regions, ...newRegions],
    xray: [...regions, ...newRegions],
    codestar: ['us-east-1', 'us-east-2', 'us-west-1', 'us-west-2', 'ap-northeast-2',
        'ap-southeast-1', 'ap-southeast-2', 'ap-northeast-1', 'ca-central-1', 'eu-central-1',
        'eu-west-1', 'eu-west-2', 'eu-north-1'],
    codebuild: regions,
    mq: [...regions, ...newRegions],
    glacier: regions,
    backup: [...regions, ...newRegions],
    elasticache: [...regions, ...newRegions],
    timestreamwrite:  ['us-east-1', 'us-east-2', 'us-west-2', 'eu-central-1', 'eu-west-1'],
    neptune: ['us-east-1', 'us-east-2', 'us-west-1', 'us-west-2', 'ca-central-1', 'eu-central-1',
        'eu-west-1', 'eu-west-2', 'eu-west-3', 'eu-north-1', 'ap-northeast-1', 'ap-northeast-2',
        'ap-southeast-1', 'ap-southeast-2', 'ap-south-1', 'sa-east-1', 'ap-east-1', 'me-south-1'
    ],
    memorydb: ['us-east-1', 'us-east-2', 'us-west-1', 'us-west-2', 'ca-central-1', 'eu-central-1', 
        'eu-west-1', 'eu-west-2', 'eu-north-1', 'ap-northeast-1', 'ap-northeast-2', 'ap-southeast-1',
        'ap-southeast-2', 'ap-south-1', 'sa-east-1', 'ap-east-1'],
    kafka: ['us-east-1', 'us-east-2', 'us-west-1', 'us-west-2', 'ca-central-1', 'eu-central-1', 'eu-west-1',
        'eu-west-2', 'eu-west-3', 'eu-north-1', 'eu-south-1', 'ap-northeast-1', 'ap-northeast-2', 'ap-southeast-1',
        'ap-southeast-2', 'ap-south-1', 'sa-east-1', 'ap-east-1', 'me-south-1', 'af-south-1'],
    kendra:  ['us-east-1', 'us-east-2', 'us-west-2', 'ap-southeast-1', 'ap-southeast-2', 'ca-central-1', 'eu-west-1'],
    proton: ['us-east-1', 'us-east-2', 'us-west-2', 'ap-northeast-1', 'eu-west-1'],
    customerprofiles: ['us-east-1', 'us-west-2', 'eu-west-2', 'ca-central-1', 'eu-central-1',
        'ap-southeast-1', 'ap-northeast-1', 'ap-southeast-2', 'ap-northeast-2'],
    qldb: ['us-east-1', 'us-east-2', 'us-west-2', 'ap-northeast-2',
        'ap-southeast-1', 'ap-southeast-2', 'ap-northeast-1', 'ca-central-1', 'eu-central-1',
        'eu-west-1', 'eu-west-2'],
    finspace: ['us-east-1', 'us-east-2', 'us-west-2', 'ca-central-1','eu-west-1'],
    codepipeline: ['us-east-1', 'us-east-2', 'us-west-1', 'us-west-2', 'ca-central-1', 'eu-central-1',
        'eu-west-1', 'eu-west-2', 'eu-west-3', 'eu-north-1', 'eu-south-1', 'ap-northeast-1',
        'ap-northeast-2', 'ap-southeast-1', 'ap-southeast-2', 'sa-east-1'],
    codeartifact: ['us-east-1', 'us-east-2', 'us-west-2', 'eu-central-1',
        'eu-west-1', 'eu-west-2', 'eu-west-3', 'eu-north-1', 'eu-south-1',
        'ap-northeast-1', 'ap-southeast-1', 'ap-southeast-2', 'ap-south-1'],
    auditmanager: [
        'us-east-1', 'us-east-2', 'us-west-1', 'us-west-2', 'ca-central-1', 'eu-central-1', 'eu-west-1',
        'eu-west-2', 'ap-northeast-1', 'ap-southeast-1', 'ap-southeast-2', 'ap-south-1'
    ],
    appflow: [
        'us-east-1', 'us-east-2', 'us-west-1', 'us-west-2', 'ca-central-1', 'eu-central-1', 'eu-west-1', 'eu-west-2',
        'eu-west-3', 'ap-northeast-1', 'ap-northeast-2', 'ap-southeast-1', 'ap-southeast-2', 'ap-south-1', 'sa-east-1', 'af-south-1'
    ],
    translate: [
        'us-east-1', 'us-east-2', 'us-west-1', 'us-west-2', 'eu-central-1', 'eu-west-1', 'eu-west-2', 'ap-northeast-2',
<<<<<<< HEAD
        'ap-east-1', 'ap-south-1', 'ap-northeast-1', 'ap-southeast-1', 'ap-southeast-2', 'ca-central-1','eu-west-3',
        'eu-north-1' 
=======
        'ap-east-1', 'ap-south-1', 'ap-northeast-1', 'ap-southeast-1', 'ap-southeast-2', 'ca-central-1', 'eu-west-3',
        'eu-north-1'
>>>>>>> d514eb47
    ],
    databrew: ['us-east-1', 'us-east-2', 'us-west-1', 'us-west-2', 'ca-central-1', 'eu-central-1', 'eu-west-1',
        'eu-west-2', 'eu-west-3', 'eu-north-1', 'eu-south-1', 'ap-northeast-1', 'ap-northeast-2', 'ap-southeast-1', 
        'ap-southeast-2', 'ap-south-1', 'sa-east-1', 'ap-east-1', 'af-south-1'
    ],
    managedblockchain: ['us-east-1', 'ap-northeast-2', 'ap-southeast-1', 'ap-northeast-1', 'eu-west-1', 'eu-west-2'],
<<<<<<< HEAD
    connect: ['us-east-1', 'us-west-2', 'eu-west-2', 'ca-central-1', 'eu-central-1', 'af-south-1',
        'ap-southeast-1', 'ap-southeast-2', 'ap-northeast-1', 'ap-northeast-2'],
=======
    connect: ['us-east-1', 'us-west-2', 'eu-west-2', 'ca-central-1', 'eu-central-1',
        'ap-southeast-1', 'ap-southeast-2', 'ap-northeast-1', 'ap-northeast-2', 'af-south-1'],
>>>>>>> d514eb47
    apprunner:  ['us-east-1', 'us-west-2', 'us-west-2', 'eu-west-1','ap-northeast-1'],
    healthlake: ['us-east-1', 'us-east-2', 'eu-west-2'],
    lookoutequipment: ['us-east-1', 'eu-west-1', 'ap-northeast-2'],
    iotsitewise: ['us-east-1', 'us-west-2', 'ap-south-1', 'ap-southeast-1', 'ap-northeast-2', 'ap-southeast-2',
        'ap-northeast-1', 'eu-central-1', 'eu-west-1'],
    location: [
        'us-east-1', 'us-east-2', 'us-west-2', 'eu-central-1', 'eu-west-1', 'eu-north-1',
        'ap-northeast-1', 'ap-southeast-1', 'ap-southeast-2'
    ],
<<<<<<< HEAD
    lookoutvision: ['us-east-1', 'us-east-2', 'us-west-2', 'ap-northeast-1',  'ap-northeast-2', 'eu-central-1', 'eu-west-1'],
    lookoutmetrics: ['us-east-1', 'us-east-2', 'us-west-2', 'ap-southeast-1', 'ap-southeast-2', 'ap-northeast-1', 'eu-central-1',
        'eu-west-1', 'eu-north-1'],
=======
    lookoutvision: ['us-east-1', 'us-east-2', 'ap-northeast-1',  'ap-northeast-2', 'eu-central-1', 'eu-west-1', 'us-west-2'],
    lookoutmetrics: ['us-east-1', 'us-east-2', 'ap-southeast-1', 'ap-southeast-2', 'ap-northeast-1', 'eu-central-1',
        'eu-west-1', 'eu-north-1', 'us-west-2'],
>>>>>>> d514eb47
    forecastservice: ['us-east-1', 'us-east-2', 'us-west-2', 'eu-central-1', 'eu-west-1', 
        'ap-northeast-1', 'ap-northeast-2', 'ap-southeast-1', 'ap-southeast-2', 'ap-south-1'],
    lexmodelsv2: [ 'us-east-1', 'us-west-2', 'ca-central-1', 'eu-central-1', 'eu-west-1',
        'eu-west-2', 'ap-northeast-1', 'ap-northeast-2', 'ap-southeast-1', 'ap-southeast-2', 'af-south-1'],
    fsx: regions,
    wisdom: ['us-east-1', 'us-west-2', 'eu-west-2', 'eu-central-1', 'ap-northeast-1', 'ap-southeast-2'],
    voiceid: ['us-east-1', 'us-west-2', 'eu-west-2', 'eu-central-1', 'ap-southeast-1', 'ap-northeast-1', 'ap-southeast-2'],
<<<<<<< HEAD
    appmesh:  ['us-east-1', 'us-east-2', 'us-west-1', 'us-west-2', 'af-south-1', 'ca-central-1', 'eu-central-1',
        'eu-west-1', 'eu-west-2', 'eu-west-3', 'eu-north-1', 'ap-northeast-1', 'ap-northeast-2', 'eu-south-1',
        'ap-southeast-1', 'ap-southeast-2', 'ap-south-1', 'sa-east-1', 'ap-east-1', 'me-south-1'],
=======
    appmesh:  ['us-east-1', 'us-east-2', 'us-west-1', 'us-west-2', 'ca-central-1', 'eu-central-1',
        'eu-west-1', 'eu-west-2', 'eu-west-3', 'eu-north-1', 'ap-northeast-1', 'ap-northeast-2', 'eu-south-1',
        'ap-southeast-1', 'ap-southeast-2', 'ap-south-1', 'sa-east-1', 'ap-east-1', 'me-south-1', 'af-south-1'],
>>>>>>> d514eb47
    frauddetector: ['us-east-1', 'us-east-2', 'us-west-2', 'eu-west-1', 'ap-southeast-1', 'ap-southeast-2']
};<|MERGE_RESOLUTION|>--- conflicted
+++ resolved
@@ -98,14 +98,7 @@
     shield: ['us-east-1'],
     sqs_encrypted: [...regions, ...newRegions],
     sts: ['us-east-1'],
-<<<<<<< HEAD
-    transfer: ['us-east-1', 'us-east-2', 'us-west-1', 'us-west-2', 'ca-central-1', 'eu-central-1',
-        'eu-west-1', 'eu-west-2', 'eu-west-3', 'eu-north-1', 'eu-south-1', 'ap-northeast-1',
-        'ap-northeast-2', 'ap-southeast-1', 'ap-southeast-2', 'ap-south-1', 'ap-east-1',
-        'sa-east-1', 'me-south-1', 'af-south-1', 'ap-northeast-3'],
-=======
     transfer: regions,
->>>>>>> d514eb47
     lambda: [...regions, ...newRegions],
     mwaa: ['us-east-1', 'us-east-2', 'us-west-2', 'eu-west-1', 'eu-west-2', 'eu-west-3', 'ap-south-1', 'eu-north-1', 'eu-central-1',
         'ap-southeast-2', 'ap-southeast-1', 'ap-northeast-2', 'ap-northeast-1', 'ca-central-1', 'sa-east-1'],
@@ -166,26 +159,16 @@
     ],
     translate: [
         'us-east-1', 'us-east-2', 'us-west-1', 'us-west-2', 'eu-central-1', 'eu-west-1', 'eu-west-2', 'ap-northeast-2',
-<<<<<<< HEAD
-        'ap-east-1', 'ap-south-1', 'ap-northeast-1', 'ap-southeast-1', 'ap-southeast-2', 'ca-central-1','eu-west-3',
-        'eu-north-1' 
-=======
         'ap-east-1', 'ap-south-1', 'ap-northeast-1', 'ap-southeast-1', 'ap-southeast-2', 'ca-central-1', 'eu-west-3',
         'eu-north-1'
->>>>>>> d514eb47
     ],
     databrew: ['us-east-1', 'us-east-2', 'us-west-1', 'us-west-2', 'ca-central-1', 'eu-central-1', 'eu-west-1',
         'eu-west-2', 'eu-west-3', 'eu-north-1', 'eu-south-1', 'ap-northeast-1', 'ap-northeast-2', 'ap-southeast-1', 
         'ap-southeast-2', 'ap-south-1', 'sa-east-1', 'ap-east-1', 'af-south-1'
     ],
     managedblockchain: ['us-east-1', 'ap-northeast-2', 'ap-southeast-1', 'ap-northeast-1', 'eu-west-1', 'eu-west-2'],
-<<<<<<< HEAD
-    connect: ['us-east-1', 'us-west-2', 'eu-west-2', 'ca-central-1', 'eu-central-1', 'af-south-1',
-        'ap-southeast-1', 'ap-southeast-2', 'ap-northeast-1', 'ap-northeast-2'],
-=======
     connect: ['us-east-1', 'us-west-2', 'eu-west-2', 'ca-central-1', 'eu-central-1',
         'ap-southeast-1', 'ap-southeast-2', 'ap-northeast-1', 'ap-northeast-2', 'af-south-1'],
->>>>>>> d514eb47
     apprunner:  ['us-east-1', 'us-west-2', 'us-west-2', 'eu-west-1','ap-northeast-1'],
     healthlake: ['us-east-1', 'us-east-2', 'eu-west-2'],
     lookoutequipment: ['us-east-1', 'eu-west-1', 'ap-northeast-2'],
@@ -195,15 +178,9 @@
         'us-east-1', 'us-east-2', 'us-west-2', 'eu-central-1', 'eu-west-1', 'eu-north-1',
         'ap-northeast-1', 'ap-southeast-1', 'ap-southeast-2'
     ],
-<<<<<<< HEAD
-    lookoutvision: ['us-east-1', 'us-east-2', 'us-west-2', 'ap-northeast-1',  'ap-northeast-2', 'eu-central-1', 'eu-west-1'],
-    lookoutmetrics: ['us-east-1', 'us-east-2', 'us-west-2', 'ap-southeast-1', 'ap-southeast-2', 'ap-northeast-1', 'eu-central-1',
-        'eu-west-1', 'eu-north-1'],
-=======
     lookoutvision: ['us-east-1', 'us-east-2', 'ap-northeast-1',  'ap-northeast-2', 'eu-central-1', 'eu-west-1', 'us-west-2'],
     lookoutmetrics: ['us-east-1', 'us-east-2', 'ap-southeast-1', 'ap-southeast-2', 'ap-northeast-1', 'eu-central-1',
         'eu-west-1', 'eu-north-1', 'us-west-2'],
->>>>>>> d514eb47
     forecastservice: ['us-east-1', 'us-east-2', 'us-west-2', 'eu-central-1', 'eu-west-1', 
         'ap-northeast-1', 'ap-northeast-2', 'ap-southeast-1', 'ap-southeast-2', 'ap-south-1'],
     lexmodelsv2: [ 'us-east-1', 'us-west-2', 'ca-central-1', 'eu-central-1', 'eu-west-1',
@@ -211,14 +188,8 @@
     fsx: regions,
     wisdom: ['us-east-1', 'us-west-2', 'eu-west-2', 'eu-central-1', 'ap-northeast-1', 'ap-southeast-2'],
     voiceid: ['us-east-1', 'us-west-2', 'eu-west-2', 'eu-central-1', 'ap-southeast-1', 'ap-northeast-1', 'ap-southeast-2'],
-<<<<<<< HEAD
-    appmesh:  ['us-east-1', 'us-east-2', 'us-west-1', 'us-west-2', 'af-south-1', 'ca-central-1', 'eu-central-1',
-        'eu-west-1', 'eu-west-2', 'eu-west-3', 'eu-north-1', 'ap-northeast-1', 'ap-northeast-2', 'eu-south-1',
-        'ap-southeast-1', 'ap-southeast-2', 'ap-south-1', 'sa-east-1', 'ap-east-1', 'me-south-1'],
-=======
     appmesh:  ['us-east-1', 'us-east-2', 'us-west-1', 'us-west-2', 'ca-central-1', 'eu-central-1',
         'eu-west-1', 'eu-west-2', 'eu-west-3', 'eu-north-1', 'ap-northeast-1', 'ap-northeast-2', 'eu-south-1',
         'ap-southeast-1', 'ap-southeast-2', 'ap-south-1', 'sa-east-1', 'ap-east-1', 'me-south-1', 'af-south-1'],
->>>>>>> d514eb47
     frauddetector: ['us-east-1', 'us-east-2', 'us-west-2', 'eu-west-1', 'ap-southeast-1', 'ap-southeast-2']
 };