--- conflicted
+++ resolved
@@ -210,11 +210,7 @@
     frauddetector: ['us-east-1', 'us-east-2', 'us-west-2', 'eu-west-1', 'ap-southeast-1', 'ap-southeast-2'],
     imagebuilder: [...regions, ...newRegions, ...meCentral1],
     computeoptimizer: ['us-east-1'],
-<<<<<<< HEAD
-    appconfig: [...regions, ...newRegions, ...meCentral1, ...newRegionsUpdate]
-=======
-    appconfig: [...regions, ...newRegions, ...meCentral1],
+    appconfig: [...regions, ...newRegions, ...meCentral1, ...newRegionsUpdate],
     opensearchserverless: ['us-east-2', 'us-east-1', 'us-west-2', 'ap-southeast-1', 'ap-southeast-2', 'ap-northeast-1',
         'eu-central-1', 'eu-west-1']
->>>>>>> 79a932f0
 };