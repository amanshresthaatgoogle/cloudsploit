--- conflicted
+++ resolved
@@ -117,9 +117,6 @@
     appmesh: regions,
     frauddetector: regions,
     imagebuilder: regions,
-<<<<<<< HEAD
-=======
     computeoptimizer: regions,
->>>>>>> a549632c
     appconfig: regions
 };