var async = require('async');
var regions = require(__dirname + '/regions');
var AWS = require('aws-sdk');
var helpers = require('../shared.js');

function waitForCredentialReport(iam, callback, CREDENTIAL_DOWNLOAD_STARTED) {
    if (!CREDENTIAL_DOWNLOAD_STARTED) {
        iam.generateCredentialReport(function(err, data){
            if ((err && err.code && err.code == 'ReportInProgress') || (data && data.State)) {
                // Okay to query for credential report
                waitForCredentialReport(iam, callback, true);
            } else {
                //CREDENTIAL_REPORT_ERROR = 'Error downloading report';
                //callback(CREDENTIAL_REPORT_ERROR);
                callback('Error downloading report');
            }
        });
    } else {
        var pingCredentialReport = function(pingCb) {
            iam.getCredentialReport(function(getErr, getData) {
                if (getErr || !getData || !getData.Content) {
                    return pingCb('Error waiting for credential report: ' + (getErr ? getErr : 'No data returned from AWS after 60 seconds.'));
                }

                pingCb(null, getData);
            });
        };

        async.retry({times: 20, interval: 3000}, pingCredentialReport, function(reportErr, reportData){
            if (reportErr || !reportData) {
                //CREDENTIAL_REPORT_ERROR = 'Error downloading report';
                //return callback(CREDENTIAL_REPORT_ERROR);
                return callback('Error downloading report');
            }

            //CREDENTIAL_REPORT_DATA = reportData;
            //callback(null, CREDENTIAL_REPORT_DATA);
            callback(null, reportData);
        });
    }
}

function addResult(results, status, message, region, resource, custom){
    // Override unknown results for regions that are opt-in
    if (status == 3 && region && regions.optin.indexOf(region) > -1 && message &&
        (message.indexOf('AWS was not able to validate the provided access credentials') > -1 ||
            message.indexOf('The security token included in the request is invalid') > -1)) {
        results.push({
            status: 0,
            message: 'Region is not enabled',
            region: region,
            resource: resource || null,
            custom: custom || false
        });
    } else {
        results.push({
            status: status,
            message: message,
            region: region || 'global',
            resource: resource || null,
            custom: custom || false
        });
    }
}

function findOpenPorts(groups, ports, service, region, results, cache, config, callback, settings={}) {
    if (config.ec2_skip_unused_groups) {
        var usedGroups = getUsedSecurityGroups(cache, results, region);
        if (usedGroups && usedGroups.length && usedGroups[0] === 'Error') return callback();
    }
    var awsOrGov = defaultPartition(settings);
    for (var g in groups) {
        var string;
        var openV4Ports = [];
        var openV6Ports = [];
        var resource = `arn:${awsOrGov}:ec2:${region}:${groups[g].OwnerId}:security-group/${groups[g].GroupId}`;

        for (var p in groups[g].IpPermissions) {
            var permission = groups[g].IpPermissions[p];

            for (var k in permission.IpRanges) {
                var range = permission.IpRanges[k];

                if (range.CidrIp === '0.0.0.0/0' && ports[permission.IpProtocol]) {
                    for (var portIndex in ports[permission.IpProtocol]) {
                        var port = ports[permission.IpProtocol][portIndex];
                        if (port.toString().indexOf('-') > -1) {
                            var portRange = port.split('-');
                            var rangeFrom = Number(portRange[0]);
                            var rangeTo = Number(portRange[1]);

                            for (let i = rangeFrom; i <= rangeTo; i++) {
                                if (permission.FromPort <= i && permission.ToPort >= i) {
                                    string = `some of ${permission.IpProtocol.toUpperCase()}:${port}`;
                                    openV4Ports.push(string);
                                    break;
                                }
                            }
                        } else {
                            port = Number(port);
                            if (permission.FromPort <= port && permission.ToPort >= port) {
                                string = `${permission.IpProtocol.toUpperCase()}:${port}`;
                                if (openV4Ports.indexOf(string) === -1) openV4Ports.push(string);
                            }
                        }
                    }
                }
            }

            for (var l in permission.Ipv6Ranges) {
                var rangeV6 = permission.Ipv6Ranges[l];

                if (rangeV6.CidrIpv6 === '::/0' && ports[permission.IpProtocol]) {
                    for (var portIndexV6 in ports[permission.IpProtocol]) {
                        var portV6 = ports[permission.IpProtocol][portIndexV6];
                        if (portV6.toString().indexOf('-') > -1) {
                            var portRangeV6 = Number(portV6.split('-'));
                            var rangeFromV6 = Number(portRangeV6[0]);
                            var rangeToV6 = portRangeV6[1];

                            for (let i = rangeFromV6; i <= rangeToV6; i++) {
                                if (permission.FromPort <= i && permission.ToPort >= i) {
                                    string = `some of ${permission.IpProtocol.toUpperCase()}:${portV6}`;
                                    openV6Ports.push(string);
                                    break;
                                }
                            }
                        } else {
                            portV6 = Number(portV6);
                            if (permission.FromPort <= portV6 && permission.ToPort >= portV6) {
                                var stringV6 = `${permission.IpProtocol.toUpperCase()}:${portV6}`;
                                if (openV6Ports.indexOf(stringV6) === -1) openV6Ports.push(stringV6);
                            }
                        }
                    }
                }
            }
        }

        if (openV4Ports.length || openV6Ports.length) {
            var resultsString = '';
            if (openV4Ports.length) {
                resultsString = `Security group: ${groups[g].GroupId} (${groups[g].GroupName}) has ${service}:${openV4Ports.join(' and ')} open to 0.0.0.0/0`;
            }

            if (openV6Ports.length) {
                if (resultsString.length) {
                    resultsString = `${resultsString} and ${openV6Ports.join(' and ')} open to ::/0`;
                } else {
                    resultsString = `Security group: ${groups[g].GroupId} (${groups[g].GroupName}) has ${service}:${openV6Ports.join(' and ')} open to ::/0`;
                }
            }

            if (config.ec2_skip_unused_groups && groups[g].GroupId && (!usedGroups || !usedGroups.includes(groups[g].GroupId))) {
                addResult(results, 1, `Security Group: ${groups[g].GroupId} is not in use`,
                    region, resource);
            } else if (config.check_network_interface) {
                checkNetworkInterface(groups[g].GroupId,groups[g].GroupName, resultsString, region, results, resource, cache);
            } else {
                addResult(results, 2, resultsString,
                    region, resource);
            }
        } else {
            let strings = [];

            for (const key in ports) {
                strings.push(`${key.toUpperCase()}:${ports[key]}`);
            }

            if (strings.length){
                addResult(results, 0,
                    `Security group: ${groups[g].GroupId} (${groups[g].GroupName}) does not have ${strings.join(', ')} open to 0.0.0.0/0 or ::0`,
                    region, resource);
            }
        }
    }

    return;
}

function checkNetworkInterface(groupId, groupName, resultsString, region, results, resource, cache, bool = false) {
    const describeNetworkInterfaces = helpers.addSource(cache, {},
        ['ec2', 'describeNetworkInterfaces', region]);

    if (!describeNetworkInterfaces || describeNetworkInterfaces.err || !describeNetworkInterfaces.data) {
        if (bool) {
            return false;
        }
        helpers.addResult(results, 3,
            'Unable to query for network interfaces: ' + helpers.addError(describeNetworkInterfaces), region);
        return;
    }
    let hasOpenSecurityGroup = false;
    let networksWithSecurityGroup = [];
    for (var network of describeNetworkInterfaces.data) {
        for (const group of network.Groups) {
            if (groupId === group.GroupId) {
                networksWithSecurityGroup.push(network);
                hasOpenSecurityGroup = true;
                break;
            }
        }
    }
    if (bool && !networksWithSecurityGroup.length) {
        return groupId;
    }
    let exposedENI;
    if (hasOpenSecurityGroup) {
        let hasPublicIp = false;
        for (var eni of networksWithSecurityGroup) {
            if (eni.Association && eni.Association.PublicIp) {
                hasPublicIp = true;
                exposedENI = `sg ${groupId} > eni ${eni.NetworkInterfaceId}`;
                break;
            }
        }
        if (hasPublicIp) {
            if (bool) return exposedENI;
            addResult(results, 2, `Security Group ${groupId}(${groupName}) is associated with an ENI that is publicly exposed`, region, resource);
        } else {
            if (bool) return false;
            addResult(results, 0, `Security Group ${groupId} (${groupName}) is only exposed internally`, region, resource);
        }
    } else {
        if (bool) return false;
        addResult(results, 2, resultsString, region, resource);
    }
}
function normalizePolicyDocument(doc) {
    /*
    Convert a policy document for IAM into a normalized object that can be used
    by plugins to check policy attributes.
    Returns an array of statements with normalized effect, action, and resource.
    */

    if (typeof doc === 'string') {
        // Need to parse to JSON
        try {
            // Need to urldecode
            if (doc.charAt(0) === '%') doc = decodeURIComponent(doc);
            doc = JSON.parse(doc);
        } catch (e) {
            //Could not parse policy document into JSON
            return false;
        }
    }

    if (typeof doc !== 'object') {
        //Could not parse policy document. Not valid JSON
        return false;
    }

    if (!doc.Statement) return false;

    var statementsToReturn = [];

    // If Statement is an object, convert to array
    if (!Array.isArray(doc.Statement)) doc.Statement = [doc.Statement];

    for (var s in doc.Statement) {
        var statement = doc.Statement[s];

        if (!statement.Effect || !statement.Effect.length ||
            !statement.Action || !statement.Action.length) {
            break;
        }

        if (typeof statement.Effect !== 'string') break;

        if (!Array.isArray(statement.Action)) statement.Action = [statement.Action];
        if (statement.Resource && !Array.isArray(statement.Resource)) statement.Resource = [statement.Resource];

        statementsToReturn.push(statement);
    }

    return statementsToReturn;
}

function globalPrincipal(principal, settings={}) {
    if (!principal) return false;

    if (typeof principal === 'string' && principal === '*') {
        return true;
    }

    var awsPrincipals = principal.AWS;
    if (!Array.isArray(awsPrincipals)) {
        awsPrincipals = [awsPrincipals];
    }

    var awsOrGov = defaultPartition(settings);
    if (awsPrincipals.indexOf('*') > -1 ||
        awsPrincipals.indexOf(`arn:${awsOrGov}:iam::*`) > -1) {
        return true;
    }

    return false;
}

function userGlobalAccess(statement, restrictedPermissions) {
    if (statement.Effect && statement.Effect === 'Allow' &&
        statement.Action && restrictedPermissions.some(permission=> statement.Action.includes(permission))) {
        return true;
    }

    return false;
}

function crossAccountPrincipal(principal, accountId, fetchPrincipals, settings={}) {
    var awsOrGov = defaultPartition(settings);
    if (typeof principal === 'string' &&
        (/^[0-9]{12}$/.test(principal) || new RegExp(`^arn:${awsOrGov}:.*/`).test(principal)) &&
        !principal.includes(accountId)) {
        if (fetchPrincipals) return [principal];
        return true;
    }

    var awsPrincipals = principal.AWS;
    if (!Array.isArray(awsPrincipals)) {
        awsPrincipals = [awsPrincipals];
    }

    var principals = [];

    for (var a in awsPrincipals) {
        if (new RegExp(`^arn:${awsOrGov}:.*`).test(awsPrincipals[a]) &&
            awsPrincipals[a].indexOf(accountId) === -1) {
            if (!fetchPrincipals) return true;
            principals.push(awsPrincipals[a]);
        }
    }

    if (fetchPrincipals) return principals;
    return false;
}

function hasFederatedUserRole(policyDocument) {
    // true iff every statement refers to federated user access
    for (let statement of policyDocument) {
        if (statement.Action &&
            !statement.Action.includes('sts:AssumeRoleWithSAML') &&
            !statement.Action.includes('sts:AssumeRoleWithWebIdentity')){
            return false;
        }
    }
    return true;
}

function extractStatementPrincipals(statement) {
    let response = [];
    if (statement.Principal) {
        let principal = statement.Principal;

        if (typeof principal === 'string') {
            return [principal];
        }

        if (!principal.AWS) return response;

        var awsPrincipals = principal.AWS;
        if (!Array.isArray(awsPrincipals)) {
            awsPrincipals = [awsPrincipals];
        }

        response.push.apply(response, awsPrincipals);
    }

    return response;
}

function getDenyPermissionsMap(statements, excludeStatementId) {
    let permissionsMap = {};

    for (let statement of statements) {
        if ((statement.Sid && statement.Sid == excludeStatementId) || (statement.Effect && statement.Effect.toUpperCase() !== 'DENY')) continue;

        let principals = extractStatementPrincipals(statement);
        principals.forEach(principal => {
            let permissionsObj = JSON.parse(JSON.stringify(getDenyActionResourceMap([statement])));
            if (permissionsMap[principal]) permissionsMap[principal] = {...permissionsObj,...permissionsMap[principal]};
            else permissionsMap[principal] = permissionsObj;
        });
    }

    return permissionsMap;
}

function getDenyActionResourceMap(statements, excludeStatementId) {
    let denyActionResourceMap = {};
    for (let statement of statements) {
        if (statement.Sid && statement.Sid != excludeStatementId &&
            statement.Effect && statement.Effect == 'Deny' &&
            statement.Resource && statement.Resource.length &&
            statement.Action && statement.Action.length) {
            statement.Action.forEach(action => {
                if (denyActionResourceMap[action]) denyActionResourceMap[action].push.apply(denyActionResourceMap[action], statement.Resource);
                else denyActionResourceMap[action] = statement.Resource;
            });
        }
    }

    return denyActionResourceMap;
}

function filterDenyPermissionsByPrincipal(permissionsMap, principal) {
    let response = {};
    Object.keys(permissionsMap).forEach(key => {
        if (matchKeys(key, principal)) {
            Object.keys(permissionsMap[key]).forEach(action => {
                if (response[action]) response[action].push.apply(response[action], permissionsMap[key][action]);
                else response[action] = permissionsMap[key][action];
            });
        }
    });
    return response;
}

function isValidCondition(statement, allowedConditionKeys, iamConditionOperators, fetchConditionPrincipals, accountId, settings={}) {
    if (statement.Condition && statement.Effect) {
        var effect = statement.Effect;
        var values = [];
        var foundValid = false;

        for (var operator of Object.keys(statement.Condition)) {
            var defaultOperator = operator;
            if (operator.includes(':')) defaultOperator = operator.split(':')[1];

            var subCondition = statement.Condition[operator];
            for (var key of Object.keys(subCondition)) {
                let keyLower = key.toLowerCase();
                if (!allowedConditionKeys.find(conditionKey => conditionKey.toLowerCase() == keyLower)) continue;

                var value = subCondition[key];
                var awsOrGov = defaultPartition(settings);
                if (iamConditionOperators.string[effect].includes(defaultOperator) ||
                    iamConditionOperators.arn[effect].includes(defaultOperator)) {
                    if (keyLower === 'kms:calleraccount' && typeof value === 'string' && effect === 'Allow' &&  value === accountId) {
                        foundValid = true;
                        values.push(value);
                    } else if (/^[0-9]{12}$/.test(value) || new RegExp(`^arn:${awsOrGov}:.+`).test(value) || /^o-[a-zA-Z0-9]{10,32}$/.test(value)) {
                        foundValid = true;
                        values.push(value);
                    }
                } else if (defaultOperator === 'Bool') {
                    if ((effect === 'Allow' && value) || effect === 'Deny' && !value) foundValid = true;
                } else if (iamConditionOperators.ipaddress[effect].includes(defaultOperator)) {
                    if (value !== '0.0.0.0/0' && value !== '::/0') foundValid = true;
                }
            }
        }

        if (!foundValid) return false;
        if (fetchConditionPrincipals) return values;
    }

    return true;
}

function isEffectivePolicyStatement(statement, denyActionResourceMap) {
    let statementActionResourceMap = {};
    if (statement.Action && statement.Resource) {
        for (let action of statement.Action) {
            statementActionResourceMap[action] = statement.Resource;
        }
    }

    for (let action of Object.keys(statementActionResourceMap)) {
        for (let key of Object.keys(denyActionResourceMap)) {
            if (matchKeys(key, action)) {
                var deniedResources = [];
                for (let stmResource of statementActionResourceMap[action]) {
                    if (denyActionResourceMap[key].find(deniedResource => matchKeys(deniedResource, stmResource))) deniedResources.push(stmResource);
                }

                statementActionResourceMap[action] = statementActionResourceMap[action].filter(resource => !deniedResources.includes(resource));
            }
        }

        if (statementActionResourceMap[action].length) return true;
    }

    return false;
}

function isEffectiveStatement(statement, denyPermissionsMap) {
    var principals = extractStatementPrincipals(statement);

    for (let principal of principals) {
        let denyActionResourceMap = filterDenyPermissionsByPrincipal(denyPermissionsMap, principal);
        if (isEffectivePolicyStatement(statement, denyActionResourceMap)) return true;
    }

    return false;
}

function matchKeys(first, second) {
    if (!first.length && !second.length) return true;

    if (first.length > 1 && first[0] == '*' && !second.length) return false;

    if ((first.length > 1 && first[0] == '?') || (first.length && second.length && first[0] == second[0])) return matchKeys(first.slice(1), second.slice(1));

    if (first.length && first[0] == '*') {
        return matchKeys(first.slice(1), second) || matchKeys(first,second.slice(1));
    }

    return false;
}

function defaultRegion(settings) {
    if (settings.govcloud) return 'us-gov-west-1';
    if (settings.china) return 'cn-north-1';
    return 'us-east-1';
}

function defaultPartition(settings) {
    if (settings.govcloud) return 'aws-us-gov';
    if (settings.china) return 'aws-cn';
    return 'aws';
}

function getS3BucketLocation(cache, region, bucketName) {
    var getBucketLocation = helpers.addSource(cache, {},
        ['s3', 'getBucketLocation', region, bucketName]);

    if (getBucketLocation && getBucketLocation.data) {
        if (getBucketLocation.data.LocationConstraint &&
            regions.all.includes(getBucketLocation.data.LocationConstraint)) return getBucketLocation.data.LocationConstraint;
        else if (getBucketLocation.data.LocationConstraint &&
            !regions.all.includes(getBucketLocation.data.LocationConstraint)) return 'global';
        else return 'us-east-1';
    }

    return 'global';
}

function remediatePlugin(config, call, params, callback) {
    var service = call.split(':')[0];
    var callKey = call.split(':')[1];
    var executor = new AWS[service](config);

    var executorCb = function(err, data) {
        if (err) {
            return callback(err, null);
        } else {
            return callback(null, data);
        }
    };

    executor[callKey](params, executorCb);
}

function nullArray(object) {
    for (var key in object) {
        if (Array.isArray(object[key]) && !object[key].length) {
            object[key] = null;
        }
    }
    return object;
}

let divideArray = function(array, size) {
    var arrayOfArrays = [];
    while (array.length > 0) {
        arrayOfArrays.push(array.splice(0, size));
    }
    return arrayOfArrays;
};

function getEncryptionLevel(kmsKey, encryptionLevels) {
    if (kmsKey.Origin) {
        if (kmsKey.Origin === 'AWS_KMS') {
            if (kmsKey.KeyManager) {
                if (kmsKey.KeyManager === 'AWS') {
                    return encryptionLevels.indexOf('awskms');
                }
                if (kmsKey.KeyManager === 'CUSTOMER') {
                    return encryptionLevels.indexOf('awscmk');
                }
            }
        }
        if (kmsKey.Origin === 'EXTERNAL') {
            return encryptionLevels.indexOf('externalcmk');
        }
        if (kmsKey.Origin === 'AWS_CLOUDHSM') {
            return encryptionLevels.indexOf('cloudhsm');
        }
    }

    return encryptionLevels.indexOf('none');
}

function remediatePasswordPolicy(putCall, pluginName, remediation_file, passwordKey, config, cache, settings, resource, input, callback) {
    config.region = defaultRegion({});
    var params;
    var getAccountPasswordPolicy = helpers.addSource(cache, {},
        ['iam', 'getAccountPasswordPolicy', config.region]);

    if (!getAccountPasswordPolicy) return callback('No data found');

    let createPolicyInput = pluginName + 'CreatePolicy';

    if ((getAccountPasswordPolicy.err ||
        !getAccountPasswordPolicy.data || !Object.keys(getAccountPasswordPolicy.data).length) && (settings.input && settings.input[createPolicyInput])) {
        remediation_file['pre_remediate']['actions'][pluginName][resource] = null;
        params = {
            HardExpiry: true,
            MaxPasswordAge: '179',
            MinimumPasswordLength: '14',
            PasswordReusePrevention: '24',
            RequireLowercaseCharacters: true,
            RequireNumbers: true,
            RequireSymbols: true,
            RequireUppercaseCharacters: true
        };
        if (input && input[passwordKey]) params[passwordKey] = input[passwordKey];
    } else if (getAccountPasswordPolicy.data && Object.keys(getAccountPasswordPolicy.data).length){
        params = getAccountPasswordPolicy.data;
        remediation_file['pre_remediate']['actions'][pluginName][resource] = params;

        if (input && input[passwordKey]) params[passwordKey] = input[passwordKey];
    } else {
        return callback('No previous policy found');
    }
    // needed because this gets passed in the get call but breaks the put call
    if (params['ExpirePasswords']) delete params['ExpirePasswords'];

    // passes the config, put call, and params to the remediate helper function
    remediatePlugin(config, putCall[0], params, function(err) {
        if (err) {
            remediation_file['remediate']['actions'][pluginName]['error'] = err;
            return callback(err, null);
        }

        let action = params;
        action.action = putCall;

        remediation_file['post_remediate']['actions'][pluginName][resource] = action;
        remediation_file['remediate']['actions'][pluginName][resource] = {
            'Action': 'Enabled'
        };
        settings.remediation_file = remediation_file;
        return callback(null, action);
    });
}

function remediateOpenPorts(putCall, pluginName, protocol, port, config, cache, settings, resource, remediation_file, cb) {
    if (resource && resource.length) {
        var sgId = resource.split('/')[1];
        config.region = resource.split(':')[3];
    } else {
        return cb('No resource provided');
    }

    if (!config.region) return cb('No region found when parsing resource');
    if (!sgId) return cb('No security group name found when parsing resource');


    var describeSecurityGroups = helpers.addSource(cache, {},
        ['ec2', 'describeSecurityGroups', config.region]);

    if (!describeSecurityGroups.data || describeSecurityGroups.err) return cb('Unable to query for security groups: ' + helpers.addError(describeSecurityGroups));

    if (!describeSecurityGroups.data.length) return cb('No security groups present');

    var securityGroup = describeSecurityGroups.data.find(group => {
        return (group.GroupId && group.GroupId === sgId);
    });

    if (!securityGroup) return cb('The target security group was not found');

    remediation_file['pre_remediate']['actions'][pluginName][resource] = [];
    remediation_file['post_remediate']['actions'][pluginName][resource] = [];
    remediation_file['remediate']['actions'][pluginName][resource]['steps'] = [];
    var failingPermissions = securityGroup.IpPermissions.filter(permission => {
        return (permission.FromPort && permission.FromPort <= port && permission.ToPort && permission.ToPort >= port && permission.IpProtocol && permission.IpProtocol === protocol);
    });
    if (!failingPermissions.length) return cb();
    // because this changed to async need a way to aggregate errors and actions without stopping the whole function
    var errors = [];
    var actions = [];
    // changed this to an async function to avoid the callback already called error(was forEach loop before)
    async.each(failingPermissions,function(failingPermission, fpCb) {
        var openIpRange = false;
        var openIpv6Range = false;
        var finalIpRanges = [];
        var finalIpv6Ranges = [];
        var localIpExists = false;
        var localIpV6Exists = false;

        // these variables will hold the failing rules description
        var ipDescription;
        var ipv6Description;
        var ipv4InputKey = pluginName + 'ReplacementIpAddress';
        var ipv6InputKey = pluginName + 'ReplacementIpv6Address';

        if (failingPermission.IpRanges && failingPermission.IpRanges.length) {
            failingPermission.IpRanges.forEach(ipRange => {
                if (ipRange.CidrIp && ipRange.CidrIp === '0.0.0.0/0') {
                    openIpRange = true;
                    // Grabs the description when it identifies the failing rule
                    ipDescription = ipRange.Description ? ipRange.Description : null;
                } else if (ipRange.CidrIp && settings.input && settings.input[ipv4InputKey] && ipRange.CidrIp === settings.input[ipv4InputKey]) {
                    localIpExists = true;
                } else {
                    finalIpRanges.push(ipRange);
                }
            });
        }
        if (failingPermission.Ipv6Ranges && failingPermission.Ipv6Ranges.length) {
            failingPermission.Ipv6Ranges.forEach(ipv6Range => {
                if (ipv6Range.CidrIpv6 && ipv6Range.CidrIpv6 === '::/0') {
                    openIpv6Range = true;
                    // Grabs the description when it identifies the failing rule
                    ipv6Description = ipv6Range.Description ? ipv6Range.Description : null;
                } else if (ipv6Range.CidrIpv6 && settings.input && settings.input[ipv6InputKey] && ipv6Range.CidrIpv6 === settings.input[ipv6InputKey]) {
                    localIpV6Exists = true;
                } else {
                    finalIpv6Ranges.push(ipv6Range);
                }
            });
        }
        // changed to make this check right after getting both variables
        if (!openIpv6Range && !openIpRange) return fpCb();

        var params = {
            DryRun: false,
            GroupId: securityGroup.GroupId,
            IpPermissions: [
                {
                    IpRanges: failingPermission.IpRanges,
                    Ipv6Ranges: failingPermission.Ipv6Ranges,
                    PrefixListIds: failingPermission.PrefixListIds.length ? failingPermission.PrefixListIds : null,
                    UserIdGroupPairs: failingPermission.UserIdGroupPairs.length ? failingPermission.UserIdGroupPairs : null,
                    ToPort: failingPermission.ToPort,
                    FromPort: failingPermission.FromPort,
                    IpProtocol: failingPermission.IpProtocol,
                }
            ],
        };

        remediation_file['pre_remediate']['actions'][pluginName][resource].push(JSON.parse(JSON.stringify(params)));

        params.IpPermissions[0].Ipv6Ranges = [];
        params.IpPermissions[0].IpRanges = [];
        params.IpPermissions[0].UserIdGroupPairs = null;

        var oldIpv6Range = {CidrIpv6: '::/0'};
        var oldIpRange = {CidrIp: '0.0.0.0/0'};

        // this checks if a description was found then adds it to the new ip range


        async.series([
            function(rCb) {
                if (!settings.input || (openIpRange && (!settings.input[ipv4InputKey] || !settings.input[ipv4InputKey].length)) && (openIpv6Range && (!settings.input[ipv6InputKey] || !settings.input[ipv6InputKey].length))) return rCb();

                if (openIpRange && !localIpExists && settings.input[ipv4InputKey]) {
                    var newIpCidrRange = settings.input[ipv4InputKey].split(',');
                    for (var newIpCidr of newIpCidrRange) {
                        var newIpRange = {CidrIp: newIpCidr};
                        if (ipDescription && newIpRange) newIpRange.Description = ipDescription;
                        params.IpPermissions[0].IpRanges.push(newIpRange);
                        finalIpRanges.push(newIpRange);
                    }
                } else if (!openIpRange || (openIpRange && localIpExists) || (!settings.input[ipv4InputKey] || !settings.input[ipv4InputKey].length)) {
                    params.IpPermissions[0].IpRanges = null;
                }

                if (openIpv6Range && !localIpV6Exists && settings.input[ipv6InputKey]) {
                    var newIpv6CidrRange = settings.input[ipv6InputKey].split(',');
                    for (var newIpv6Cidr of newIpv6CidrRange) {
                        var newIpv6Range = {CidrIpv6: newIpv6Cidr};
                        if (ipv6Description && newIpv6Range) newIpv6Range.Description = ipv6Description;
                        params.IpPermissions[0].Ipv6Ranges.push(newIpv6Range);
                        finalIpv6Ranges.push(newIpv6Range);
                    }
                } else if (!openIpv6Range || (openIpv6Range && localIpV6Exists) || (!settings.input[ipv6InputKey] || !settings.input[ipv6InputKey].length)) {
                    params.IpPermissions[0].Ipv6Ranges = null;
                }

                remediatePlugin(config, putCall[0], params, function(err) {
                    if (err) {
                        errors.push(err);
                        return rCb(err);
                    } else {
                        if (openIpv6Range && !localIpV6Exists) {
                            remediation_file['remediate']['actions'][pluginName][resource]['steps'].push({
                                'inboundRule': '::1/128',
                                'action': 'ADDED'
                            });
                        } else if (openIpv6Range && localIpV6Exists) {
                            remediation_file['remediate']['actions'][pluginName][resource]['steps'].push({
                                'inboundRule': '::1/128',
                                'action': 'Already Exists'
                            });
                        }

                        if (openIpRange && !localIpExists) {
                            remediation_file['remediate']['actions'][pluginName][resource]['steps'].push({
                                'inboundRule': '127.0.0.1/32',
                                'action': 'ADDED'
                            });
                        } else if (openIpRange && localIpExists){
                            remediation_file['remediate']['actions'][pluginName][resource]['steps'].push({
                                'inboundRule': '127.0.0.1/32',
                                'action': 'Already Exists'
                            });
                        }

                        return rCb();
                    }
                });

            },
            function(rCb) {
                if (openIpRange) {
                    params.IpPermissions[0].IpRanges = [];
                    params.IpPermissions[0].IpRanges.push(oldIpRange);
                } else {
                    params.IpPermissions[0].IpRanges = null;
                }

                if (openIpv6Range) {
                    params.IpPermissions[0].Ipv6Ranges = [];
                    params.IpPermissions[0].Ipv6Ranges.push(oldIpv6Range);
                } else {
                    params.IpPermissions[0].Ipv6Ranges = null;
                }

                remediatePlugin(config, putCall[1], params, function(err) {
                    if (err) {
                        errors.push(err);
                        return rCb(err);
                    }
                    if (openIpRange) {
                        remediation_file['remediate']['actions'][pluginName][resource]['steps'].push({
                            'inboundRule': '0.0.0.0/0',
                            'action': 'DELETED'
                        });
                        params.IpPermissions[0].IpRanges = finalIpRanges;
                    }
                    if (openIpv6Range) {
                        remediation_file['remediate']['actions'][pluginName][resource]['steps'].push({
                            'inboundRule': '::/0',
                            'action': 'DELETED'
                        });
                        params.IpPermissions[0].Ipv6Ranges = finalIpv6Ranges;
                    }

                    params.IpPermissions[0].UserIdGroupPairs = failingPermission.UserIdGroupPairs.length ? failingPermission.UserIdGroupPairs : null;
                    actions.push(params);
                    return rCb();
                });
            }
        ], function(err) {
            if (err) {
                errors.push(err);
                return fpCb();
            } else {
                return fpCb();
            }
        });
    }, function(err) {
        if (errors && errors.length) {
            cb(errors.join(', '));
        } else if (err) {
            cb(err);
        } else {
            cb(null, actions);
        }
    });
}

function getDefaultKeyId(cache, region, defaultKeyDesc) {
    var source = {};

    var listKeys = helpers.addSource(cache, source, ['kms', 'listKeys', region]);

    if (!listKeys || listKeys.err || !listKeys.data || !listKeys.data.length) {
        return false;
    }

    var defaultKey = listKeys.data.find(key => {
        var describeKey = helpers.addSource(cache, source, ['kms', 'describeKey', region, key.KeyId]);

        if (describeKey && describeKey.data && describeKey.data.KeyMetadata) {
            var keyToAdd = describeKey.data.KeyMetadata;

            if (keyToAdd.KeyManager && keyToAdd.KeyManager === 'AWS' && keyToAdd.Description &&
                keyToAdd.Description.indexOf(defaultKeyDesc) === 0 && keyToAdd.Enabled && keyToAdd.KeyState && keyToAdd.KeyState === 'Enabled') {
                return keyToAdd;
            }
        }
    });

    if (defaultKey) return defaultKey.KeyId;

    return false;
}

function getOrganizationAccounts(listAccounts, accountId) {
    let orgAccountIds = [];
    if (listAccounts.data && listAccounts.data.length){
        listAccounts.data.forEach(account => {
            if (account.Id && account.Id !== accountId) orgAccountIds.push(account.Id);
        });
    }

    return orgAccountIds;
}

function getUsedSecurityGroups(cache, results, region) {
    let result = [];
    const describeNetworkInterfaces = helpers.addSource(cache, {},
        ['ec2', 'describeNetworkInterfaces', region]);

    if (!describeNetworkInterfaces || describeNetworkInterfaces.err || !describeNetworkInterfaces.data) {
        helpers.addResult(results, 3,
            'Unable to query for network interfaces: ' + helpers.addError(describeNetworkInterfaces), region);
        return  result['Error'];
    }

    const listFunctions = helpers.addSource(cache, {},
        ['lambda', 'listFunctions', region]);

    if (!listFunctions || listFunctions.err || !listFunctions.data) {
        helpers.addResult(results, 3,
            'Unable to list lambda functions: ' + helpers.addError(listFunctions), region);
        return  result['Error'];
    }

    describeNetworkInterfaces.data.forEach(interface => {
        if (interface.Groups) {
            interface.Groups.forEach(group => {
                if (!result.includes(group.GroupId)) result.push(group.GroupId);
            });
        }
    });

    listFunctions.data.forEach(func => {
        if (func.VpcConfig && func.VpcConfig.SecurityGroupIds) {
            func.VpcConfig.SecurityGroupIds.forEach(group => {
                if (!result.includes(group)) result.push(group);
            });
        }
    });

    return result;
}

function getPrivateSubnets(subnetRTMap, subnets, routeTables) {
    let response = [];
    let privateRouteTables = [];

    routeTables.forEach(routeTable => {
        if (routeTable.RouteTableId && routeTable.Routes &&
            routeTable.Routes.every(route => !route.GatewayId || !route.GatewayId.startsWith('igw-'))) {
            privateRouteTables.push(routeTable.RouteTableId);
        }
    });

    subnets.forEach(subnet => {
        if (subnet.SubnetId && subnetRTMap[subnet.SubnetId] && privateRouteTables.includes(subnetRTMap[subnet.SubnetId])) response.push(subnet.SubnetId);
    });

    return response;
}

function getSubnetRTMap(subnets, routeTables) {
    let subnetRTMap = {};
    let vpcRTMap = {};

    routeTables.forEach(routeTable => {
        if (routeTable.RouteTableId && routeTable.Associations && routeTable.Associations.length) {
            routeTable.Associations.forEach(association => {
                if (association.SubnetId && !subnetRTMap[association.SubnetId]) subnetRTMap[association.SubnetId] =  routeTable.RouteTableId;
            });
        }
        if (routeTable.VpcId && routeTable.RouteTableId && routeTable.Associations &&
            routeTable.Associations.find(association => association.Main) && !vpcRTMap[routeTable.VpcId]) vpcRTMap[routeTable.VpcId] = routeTable.RouteTableId;
    });

    subnets.forEach(subnet => {
        if (subnet.SubnetId && subnet.VpcId &&
            !subnetRTMap[subnet.SubnetId] && vpcRTMap[subnet.VpcId]) subnetRTMap[subnet.SubnetId] = vpcRTMap[subnet.VpcId];
    });

    return subnetRTMap;
}

var isRateError = function(err) {
    let isError = false;
    var rateError = {message: 'rate', statusCode: 429};
    if (err && err.statusCode && rateError.statusCode == err.statusCode){
        isError = true;
    } else if (err && rateError && rateError.message && err.message &&
        err.message.toLowerCase().indexOf(rateError.message.toLowerCase()) > -1){
        isError = true;
    }

    return isError;
};

function makeCustomCollectorCall(executor, callKey, params, retries, apiRetryAttempts=2, apiRetryCap=1000, apiRetryBackoff=500, callback) {
    async.retry({
        times: apiRetryAttempts,
        interval: function(retryCount){
            let retryExponential = 3;
            let retryLeveler = 3;
            let timestamp = parseInt(((new Date()).getTime()).toString().slice(-1));
            let retry_temp = Math.min(apiRetryCap, (apiRetryBackoff * (retryExponential + timestamp) ** retryCount));
            let retry_seconds = Math.round(retry_temp/retryLeveler + Math.random(0, retry_temp) * 5000);

            console.log(`Trying ${callKey} again in: ${retry_seconds/1000} seconds`);
            retries.push({seconds: Math.round(retry_seconds/1000)});
            return retry_seconds;
        },
        errorFilter: function(err) {
            return isRateError(err);
        }
    }, function(cb) {
        executor[callKey](params, function(err, data) {
            return cb(err, data);
        });
    }, function(err, result) {
        callback(err, result);
    });
}

var debugApiCalls = function(call, service, debugMode, finished) {
    if (!debugMode) return;
    finished ? console.log(`[INFO] ${service}:${call} returned`) : console.log(`[INFO] ${service}:${call} invoked`);
};

var logError = function(service, call, region, err, errorsLocal, apiCallErrorsLocal, apiCallTypeErrorsLocal, totalApiCallErrorsLocal, errorSummaryLocal, errorTypeSummaryLocal, debugMode) {
    if (debugMode) console.log(`[INFO] ${service}:${call} returned error: ${err.message}`);
    totalApiCallErrorsLocal++;

    if (!errorSummaryLocal[service]) errorSummaryLocal[service] = {};

    if (!errorSummaryLocal[service][call]) errorSummaryLocal[service][call] = {};

    if (err.code && !errorSummaryLocal[service][call][err.code]) {
        apiCallErrorsLocal++;
        errorSummaryLocal[service][call][err.code] = {};
        errorSummaryLocal[service][call][err.code].total = apiCallErrorsLocal;
        errorSummaryLocal.total = totalApiCallErrorsLocal;
    }

    if (err.code && !errorTypeSummaryLocal[err.code]) errorTypeSummaryLocal[err.code] = {};
    if (err.code && !errorTypeSummaryLocal[err.code][service]) errorTypeSummaryLocal[err.code][service] = {};
    if (err.code && !errorTypeSummaryLocal[err.code][service][call]) {
        apiCallTypeErrorsLocal++;
        errorTypeSummaryLocal[err.code][service][call] = {};
        errorTypeSummaryLocal[err.code][service][call].total = apiCallTypeErrorsLocal;
        errorTypeSummaryLocal.total = totalApiCallErrorsLocal;
    }

    if (debugMode){
        if (!errorsLocal[service]) errorsLocal[service] = {};
        if (!errorsLocal[service][call]) errorsLocal[service][call] = {};
        if (err.code && !errorsLocal[service][call][err.code]) {
            errorsLocal[service][call][err.code] = {};
            errorsLocal[service][call][err.code].total = apiCallErrorsLocal;
            if (err.requestId) {
                errorsLocal[service][call][err.code][err.requestId] = {};
                if (err.statusCode) errorsLocal[service][call][err.code][err.requestId].statusCode = err.statusCode;
                if (err.message) errorsLocal[service][call][err.code][err.requestId].message = err.message;
                if (err.time) errorsLocal[service][call][err.code][err.requestId].time = err.time;
                if (region) errorsLocal[service][call][err.code][err.requestId].region = region;
            }
        }
    }
};

function checkConditions(startsWithBuckets, notStartsWithBuckets, endsWithBuckets, notEndsWithBuckets, bucketName) {
    const startsWithCondition = startsWithBuckets.length > 0 ? startsWithBuckets.some(startsWith => bucketName.startsWith(startsWith)): false;
    const notStartsWithCondition = notStartsWithBuckets.length > 0 ? !notStartsWithBuckets.some(notStartsWith => bucketName.startsWith(notStartsWith)): false;
    const endsWithCondition = endsWithBuckets.length > 0 ? endsWithBuckets.some(endsWith => bucketName.endsWith(endsWith)): false;
    const notEndsWithCondition = notEndsWithBuckets.length > 0 ? !notEndsWithBuckets.some(notEndsWith => bucketName.endsWith(notEndsWith)): false;

    return {
        startsWithCondition, notStartsWithCondition,  endsWithCondition, notEndsWithCondition
    };
}

var collectRateError = function(err, rateError) {
    let isError = false;

    if (err && err.statusCode && rateError && rateError.statusCode == err.statusCode) {
        isError = true;
    } else if (err && rateError && rateError.message && err.message &&
        err.message.toLowerCase().indexOf(rateError.message.toLowerCase()) > -1) {
        isError = true;
    }

    return isError;
};
function processFieldSelectors(fieldSelectors,buckets ,startsWithBuckets,notEndsWithBuckets,endsWithBuckets, notStartsWithBuckets) {
    fieldSelectors.forEach(f => {
        if (f.Field === 'resources.ARN') {
            if (f.Equals && f.Equals.length) {
                const bucketName = f.Equals[0].split(':::')[1].split('/')[0];
                buckets.push(bucketName);
            }
            if (f.StartsWith && f.StartsWith.length) {
                startsWithBuckets.push(...f.StartsWith);
            }
            if (f.EndsWith && f.EndsWith.length) {
                endsWithBuckets.push(...f.EndsWith);
            }
            if (f.NotStartsWith && f.NotStartsWith.length) {
                notStartsWithBuckets.push(...f.NotStartsWith);
            }
            if (f.NotEndsWith && f.NotEndsWith.length) {
                notEndsWithBuckets.push(...f.NotEndsWith);
            }
        }
    });
    return { buckets, startsWithBuckets, endsWithBuckets, notStartsWithBuckets, notEndsWithBuckets };
}

var checkTags = function(cache, resourceName, resourceList, region, results, settings={}) {
    const allResources = helpers.addSource(cache, {},
        ['resourcegroupstaggingapi', 'getResources', region]);

    if (!allResources || allResources.err || !allResources.data) {
        helpers.addResult(results, 3,
            'Unable to query all resources from group tagging api:' + helpers.addError(allResources), region);
        return;
    }
    var awsOrGov = defaultPartition(settings);
    const resourceARNPrefix = `arn:${awsOrGov}:${resourceName.split(' ')[0].toLowerCase()}:`;
    const filteredResourceARN = [];
    allResources.data.map(resource => {
        if ((resource.ResourceARN.startsWith(resourceARNPrefix)) && (resource.Tags.length > 0)){
            filteredResourceARN.push(resource.ResourceARN);
        }
    });

    resourceList.map(arn => {
        if (filteredResourceARN.includes(arn)) {
            helpers.addResult(results, 0, `${resourceName} has tags`, region, arn);
        } else {
            helpers.addResult(results, 2, `${resourceName} does not have any tags`, region, arn);
        }
    });
};

<<<<<<< HEAD
function checkSecurityGroup(securityGroup, cache, region, checkENIs = true) {
=======
function checkSecurityGroup(securityGroup, cache, region) {
>>>>>>> 90cff06e
    let allowsAllTraffic;
    for (var p in securityGroup.IpPermissions) {
        var permission = securityGroup.IpPermissions[p];

        for (var k in permission.IpRanges) {
            var range = permission.IpRanges[k];

            if (range.CidrIp === '0.0.0.0/0') {
                allowsAllTraffic = true;
            }
        }

        for (var l in permission.Ipv6Ranges) {
            var rangeV6 = permission.Ipv6Ranges[l];

            if (rangeV6.CidrIpv6 === '::/0') {
                allowsAllTraffic = true;
            }
        }
    }

<<<<<<< HEAD
    if (allowsAllTraffic && checkENIs) {
        return checkNetworkInterface(securityGroup.GroupId, securityGroup.GroupName, '', region, null, securityGroup, cache, true);
    }
    return allowsAllTraffic;
}

var getAttachedELBs =  function(cache, source, region, resourceId, lbField, lbAttribute) {
    let elbs = [];

    // check classice ELBs
    var describeLoadBalancers = helpers.addSource(cache, source,
        ['elb', 'describeLoadBalancers', region]);

    if (describeLoadBalancers && !describeLoadBalancers.err && describeLoadBalancers.data && describeLoadBalancers.data.length) {
        elbs  = describeLoadBalancers.data.filter(lb => lb[lbField] && lb[lbField].some(instance => instance[lbAttribute] === resourceId));
    }

    // check ALBs/NLBs

    var describeLoadBalancersv2 = helpers.addSource(cache, source,
        ['elbv2', 'describeLoadBalancers', region]);

    if (describeLoadBalancersv2 && !describeLoadBalancersv2.err && describeLoadBalancersv2.data && describeLoadBalancersv2.data.length) {
        describeLoadBalancersv2.data.forEach(function(lb) {
            lb.targetGroups = [];
            var describeTargetGroups = helpers.addSource(cache, source,
                ['elbv2', 'describeTargetGroups', region, lb.DNSName]);

            if (describeTargetGroups && !describeTargetGroups.err && describeTargetGroups.data && describeTargetGroups.data.TargetGroups && describeTargetGroups.data.TargetGroups.length) {
                describeTargetGroups.data.TargetGroups.forEach(function(tg) {
                    var describeTargetHealth = helpers.addSource(cache, source,
                        ['elbv2', 'describeTargetHealth', region, tg.TargetGroupArn]);

                    if (describeTargetHealth && !describeTargetHealth.err && describeTargetHealth.data
                        && describeTargetHealth.data.TargetHealthDescriptions && describeTargetHealth.data.TargetHealthDescriptions.length) {
                        describeTargetHealth.data.TargetHealthDescriptions.forEach(healthDescription => {
                            if (healthDescription.Target && healthDescription.Target.Id &&
                                healthDescription.Target.Id === resourceId) {
                                lb.targetGroups.push({targetgroupName: tg.TargetGroupName, targetGroupArn: tg.TargetGroupArn});
                            }
                        });
                    }
                });
            }

            if (lb.targetGroups && lb.targetGroups.length) {
                let hasListener = false;
                var describeListeners = helpers.addSource(cache, source,
                    ['elbv2', 'describeListeners', region, lb.DNSName]);
                if (describeListeners && describeListeners.data && describeListeners.data.Listeners && describeListeners.data.Listeners.length) {
                    describeListeners.data.Listeners.forEach(listener => {
                        if (!hasListener) {
                            hasListener = listener.DefaultActions.some(action =>
                                action.TargetGroupArn && lb.targetGroups.some(tg => tg.targetGroupArn === action.TargetGroupArn)
                            );
                        }

                    });
                }
                if (hasListener) {
                    elbs.push(lb);
                }
            }
        });
    }

    return elbs;
};

var checkNetworkExposure = function(cache, source, subnets, securityGroups, elbs, region, results, resource) {

    var internetExposed = '';
    var isSubnetPrivate = false;

    // Check public endpoint access for specific resources like EKS
    if (resource && resource.resourcesVpcConfig && resource.resourcesVpcConfig.endpointPublicAccess) {
        return 'public endpoint access';
    }
=======
    if (allowsAllTraffic) {
        return checkNetworkInterface(securityGroup.GroupId, securityGroup.GroupName, '', region, null, securityGroup, cache, true);
    }
    return false;
}

var checkNetworkExposure = function(cache, source, subnetId, securityGroups, region, results) {

    var internetExposed = '';

>>>>>>> 90cff06e
    // Scenario 1: check if resource is in a private subnet
    let subnetRouteTableMap, privateSubnets;
    var describeSubnets = helpers.addSource(cache, source,
        ['ec2', 'describeSubnets', region]);
    var describeRouteTables = helpers.addSource(cache, {},
        ['ec2', 'describeRouteTables', region]);

    if (!describeRouteTables || describeRouteTables.err || !describeRouteTables.data) {
        helpers.addResult(results, 3,
            'Unable to query for route tables: ' + helpers.addError(describeRouteTables), region);
    } else if (!describeSubnets || describeSubnets.err || !describeSubnets.data) {
        helpers.addResult(results, 3,
            'Unable to query for subnets: ' + helpers.addError(describeSubnets), region);
<<<<<<< HEAD
    } else if (describeSubnets.data.length && subnets.length) {
        subnetRouteTableMap = getSubnetRTMap(describeSubnets.data, describeRouteTables.data);
        privateSubnets = getPrivateSubnets(subnetRouteTableMap, describeSubnets.data, describeRouteTables.data);
        if (privateSubnets && privateSubnets.length) {
            isSubnetPrivate = !subnets.some(subnet => !privateSubnets.includes(subnet.id));
        }

        // if it's in a private subnet and has no ELBs attached then its not exposed
        if (isSubnetPrivate && (!elbs || !elbs.length)) {
            return '';
        }
    }

    // If the subnet is not private we will check if security groups and Network ACLs allow internal traffic

=======
    } else if (describeSubnets.data.length && subnetId) {
        subnetRouteTableMap = getSubnetRTMap(describeSubnets.data, describeRouteTables.data);
        privateSubnets = getPrivateSubnets(subnetRouteTableMap, describeSubnets.data, describeRouteTables.data);
        if (privateSubnets && privateSubnets.length && privateSubnets.find(subnet => subnet === subnetId)) {
            return '';
        }
        // If the subnet is not private we will check if security groups and Network ACLs allow internal traffic
    }

>>>>>>> 90cff06e
    // Scenario 2: check if security group allows all traffic
    var describeSecurityGroups = helpers.addSource(cache, source,
        ['ec2', 'describeSecurityGroups', region]);

<<<<<<< HEAD
    if (!isSubnetPrivate) {
        if (!describeSecurityGroups || describeSecurityGroups.err || !describeSecurityGroups.data) {
            helpers.addResult(results, 3,
                'Unable to query for security groups: ' + helpers.addError(describeSecurityGroups), region);
        } else if (describeSecurityGroups.data.length && securityGroups && securityGroups.length) {
            let instanceSGs = describeSecurityGroups.data.filter(sg => securityGroups.find(isg => isg.GroupId === sg.GroupId));
            for (var group of instanceSGs) {
                let exposedSG = checkSecurityGroup(group, cache, region);
                if (exposedSG) {
                    internetExposed += internetExposed ?  `, ${exposedSG}` : exposedSG;
                }
            }
        }


        // if security group allows all traffic we need to check NACLs
        if (internetExposed.length) {
            let subnetIds = subnets.map(s => s.id);
            // Scenario 3: check if Network ACLs associated with the resource allow all traffic
            var describeNetworkAcls = helpers.addSource(cache, source,
                ['ec2', 'describeNetworkAcls', region]);

            if (!describeNetworkAcls || describeNetworkAcls.err || !describeNetworkAcls.data) {
                helpers.addResult(results, 3,
                    `Unable to query for Network ACLs: ${helpers.addError(describeNetworkAcls)}`, region);
            } else if (describeNetworkAcls.data.length && subnetIds) {
                let naclDeny = true;
                for (let subnetId of subnetIds) {
                    let instanceACL = describeNetworkAcls.data.find(acl => acl.Associations.find(assoc => assoc.SubnetId === subnetId));
                    if (instanceACL && instanceACL.Entries && instanceACL.Entries.length) {
                        const allowRules = instanceACL.Entries.filter(entry =>
                            entry.Egress === false &&
                            entry.RuleAction === 'allow' &&
                            (entry.CidrBlock === '0.0.0.0/0' || entry.Ipv6CidrBlock === '::/0')
                        );

                        const denyIPv4 = instanceACL.Entries.find(entry =>
                            entry.Egress === false &&
                            entry.RuleAction === 'deny' &&
                            entry.CidrBlock === '0.0.0.0/0'
                        );

                        const denyIPv6 = instanceACL.Entries.find(entry =>
                            entry.Egress === false &&
                            entry.RuleAction === 'deny' &&
                            entry.Ipv6CidrBlock === '::/0'
                        );

                        let exposed = allowRules.some(allowRule => {
                            return !instanceACL.Entries.some(denyRule => {
                                return (
                                    denyRule.Egress === false &&
                                    denyRule.RuleAction === 'deny' &&
                                    (
                                        (allowRule.CidrBlock && denyRule.CidrBlock === allowRule.CidrBlock) ||
                                        (allowRule.Ipv6CidrBlock && denyRule.Ipv6CidrBlock === allowRule.Ipv6CidrBlock)
                                    ) &&
                                    denyRule.Protocol === allowRule.Protocol &&
                                    (
                                        denyRule.PortRange ?
                                            (allowRule.PortRange &&
                                                denyRule.PortRange.From === allowRule.PortRange.From &&
                                                denyRule.PortRange.To === allowRule.PortRange.To) : true
                                    ) &&
                                    denyRule.RuleNumber < allowRule.RuleNumber
                                );
                            });
                        });

                        // exposed - if NACL has an allow all rule
                        if (exposed) {
                            internetExposed += `, nacl ${instanceACL.NetworkAclId}`;
                        }

                        // not exposed - if NACL has a deny rule
                        if (exposed || !denyIPv4 || !denyIPv6) {
                            naclDeny = false;
                        }
                    } else {
                        naclDeny = false;
                    }
                }

                // not exposed - if all NACLs have deny rules
                if (naclDeny) {
                    return '';
                }
            }

        }
    }

    // if there are no explicit allow or deny rules, we look at ELBs


    if (elbs && elbs.length) {
        for (const lb of elbs) {

            let isLBPublic = false;
            if (lb.Scheme && lb.Scheme.toLowerCase() === 'internet-facing') {
                if (lb.SecurityGroups && lb.SecurityGroups.length && describeSecurityGroups &&
                    !describeSecurityGroups.err && describeSecurityGroups.data && describeSecurityGroups.data.length) {
                    let elbSGs = describeSecurityGroups.data.filter(sg => lb.SecurityGroups.includes(sg.GroupId));
                    for (var elbSG of elbSGs) {
                        let exposedSG = checkSecurityGroup(elbSG, cache, region, false);
                        if (exposedSG) {
                            isLBPublic = true;
                        }
                    }
                }
            }

            if (isLBPublic) {
                internetExposed += internetExposed.length ? `, elb ${lb.LoadBalancerName}`: `elb ${lb.LoadBalancerName}`;
            }
        }
=======

    if (!describeSecurityGroups || describeSecurityGroups.err || !describeSecurityGroups.data) {
        helpers.addResult(results, 3,
            'Unable to query for security groups: ' + helpers.addError(describeSecurityGroups), region);
    } else if (describeSecurityGroups.data.length && securityGroups && securityGroups.length) {
        let instanceSGs = describeSecurityGroups.data.filter(sg => securityGroups.find(isg => isg.GroupId === sg.GroupId));
        for  (var group of instanceSGs) {
            let exposedSG = checkSecurityGroup(group, cache, region);
            if (!exposedSG) {
                return '';
            } else {
                internetExposed += exposedSG;
            }
        }
    }



    // Scenario 3: check if Network ACLs associated with the resource allow all traffic
    var describeNetworkAcls = helpers.addSource(cache, source,
        ['ec2', 'describeNetworkAcls', region]);

    if (!describeNetworkAcls || describeNetworkAcls.err || !describeNetworkAcls.data) {
        helpers.addResult(results, 3,
            `Unable to query for Network ACLs: ${helpers.addError(describeNetworkAcls)}`, region);
    } else if (describeNetworkAcls.data.length && subnetId) {
        let instanceACL = describeNetworkAcls.data.find(acl => acl.Associations.find(assoc => assoc.SubnetId === subnetId));
        if (instanceACL && instanceACL.Entries && instanceACL.Entries.length) {

            const allowRules = instanceACL.Entries.filter(entry =>
                entry.Egress === false &&
                entry.RuleAction === 'allow' &&
                (entry.CidrBlock === '0.0.0.0/0' || entry.Ipv6CidrBlock === '::/0')
            );


            // Checking if there's a deny rule with lower rule number
            let exposed = allowRules.some(allowRule => {
                // Check if there's a deny with a lower rule number
                return !instanceACL.Entries.some(denyRule => {
                    return (
                        denyRule.Egress === false &&
                        denyRule.RuleAction === 'deny' &&
                        (
                            (allowRule.CidrBlock && denyRule.CidrBlock === allowRule.CidrBlock) ||
                            (allowRule.Ipv6CidrBlock && denyRule.Ipv6CidrBlock === allowRule.Ipv6CidrBlock)
                        ) &&
                        denyRule.Protocol === allowRule.Protocol &&
                        (
                            denyRule.PortRange ?
                                (allowRule.PortRange &&
                                    denyRule.PortRange.From === allowRule.PortRange.From &&
                                    denyRule.PortRange.To === allowRule.PortRange.To) : true
                        ) &&
                        denyRule.RuleNumber < allowRule.RuleNumber
                    );
                });
            });
            if (exposed) {
                internetExposed += `> nacl ${instanceACL.NetworkAclId}`;
            } else {
                internetExposed = '';
            }
        }

>>>>>>> 90cff06e
    }

    return internetExposed;
};

module.exports = {
    addResult: addResult,
    findOpenPorts: findOpenPorts,
    waitForCredentialReport: waitForCredentialReport,
    normalizePolicyDocument: normalizePolicyDocument,
    globalPrincipal: globalPrincipal,
    userGlobalAccess: userGlobalAccess,
    crossAccountPrincipal: crossAccountPrincipal,
    defaultRegion: defaultRegion,
    defaultPartition: defaultPartition,
    remediatePlugin: remediatePlugin,
    nullArray: nullArray,
    divideArray:divideArray,
    remediatePasswordPolicy:remediatePasswordPolicy,
    remediateOpenPorts: remediateOpenPorts,
    hasFederatedUserRole: hasFederatedUserRole,
    getEncryptionLevel: getEncryptionLevel,
    extractStatementPrincipals: extractStatementPrincipals,
    getDefaultKeyId: getDefaultKeyId,
    isValidCondition: isValidCondition,
    isEffectiveStatement: isEffectiveStatement,
    getDenyActionResourceMap: getDenyActionResourceMap,
    getDenyPermissionsMap: getDenyPermissionsMap,
    isEffectivePolicyStatement: isEffectivePolicyStatement,
    getS3BucketLocation: getS3BucketLocation,
    getOrganizationAccounts: getOrganizationAccounts,
    getUsedSecurityGroups: getUsedSecurityGroups,
    getPrivateSubnets: getPrivateSubnets,
    getSubnetRTMap: getSubnetRTMap,
    makeCustomCollectorCall: makeCustomCollectorCall,
    debugApiCalls: debugApiCalls,
    logError: logError,
    collectRateError: collectRateError,
    checkTags: checkTags,
    checkConditions: checkConditions,
    processFieldSelectors: processFieldSelectors,
    checkNetworkInterface: checkNetworkInterface,
    checkNetworkExposure: checkNetworkExposure,
<<<<<<< HEAD
    getAttachedELBs: getAttachedELBs
=======
>>>>>>> 90cff06e
};
<|MERGE_RESOLUTION|>--- conflicted
+++ resolved
@@ -1148,11 +1148,8 @@
     });
 };
 
-<<<<<<< HEAD
-function checkSecurityGroup(securityGroup, cache, region, checkENIs = true) {
-=======
+
 function checkSecurityGroup(securityGroup, cache, region) {
->>>>>>> 90cff06e
     let allowsAllTraffic;
     for (var p in securityGroup.IpPermissions) {
         var permission = securityGroup.IpPermissions[p];
@@ -1174,86 +1171,6 @@
         }
     }
 
-<<<<<<< HEAD
-    if (allowsAllTraffic && checkENIs) {
-        return checkNetworkInterface(securityGroup.GroupId, securityGroup.GroupName, '', region, null, securityGroup, cache, true);
-    }
-    return allowsAllTraffic;
-}
-
-var getAttachedELBs =  function(cache, source, region, resourceId, lbField, lbAttribute) {
-    let elbs = [];
-
-    // check classice ELBs
-    var describeLoadBalancers = helpers.addSource(cache, source,
-        ['elb', 'describeLoadBalancers', region]);
-
-    if (describeLoadBalancers && !describeLoadBalancers.err && describeLoadBalancers.data && describeLoadBalancers.data.length) {
-        elbs  = describeLoadBalancers.data.filter(lb => lb[lbField] && lb[lbField].some(instance => instance[lbAttribute] === resourceId));
-    }
-
-    // check ALBs/NLBs
-
-    var describeLoadBalancersv2 = helpers.addSource(cache, source,
-        ['elbv2', 'describeLoadBalancers', region]);
-
-    if (describeLoadBalancersv2 && !describeLoadBalancersv2.err && describeLoadBalancersv2.data && describeLoadBalancersv2.data.length) {
-        describeLoadBalancersv2.data.forEach(function(lb) {
-            lb.targetGroups = [];
-            var describeTargetGroups = helpers.addSource(cache, source,
-                ['elbv2', 'describeTargetGroups', region, lb.DNSName]);
-
-            if (describeTargetGroups && !describeTargetGroups.err && describeTargetGroups.data && describeTargetGroups.data.TargetGroups && describeTargetGroups.data.TargetGroups.length) {
-                describeTargetGroups.data.TargetGroups.forEach(function(tg) {
-                    var describeTargetHealth = helpers.addSource(cache, source,
-                        ['elbv2', 'describeTargetHealth', region, tg.TargetGroupArn]);
-
-                    if (describeTargetHealth && !describeTargetHealth.err && describeTargetHealth.data
-                        && describeTargetHealth.data.TargetHealthDescriptions && describeTargetHealth.data.TargetHealthDescriptions.length) {
-                        describeTargetHealth.data.TargetHealthDescriptions.forEach(healthDescription => {
-                            if (healthDescription.Target && healthDescription.Target.Id &&
-                                healthDescription.Target.Id === resourceId) {
-                                lb.targetGroups.push({targetgroupName: tg.TargetGroupName, targetGroupArn: tg.TargetGroupArn});
-                            }
-                        });
-                    }
-                });
-            }
-
-            if (lb.targetGroups && lb.targetGroups.length) {
-                let hasListener = false;
-                var describeListeners = helpers.addSource(cache, source,
-                    ['elbv2', 'describeListeners', region, lb.DNSName]);
-                if (describeListeners && describeListeners.data && describeListeners.data.Listeners && describeListeners.data.Listeners.length) {
-                    describeListeners.data.Listeners.forEach(listener => {
-                        if (!hasListener) {
-                            hasListener = listener.DefaultActions.some(action =>
-                                action.TargetGroupArn && lb.targetGroups.some(tg => tg.targetGroupArn === action.TargetGroupArn)
-                            );
-                        }
-
-                    });
-                }
-                if (hasListener) {
-                    elbs.push(lb);
-                }
-            }
-        });
-    }
-
-    return elbs;
-};
-
-var checkNetworkExposure = function(cache, source, subnets, securityGroups, elbs, region, results, resource) {
-
-    var internetExposed = '';
-    var isSubnetPrivate = false;
-
-    // Check public endpoint access for specific resources like EKS
-    if (resource && resource.resourcesVpcConfig && resource.resourcesVpcConfig.endpointPublicAccess) {
-        return 'public endpoint access';
-    }
-=======
     if (allowsAllTraffic) {
         return checkNetworkInterface(securityGroup.GroupId, securityGroup.GroupName, '', region, null, securityGroup, cache, true);
     }
@@ -1263,8 +1180,6 @@
 var checkNetworkExposure = function(cache, source, subnetId, securityGroups, region, results) {
 
     var internetExposed = '';
-
->>>>>>> 90cff06e
     // Scenario 1: check if resource is in a private subnet
     let subnetRouteTableMap, privateSubnets;
     var describeSubnets = helpers.addSource(cache, source,
@@ -1278,23 +1193,6 @@
     } else if (!describeSubnets || describeSubnets.err || !describeSubnets.data) {
         helpers.addResult(results, 3,
             'Unable to query for subnets: ' + helpers.addError(describeSubnets), region);
-<<<<<<< HEAD
-    } else if (describeSubnets.data.length && subnets.length) {
-        subnetRouteTableMap = getSubnetRTMap(describeSubnets.data, describeRouteTables.data);
-        privateSubnets = getPrivateSubnets(subnetRouteTableMap, describeSubnets.data, describeRouteTables.data);
-        if (privateSubnets && privateSubnets.length) {
-            isSubnetPrivate = !subnets.some(subnet => !privateSubnets.includes(subnet.id));
-        }
-
-        // if it's in a private subnet and has no ELBs attached then its not exposed
-        if (isSubnetPrivate && (!elbs || !elbs.length)) {
-            return '';
-        }
-    }
-
-    // If the subnet is not private we will check if security groups and Network ACLs allow internal traffic
-
-=======
     } else if (describeSubnets.data.length && subnetId) {
         subnetRouteTableMap = getSubnetRTMap(describeSubnets.data, describeRouteTables.data);
         privateSubnets = getPrivateSubnets(subnetRouteTableMap, describeSubnets.data, describeRouteTables.data);
@@ -1303,130 +1201,10 @@
         }
         // If the subnet is not private we will check if security groups and Network ACLs allow internal traffic
     }
-
->>>>>>> 90cff06e
     // Scenario 2: check if security group allows all traffic
     var describeSecurityGroups = helpers.addSource(cache, source,
         ['ec2', 'describeSecurityGroups', region]);
 
-<<<<<<< HEAD
-    if (!isSubnetPrivate) {
-        if (!describeSecurityGroups || describeSecurityGroups.err || !describeSecurityGroups.data) {
-            helpers.addResult(results, 3,
-                'Unable to query for security groups: ' + helpers.addError(describeSecurityGroups), region);
-        } else if (describeSecurityGroups.data.length && securityGroups && securityGroups.length) {
-            let instanceSGs = describeSecurityGroups.data.filter(sg => securityGroups.find(isg => isg.GroupId === sg.GroupId));
-            for (var group of instanceSGs) {
-                let exposedSG = checkSecurityGroup(group, cache, region);
-                if (exposedSG) {
-                    internetExposed += internetExposed ?  `, ${exposedSG}` : exposedSG;
-                }
-            }
-        }
-
-
-        // if security group allows all traffic we need to check NACLs
-        if (internetExposed.length) {
-            let subnetIds = subnets.map(s => s.id);
-            // Scenario 3: check if Network ACLs associated with the resource allow all traffic
-            var describeNetworkAcls = helpers.addSource(cache, source,
-                ['ec2', 'describeNetworkAcls', region]);
-
-            if (!describeNetworkAcls || describeNetworkAcls.err || !describeNetworkAcls.data) {
-                helpers.addResult(results, 3,
-                    `Unable to query for Network ACLs: ${helpers.addError(describeNetworkAcls)}`, region);
-            } else if (describeNetworkAcls.data.length && subnetIds) {
-                let naclDeny = true;
-                for (let subnetId of subnetIds) {
-                    let instanceACL = describeNetworkAcls.data.find(acl => acl.Associations.find(assoc => assoc.SubnetId === subnetId));
-                    if (instanceACL && instanceACL.Entries && instanceACL.Entries.length) {
-                        const allowRules = instanceACL.Entries.filter(entry =>
-                            entry.Egress === false &&
-                            entry.RuleAction === 'allow' &&
-                            (entry.CidrBlock === '0.0.0.0/0' || entry.Ipv6CidrBlock === '::/0')
-                        );
-
-                        const denyIPv4 = instanceACL.Entries.find(entry =>
-                            entry.Egress === false &&
-                            entry.RuleAction === 'deny' &&
-                            entry.CidrBlock === '0.0.0.0/0'
-                        );
-
-                        const denyIPv6 = instanceACL.Entries.find(entry =>
-                            entry.Egress === false &&
-                            entry.RuleAction === 'deny' &&
-                            entry.Ipv6CidrBlock === '::/0'
-                        );
-
-                        let exposed = allowRules.some(allowRule => {
-                            return !instanceACL.Entries.some(denyRule => {
-                                return (
-                                    denyRule.Egress === false &&
-                                    denyRule.RuleAction === 'deny' &&
-                                    (
-                                        (allowRule.CidrBlock && denyRule.CidrBlock === allowRule.CidrBlock) ||
-                                        (allowRule.Ipv6CidrBlock && denyRule.Ipv6CidrBlock === allowRule.Ipv6CidrBlock)
-                                    ) &&
-                                    denyRule.Protocol === allowRule.Protocol &&
-                                    (
-                                        denyRule.PortRange ?
-                                            (allowRule.PortRange &&
-                                                denyRule.PortRange.From === allowRule.PortRange.From &&
-                                                denyRule.PortRange.To === allowRule.PortRange.To) : true
-                                    ) &&
-                                    denyRule.RuleNumber < allowRule.RuleNumber
-                                );
-                            });
-                        });
-
-                        // exposed - if NACL has an allow all rule
-                        if (exposed) {
-                            internetExposed += `, nacl ${instanceACL.NetworkAclId}`;
-                        }
-
-                        // not exposed - if NACL has a deny rule
-                        if (exposed || !denyIPv4 || !denyIPv6) {
-                            naclDeny = false;
-                        }
-                    } else {
-                        naclDeny = false;
-                    }
-                }
-
-                // not exposed - if all NACLs have deny rules
-                if (naclDeny) {
-                    return '';
-                }
-            }
-
-        }
-    }
-
-    // if there are no explicit allow or deny rules, we look at ELBs
-
-
-    if (elbs && elbs.length) {
-        for (const lb of elbs) {
-
-            let isLBPublic = false;
-            if (lb.Scheme && lb.Scheme.toLowerCase() === 'internet-facing') {
-                if (lb.SecurityGroups && lb.SecurityGroups.length && describeSecurityGroups &&
-                    !describeSecurityGroups.err && describeSecurityGroups.data && describeSecurityGroups.data.length) {
-                    let elbSGs = describeSecurityGroups.data.filter(sg => lb.SecurityGroups.includes(sg.GroupId));
-                    for (var elbSG of elbSGs) {
-                        let exposedSG = checkSecurityGroup(elbSG, cache, region, false);
-                        if (exposedSG) {
-                            isLBPublic = true;
-                        }
-                    }
-                }
-            }
-
-            if (isLBPublic) {
-                internetExposed += internetExposed.length ? `, elb ${lb.LoadBalancerName}`: `elb ${lb.LoadBalancerName}`;
-            }
-        }
-=======
 
     if (!describeSecurityGroups || describeSecurityGroups.err || !describeSecurityGroups.data) {
         helpers.addResult(results, 3,
@@ -1491,8 +1269,6 @@
                 internetExposed = '';
             }
         }
-
->>>>>>> 90cff06e
     }
 
     return internetExposed;
@@ -1536,8 +1312,5 @@
     processFieldSelectors: processFieldSelectors,
     checkNetworkInterface: checkNetworkInterface,
     checkNetworkExposure: checkNetworkExposure,
-<<<<<<< HEAD
-    getAttachedELBs: getAttachedELBs
-=======
->>>>>>> 90cff06e
+
 };
