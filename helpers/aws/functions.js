var async = require('async');
var regions = require(__dirname + '/regions');
var AWS = require('aws-sdk');
var helpers = require('../shared.js');

function waitForCredentialReport(iam, callback, CREDENTIAL_DOWNLOAD_STARTED) {
    if (!CREDENTIAL_DOWNLOAD_STARTED) {
        iam.generateCredentialReport(function(err, data){
            if ((err && err.code && err.code == 'ReportInProgress') || (data && data.State)) {
                // Okay to query for credential report
                waitForCredentialReport(iam, callback, true);
            } else {
                //CREDENTIAL_REPORT_ERROR = 'Error downloading report';
                //callback(CREDENTIAL_REPORT_ERROR);
                callback('Error downloading report');
            }
        });
    } else {
        var pingCredentialReport = function(pingCb) {
            iam.getCredentialReport(function(getErr, getData) {
                if (getErr || !getData || !getData.Content) {
                    return pingCb('Error waiting for credential report: ' + (getErr ? getErr : 'No data returned from AWS after 60 seconds.'));
                }

                pingCb(null, getData);
            });
        };

        async.retry({times: 20, interval: 3000}, pingCredentialReport, function(reportErr, reportData){
            if (reportErr || !reportData) {
                //CREDENTIAL_REPORT_ERROR = 'Error downloading report';
                //return callback(CREDENTIAL_REPORT_ERROR);
                return callback('Error downloading report');
            }

            //CREDENTIAL_REPORT_DATA = reportData;
            //callback(null, CREDENTIAL_REPORT_DATA);
            callback(null, reportData);
        });
    }
}

function addResult(results, status, message, region, resource, custom){
    // Override unknown results for regions that are opt-in
    if (status == 3 && region && regions.optin.indexOf(region) > -1 && message &&
        (message.indexOf('AWS was not able to validate the provided access credentials') > -1 ||
         message.indexOf('The security token included in the request is invalid') > -1)) {
        results.push({
            status: 0,
            message: 'Region is not enabled',
            region: region,
            resource: resource || null,
            custom: custom || false
        });
    } else {
        results.push({
            status: status,
            message: message,
            region: region || 'global',
            resource: resource || null,
            custom: custom || false
        });
    }
}

function findOpenPorts(groups, ports, service, region, results, cache, config, callback) {
    if (config.ec2_skip_unused_groups) {
        var usedGroups = getUsedSecurityGroups(cache, results, region);
        if (usedGroups && usedGroups.length && usedGroups[0] === 'Error') return callback();
    }

    for (var g in groups) {
        var string;
        var openV4Ports = [];
        var openV6Ports = [];
        var resource = `arn:aws:ec2:${region}:${groups[g].OwnerId}:security-group/${groups[g].GroupId}`;

        for (var p in groups[g].IpPermissions) {
            var permission = groups[g].IpPermissions[p];

            for (var k in permission.IpRanges) {
                var range = permission.IpRanges[k];

                if (range.CidrIp === '0.0.0.0/0' && ports[permission.IpProtocol]) {
                    for (var portIndex in ports[permission.IpProtocol]) {
                        var port = ports[permission.IpProtocol][portIndex];
                        if (port.toString().indexOf('-') > -1) {
                            var portRange = port.split('-');
                            var rangeFrom = Number(portRange[0]);
                            var rangeTo = Number(portRange[1]);

                            for (let i = rangeFrom; i <= rangeTo; i++) {
                                if (permission.FromPort <= i && permission.ToPort >= i) {
                                    string = `some of ${permission.IpProtocol.toUpperCase()}:${port}`;
                                    openV4Ports.push(string);
                                    break;
                                }
                            }
                        } else {
                            port = Number(port);
                            if (permission.FromPort <= port && permission.ToPort >= port) {
                                string = `${permission.IpProtocol.toUpperCase()}:${port}`;
                                if (openV4Ports.indexOf(string) === -1) openV4Ports.push(string);
                            }
                        }
                    }
                }
            }

            for (var l in permission.Ipv6Ranges) {
                var rangeV6 = permission.Ipv6Ranges[l];

                if (rangeV6.CidrIpv6 === '::/0' && ports[permission.IpProtocol]) {
                    for (var portIndexV6 in ports[permission.IpProtocol]) {
                        var portV6 = ports[permission.IpProtocol][portIndexV6];
                        if (portV6.toString().indexOf('-') > -1) {
                            var portRangeV6 = Number(portV6.split('-'));
                            var rangeFromV6 = Number(portRangeV6[0]);
                            var rangeToV6 = portRangeV6[1];

                            for (let i = rangeFromV6; i <= rangeToV6; i++) {
                                if (permission.FromPort <= i && permission.ToPort >= i) {
                                    string = `some of ${permission.IpProtocol.toUpperCase()}:${portV6}`;
                                    openV6Ports.push(string);
                                    break;
                                }
                            }
                        } else {
                            portV6 = Number(portV6);
                            if (permission.FromPort <= portV6 && permission.ToPort >= portV6) {
                                var stringV6 = `${permission.IpProtocol.toUpperCase()}:${portV6}`;
                                if (openV6Ports.indexOf(stringV6) === -1) openV6Ports.push(stringV6);
                            }
                        }
                    }
                }
            }
        }

        if (openV4Ports.length || openV6Ports.length) {
            var resultsString = '';
            if (openV4Ports.length) {
                resultsString = `Security group: ${groups[g].GroupId} (${groups[g].GroupName}) has ${service}:${openV4Ports.join(' and ')} open to 0.0.0.0/0`;
            }

            if (openV6Ports.length) {
                if (resultsString.length) {
                    resultsString = `${resultsString} and ${openV6Ports.join(' and ')} open to ::/0`;
                } else {
                    resultsString = `Security group: ${groups[g].GroupId} (${groups[g].GroupName}) has ${service}:${openV6Ports.join(' and ')} open to ::/0`;
                }
            }

            if (config.ec2_skip_unused_groups && groups[g].GroupId && !usedGroups.includes(groups[g].GroupId)) {
                addResult(results, 1, `Security Group: ${groups[g].GroupId} is not in use`,
                    region, resource);
            } else {
                addResult(results, 2, resultsString,
                    region, resource);
            }
        } else {
            let strings = [];

            for (const key in ports) {
                strings.push(`${key.toUpperCase()}:${ports[key]}`);
            }

            if (strings.length){
                addResult(results, 0,
                    `Security group: ${groups[g].GroupId} (${groups[g].GroupName}) does not have ${strings.join(', ')} open to 0.0.0.0/0 or ::0`,
                    region, resource);
            }
        }
    }
 
    return;
}

function normalizePolicyDocument(doc) {
    /*
    Convert a policy document for IAM into a normalized object that can be used
    by plugins to check policy attributes.
    Returns an array of statements with normalized effect, action, and resource.
    */

    if (typeof doc === 'string') {
        // Need to parse to JSON
        try {
            // Need to urldecode
            if (doc.charAt(0) === '%') doc = decodeURIComponent(doc);
            doc = JSON.parse(doc);
        } catch (e) {
            //Could not parse policy document into JSON
            return false;
        }
    }

    if (typeof doc !== 'object') {
        //Could not parse policy document. Not valid JSON
        return false;
    }

    if (!doc.Statement) return false;

    var statementsToReturn = [];

    // If Statement is an object, convert to array
    if (!Array.isArray(doc.Statement)) doc.Statement = [doc.Statement];

    for (var s in doc.Statement) {
        var statement = doc.Statement[s];

        if (!statement.Effect || !statement.Effect.length ||
            !statement.Action || !statement.Action.length) {
            break;
        }

        if (typeof statement.Effect !== 'string') break;

        if (!Array.isArray(statement.Action)) statement.Action = [statement.Action];
        if (statement.Resource && !Array.isArray(statement.Resource)) statement.Resource = [statement.Resource];

        statementsToReturn.push(statement);
    }

    return statementsToReturn;
}

function globalPrincipal(principal) {
    if (!principal) return false;

    if (typeof principal === 'string' && principal === '*') {
        return true;
    }

    var awsPrincipals = principal.AWS;
    if (!Array.isArray(awsPrincipals)) {
        awsPrincipals = [awsPrincipals];
    }

    if (awsPrincipals.indexOf('*') > -1 ||
        awsPrincipals.indexOf('arn:aws:iam::*') > -1) {
        return true;
    }

    return false;
}

function userGlobalAccess(statement, restrictedPermissions) {
    if (statement.Effect && statement.Effect === 'Allow' &&
        statement.Action && restrictedPermissions.some(permission=> statement.Action.includes(permission))) {
        return true;
    }
    
    return false;
}

function crossAccountPrincipal(principal, accountId, fetchPrincipals) {
    if (typeof principal === 'string' &&
        (/^[0-9]{12}$/.test(principal) || /^arn:aws:.*/.test(principal)) &&
        !principal.includes(accountId)) {
        if (fetchPrincipals) return [principal];
        return true;
    }

    var awsPrincipals = principal.AWS;
    if (!Array.isArray(awsPrincipals)) {
        awsPrincipals = [awsPrincipals];
    }

    var principals = [];

    for (var a in awsPrincipals) {
        if (/^arn:aws:.*/.test(awsPrincipals[a]) &&
            awsPrincipals[a].indexOf(accountId) === -1) {
            if (!fetchPrincipals) return true;
            principals.push(awsPrincipals[a]);
        }
    }

    if (fetchPrincipals) return principals;
    return false;
}

function hasFederatedUserRole(policyDocument) {
    // true iff every statement refers to federated user access 
    for (let statement of policyDocument) {
        if (statement.Action &&
            !statement.Action.includes('sts:AssumeRoleWithSAML') &&
            !statement.Action.includes('sts:AssumeRoleWithWebIdentity')){
            return false;
        }
    }
    return true;
}

function extractStatementPrincipals(statement) {
    let response = [];
    if (statement.Principal) {
        let principal = statement.Principal;
        
        if (typeof principal === 'string') {
            return [principal];
        }

        if (!principal.AWS) return response;
        
        var awsPrincipals = principal.AWS;
        if (!Array.isArray(awsPrincipals)) {
            awsPrincipals = [awsPrincipals];
        }

        response.push.apply(response, awsPrincipals);
    }

    return response;
}

function getDenyPermissionsMap(statements, excludeStatementId) {
    let permissionsMap = {};

    for (let statement of statements) {
        if ((statement.Sid && statement.Sid == excludeStatementId) || (statement.Effect && statement.Effect.toUpperCase() !== 'DENY')) continue;

        let principals = extractStatementPrincipals(statement);
        principals.forEach(principal => {
            let permissionsObj = JSON.parse(JSON.stringify(getDenyActionResourceMap([statement])));
            if (permissionsMap[principal]) permissionsMap[principal] = {...permissionsMap[principal], ...permissionsObj};
            else permissionsMap[principal] = permissionsObj;
        });
    }

    return permissionsMap;
}

function getDenyActionResourceMap(statements, excludeStatementId) {
    let denyActionResourceMap = {};
    for (let statement of statements) {
        if (statement.Sid && statement.Sid != excludeStatementId &&
            statement.Effect && statement.Effect == 'Deny' &&
            statement.Resource && statement.Resource.length &&
            statement.Action && statement.Action.length) {
            statement.Action.forEach(action => {
                if (denyActionResourceMap[action]) denyActionResourceMap[action].push.apply(denyActionResourceMap[action], statement.Resource);
                else denyActionResourceMap[action] = statement.Resource;
            });
        }
    }

    return denyActionResourceMap;
}

function filterDenyPermissionsByPrincipal(permissionsMap, principal) {
    let response = {};
    Object.keys(permissionsMap).forEach(key => {
        if (matchKeys(key, principal)) {
            Object.keys(permissionsMap[key]).forEach(action => {
                if (response[action]) response[action].push.apply(response[action], permissionsMap[key][action]);
                else response[action] = permissionsMap[key][action];
            });
        }
    });
    return response;
}

function isValidCondition(statement, allowedConditionKeys, iamConditionOperators, fetchConditionPrincipals, accountId) {
    if (statement.Condition && statement.Effect) {
        var effect = statement.Effect;
        var values = [];
        var foundValid = false;

        for (var operator of Object.keys(statement.Condition)) {
            var defaultOperator = operator;
            if (operator.includes(':')) defaultOperator = operator.split(':')[1];

            var subCondition = statement.Condition[operator];
            for (var key of Object.keys(subCondition)) {
                let keyLower = key.toLowerCase();
                if (!allowedConditionKeys.find(conditionKey => conditionKey.toLowerCase() == keyLower)) continue;

                var value = subCondition[key];
                if (iamConditionOperators.string[effect].includes(defaultOperator) ||
                    iamConditionOperators.arn[effect].includes(defaultOperator)) {
                    if (keyLower === 'kms:calleraccount' && typeof value === 'string' && effect === 'Allow' &&  value === accountId) {
                        foundValid = true;
                        values.push(value);
                    } else if (/^[0-9]{12}$/.test(value) || /^arn:aws:.+/.test(value)) {
                        foundValid = true;
                        values.push(value);
                    }
                } else if (defaultOperator === 'Bool') {
                    if ((effect === 'Allow' && value) || effect === 'Deny' && !value) foundValid = true;
                } else if (iamConditionOperators.ipaddress[effect].includes(defaultOperator)) {
                    if (value !== '0.0.0.0/0' && value !== '::/0') foundValid = true;
                }
            }
        }

        if (!foundValid) return false;
        if (fetchConditionPrincipals) return values;
    }

    return true;
}

function isEffectivePolicyStatement(statement, denyActionResourceMap) {
    let statementActionResourceMap = {};
    if (statement.Action && statement.Resource) {
        for (let action of statement.Action) {
            statementActionResourceMap[action] = statement.Resource;
        }
    }

    for (let action of Object.keys(statementActionResourceMap)) {
        for (let key of Object.keys(denyActionResourceMap)) {
            if (matchKeys(key, action)) {
                var deniedResources = [];
                for (let stmResource of statementActionResourceMap[action]) {
                    if (denyActionResourceMap[key].find(deniedResource => matchKeys(deniedResource, stmResource))) deniedResources.push(stmResource);
                }

                statementActionResourceMap[action] = statementActionResourceMap[action].filter(resource => !deniedResources.includes(resource));
            }
        }

        if (statementActionResourceMap[action].length) return true;
    }

    return false;
}

function isEffectiveStatement(statement, denyPermissionsMap) {
    var principals = extractStatementPrincipals(statement);

    for (let principal of principals) {
        let denyActionResourceMap = filterDenyPermissionsByPrincipal(denyPermissionsMap, principal);
        if (isEffectivePolicyStatement(statement, denyActionResourceMap)) return true;
    }

    return false;
}

function matchKeys(first, second) {
    if (!first.length && !second.length) return true;

    if (first.length > 1 && first[0] == '*' && !second.length) return false;

    if ((first.length > 1 && first[0] == '?') || (first.length && second.length && first[0] == second[0])) return matchKeys(first.slice(1), second.slice(1));

    if (first.length && first[0] == '*') {
        return matchKeys(first.slice(1), second) || matchKeys(first,second.slice(1));
    }

    return false;
}

function defaultRegion(settings) {
    if (settings.govcloud) return 'us-gov-west-1';
    if (settings.china) return 'cn-north-1';
    return 'us-east-1';
}

function defaultPartition(settings) {
    if (settings.govcloud) return 'aws-us-gov';
    if (settings.china) return 'aws-cn';
    return 'aws';
}

function getS3BucketLocation(cache, region, bucketName) {
    var getBucketLocation = helpers.addSource(cache, {},
        ['s3', 'getBucketLocation', region, bucketName]);

    if (getBucketLocation && getBucketLocation.data) {
        if (getBucketLocation.data.LocationConstraint &&
            regions.all.includes(getBucketLocation.data.LocationConstraint)) return getBucketLocation.data.LocationConstraint;
        else if (getBucketLocation.data.LocationConstraint &&
        !regions.all.includes(getBucketLocation.data.LocationConstraint)) return 'global';
        else return 'us-east-1';
    }

    return 'global';
}

function remediatePlugin(config, call, params, callback) {
    var service = call.split(':')[0];
    var callKey = call.split(':')[1];
    var executor = new AWS[service](config);

    var executorCb = function(err, data) {
        if (err) {
            return callback(err, null);
        } else {
            return callback(null, data);
        }
    };

    executor[callKey](params, executorCb);
}

function nullArray(object) {
    for (var key in object) {
        if (Array.isArray(object[key]) && !object[key].length) {
            object[key] = null;
        }
    }
    return object;
}

let divideArray = function(array, size) {
    var arrayOfArrays = [];
    while (array.length > 0) {
        arrayOfArrays.push(array.splice(0, size));
    }
    return arrayOfArrays;
};

function getEncryptionLevel(kmsKey, encryptionLevels) {
    if (kmsKey.Origin) {
        if (kmsKey.Origin === 'AWS_KMS') {
            if (kmsKey.KeyManager) {
                if (kmsKey.KeyManager === 'AWS') {
                    return encryptionLevels.indexOf('awskms');
                }
                if (kmsKey.KeyManager === 'CUSTOMER') {
                    return encryptionLevels.indexOf('awscmk');
                }
            }
        }
        if (kmsKey.Origin === 'EXTERNAL') {
            return encryptionLevels.indexOf('externalcmk');
        }
        if (kmsKey.Origin === 'AWS_CLOUDHSM') {
            return encryptionLevels.indexOf('cloudhsm');
        }
    }

    return encryptionLevels.indexOf('none');
}

function remediatePasswordPolicy(putCall, pluginName, remediation_file, passwordKey, config, cache, settings, resource, input, callback) {
    config.region = defaultRegion({});
    var params;
    var getAccountPasswordPolicy = helpers.addSource(cache, {},
        ['iam', 'getAccountPasswordPolicy', config.region]);

    if (!getAccountPasswordPolicy) return callback('No data found');

    let createPolicyInput = pluginName + 'CreatePolicy';

    if ((getAccountPasswordPolicy.err ||
        !getAccountPasswordPolicy.data || !Object.keys(getAccountPasswordPolicy.data).length) && (settings.input && settings.input[createPolicyInput])) {
        remediation_file['pre_remediate']['actions'][pluginName][resource] = null;
        params = {
            HardExpiry: true,
            MaxPasswordAge: '179',
            MinimumPasswordLength: '14',
            PasswordReusePrevention: '24',
            RequireLowercaseCharacters: true,
            RequireNumbers: true,
            RequireSymbols: true,
            RequireUppercaseCharacters: true
        };
        if (input && input[passwordKey]) params[passwordKey] = input[passwordKey];
    } else if (getAccountPasswordPolicy.data && Object.keys(getAccountPasswordPolicy.data).length){
        params = getAccountPasswordPolicy.data;
        remediation_file['pre_remediate']['actions'][pluginName][resource] = params;

        if (input && input[passwordKey]) params[passwordKey] = input[passwordKey];
    } else {
        return callback('No previous policy found');
    }
    // needed because this gets passed in the get call but breaks the put call
    if (params['ExpirePasswords']) delete params['ExpirePasswords'];

    // passes the config, put call, and params to the remediate helper function
    remediatePlugin(config, putCall[0], params, function(err) {
        if (err) {
            remediation_file['remediate']['actions'][pluginName]['error'] = err;
            return callback(err, null);
        }

        let action = params;
        action.action = putCall;

        remediation_file['post_remediate']['actions'][pluginName][resource] = action;
        remediation_file['remediate']['actions'][pluginName][resource] = {
            'Action': 'Enabled'
        };
        settings.remediation_file = remediation_file;
        return callback(null, action);
    });
}

function remediateOpenPorts(putCall, pluginName, protocol, port, config, cache, settings, resource, remediation_file, cb) {
    if (resource && resource.length) {
        var sgId = resource.split('/')[1];
        config.region = resource.split(':')[3];
    } else {
        return cb('No resource provided');
    }

    if (!config.region) return cb('No region found when parsing resource');
    if (!sgId) return cb('No security group name found when parsing resource');


    var describeSecurityGroups = helpers.addSource(cache, {},
        ['ec2', 'describeSecurityGroups', config.region]);

    if (!describeSecurityGroups.data || describeSecurityGroups.err) return cb('Unable to query for security groups: ' + helpers.addError(describeSecurityGroups));

    if (!describeSecurityGroups.data.length) return cb('No security groups present');

    var securityGroup = describeSecurityGroups.data.find(group => {
        return (group.GroupId && group.GroupId === sgId);
    });

    if (!securityGroup) return cb('The target security group was not found');

    remediation_file['pre_remediate']['actions'][pluginName][resource] = [];
    remediation_file['post_remediate']['actions'][pluginName][resource] = [];
    remediation_file['remediate']['actions'][pluginName][resource]['steps'] = [];
    var failingPermissions = securityGroup.IpPermissions.filter(permission => {
        return (permission.FromPort && permission.FromPort <= port && permission.ToPort && permission.ToPort >= port && permission.IpProtocol && permission.IpProtocol === protocol);
    });
    if (!failingPermissions.length) return cb();
    // because this changed to async need a way to aggregate errors and actions without stopping the whole function
    var errors = [];
    var actions = [];
    // changed this to an async function to avoid the callback already called error(was forEach loop before)
    async.each(failingPermissions,function(failingPermission, fpCb) {
        var openIpRange = false;
        var openIpv6Range = false;
        var finalIpRanges = [];
        var finalIpv6Ranges = [];
        var localIpExists = false;
        var localIpV6Exists = false;

        // these variables will hold the failing rules description
        var ipDescription;
        var ipv6Description;
        var ipv4InputKey = pluginName + 'ReplacementIpAddress';
        var ipv6InputKey = pluginName + 'ReplacementIpv6Address';

        if (failingPermission.IpRanges && failingPermission.IpRanges.length) {
            failingPermission.IpRanges.forEach(ipRange => {
                if (ipRange.CidrIp && ipRange.CidrIp === '0.0.0.0/0') {
                    openIpRange = true;
                    // Grabs the description when it identifies the failing rule
                    ipDescription = ipRange.Description ? ipRange.Description : null;
                } else if (ipRange.CidrIp && settings.input && settings.input[ipv4InputKey] && ipRange.CidrIp === settings.input[ipv4InputKey]) {
                    localIpExists = true;
                } else {
                    finalIpRanges.push(ipRange);
                }
            });
        }
        if (failingPermission.Ipv6Ranges && failingPermission.Ipv6Ranges.length) {
            failingPermission.Ipv6Ranges.forEach(ipv6Range => {
                if (ipv6Range.CidrIpv6 && ipv6Range.CidrIpv6 === '::/0') {
                    openIpv6Range = true;
                    // Grabs the description when it identifies the failing rule
                    ipv6Description = ipv6Range.Description ? ipv6Range.Description : null;
                } else if (ipv6Range.CidrIpv6 && settings.input && settings.input[ipv6InputKey] && ipv6Range.CidrIpv6 === settings.input[ipv6InputKey]) {
                    localIpV6Exists = true;
                } else {
                    finalIpv6Ranges.push(ipv6Range);
                }
            });
        }
        // changed to make this check right after getting both variables
        if (!openIpv6Range && !openIpRange) return fpCb();

        var params = {
            DryRun: false,
            GroupId: securityGroup.GroupId,
            IpPermissions: [
                {
                    IpRanges: failingPermission.IpRanges,
                    Ipv6Ranges: failingPermission.Ipv6Ranges,
                    PrefixListIds: failingPermission.PrefixListIds.length ? failingPermission.PrefixListIds : null,
                    UserIdGroupPairs: failingPermission.UserIdGroupPairs.length ? failingPermission.UserIdGroupPairs : null,
                    ToPort: failingPermission.ToPort,
                    FromPort: failingPermission.FromPort,
                    IpProtocol: failingPermission.IpProtocol,
                }
            ],
        };

        remediation_file['pre_remediate']['actions'][pluginName][resource].push(JSON.parse(JSON.stringify(params)));

        params.IpPermissions[0].Ipv6Ranges = [];
        params.IpPermissions[0].IpRanges = [];
        params.IpPermissions[0].UserIdGroupPairs = null;

        var oldIpv6Range = {CidrIpv6: '::/0'};
        var oldIpRange = {CidrIp: '0.0.0.0/0'};

        // this checks if a description was found then adds it to the new ip range


        async.series([
            function(rCb) {
                if (!settings.input || (openIpRange && (!settings.input[ipv4InputKey] || !settings.input[ipv4InputKey].length)) && (openIpv6Range && (!settings.input[ipv6InputKey] || !settings.input[ipv6InputKey].length))) return rCb();

                if (openIpRange && !localIpExists && settings.input[ipv4InputKey]) {
                    var newIpCidrRange = settings.input[ipv4InputKey].split(',');
                    for (var newIpCidr of newIpCidrRange) {
                        var newIpRange = {CidrIp: newIpCidr};
                        if (ipDescription && newIpRange) newIpRange.Description = ipDescription;
                        params.IpPermissions[0].IpRanges.push(newIpRange);
                        finalIpRanges.push(newIpRange);
                    }
                } else if (!openIpRange || (openIpRange && localIpExists) || (!settings.input[ipv4InputKey] || !settings.input[ipv4InputKey].length)) {
                    params.IpPermissions[0].IpRanges = null;
                }

                if (openIpv6Range && !localIpV6Exists && settings.input[ipv6InputKey]) {
                    var newIpv6CidrRange = settings.input[ipv6InputKey].split(',');
                    for (var newIpv6Cidr of newIpv6CidrRange) {
                        var newIpv6Range = {CidrIpv6: newIpv6Cidr};
                        if (ipv6Description && newIpv6Range) newIpv6Range.Description = ipv6Description;
                        params.IpPermissions[0].Ipv6Ranges.push(newIpv6Range);
                        finalIpv6Ranges.push(newIpv6Range);
                    }
                } else if (!openIpv6Range || (openIpv6Range && localIpV6Exists) || (!settings.input[ipv6InputKey] || !settings.input[ipv6InputKey].length)) {
                    params.IpPermissions[0].Ipv6Ranges = null;
                }

                remediatePlugin(config, putCall[0], params, function(err) {
                    if (err) {
                        errors.push(err);
                        return rCb(err);
                    } else {
                        if (openIpv6Range && !localIpV6Exists) {
                            remediation_file['remediate']['actions'][pluginName][resource]['steps'].push({
                                'inboundRule': '::1/128',
                                'action': 'ADDED'
                            });
                        } else if (openIpv6Range && localIpV6Exists) {
                            remediation_file['remediate']['actions'][pluginName][resource]['steps'].push({
                                'inboundRule': '::1/128',
                                'action': 'Already Exists'
                            });
                        }

                        if (openIpRange && !localIpExists) {
                            remediation_file['remediate']['actions'][pluginName][resource]['steps'].push({
                                'inboundRule': '127.0.0.1/32',
                                'action': 'ADDED'
                            });
                        } else if (openIpRange && localIpExists){
                            remediation_file['remediate']['actions'][pluginName][resource]['steps'].push({
                                'inboundRule': '127.0.0.1/32',
                                'action': 'Already Exists'
                            });
                        }

                        return rCb();
                    }
                });

            },
            function(rCb) {
                if (openIpRange) {
                    params.IpPermissions[0].IpRanges = [];
                    params.IpPermissions[0].IpRanges.push(oldIpRange);
                } else {
                    params.IpPermissions[0].IpRanges = null;
                }

                if (openIpv6Range) {
                    params.IpPermissions[0].Ipv6Ranges = [];
                    params.IpPermissions[0].Ipv6Ranges.push(oldIpv6Range);
                } else {
                    params.IpPermissions[0].Ipv6Ranges = null;
                }

                remediatePlugin(config, putCall[1], params, function(err) {
                    if (err) {
                        errors.push(err);
                        return rCb(err);
                    }
                    if (openIpRange) {
                        remediation_file['remediate']['actions'][pluginName][resource]['steps'].push({
                            'inboundRule': '0.0.0.0/0',
                            'action': 'DELETED'
                        });
                        params.IpPermissions[0].IpRanges = finalIpRanges;
                    }
                    if (openIpv6Range) {
                        remediation_file['remediate']['actions'][pluginName][resource]['steps'].push({
                            'inboundRule': '::/0',
                            'action': 'DELETED'
                        });
                        params.IpPermissions[0].Ipv6Ranges = finalIpv6Ranges;
                    }

                    params.IpPermissions[0].UserIdGroupPairs = failingPermission.UserIdGroupPairs.length ? failingPermission.UserIdGroupPairs : null;
                    actions.push(params);
                    return rCb();
                });
            }
        ], function(err) {
            if (err) {
                errors.push(err);
                return fpCb();
            } else {
                return fpCb();
            }
        });
    }, function(err) {
        if (errors && errors.length) {
            cb(errors.join(', '));
        } else if (err) {
            cb(err);
        } else {
            cb(null, actions);
        }
    });
}

function getDefaultKeyId(cache, region, defaultKeyDesc) {
    var source = {};

    var listKeys = helpers.addSource(cache, source, ['kms', 'listKeys', region]);

    if (!listKeys || listKeys.err || !listKeys.data || !listKeys.data.length) {
        return false;
    }

    var defaultKey = listKeys.data.find(key => {
        var describeKey = helpers.addSource(cache, source, ['kms', 'describeKey', region, key.KeyId]);

        if (describeKey && describeKey.data && describeKey.data.KeyMetadata) {
            var keyToAdd = describeKey.data.KeyMetadata;

            if (keyToAdd.KeyManager && keyToAdd.KeyManager === 'AWS' && keyToAdd.Description &&
                keyToAdd.Description.indexOf(defaultKeyDesc) === 0 && keyToAdd.Enabled && keyToAdd.KeyState && keyToAdd.KeyState === 'Enabled') {
                return keyToAdd;
            }
        }
    });

    if (defaultKey) return defaultKey.KeyId;

    return false;
}

function getOrganizationAccounts(listAccounts, accountId) {
    let orgAccountIds = [];
    if (listAccounts.data && listAccounts.data.length){
        listAccounts.data.forEach(account => {
            if (account.Id && account.Id !== accountId) orgAccountIds.push(account.Id);
        });      
    }

    return orgAccountIds;
}

function getUsedSecurityGroups(cache, results, region) {
    let result = [];
    const describeNetworkInterfaces = helpers.addSource(cache, {},
        ['ec2', 'describeNetworkInterfaces', region]);
    
    if (!describeNetworkInterfaces || describeNetworkInterfaces.err || !describeNetworkInterfaces.data) {
        helpers.addResult(results, 3,
            'Unable to query for network interfaces: ' + helpers.addError(describeNetworkInterfaces), region);
        return  result['Error'];
    }

    const listFunctions = helpers.addSource(cache, {},
        ['lambda', 'listFunctions', region]);
    
    if (!listFunctions || listFunctions.err || !listFunctions.data) {
        helpers.addResult(results, 3,
            'Unable to list lambda functions: ' + helpers.addError(listFunctions), region);
        return  result['Error'];
    }

    describeNetworkInterfaces.data.forEach(interface => {
        if (interface.Groups) {
            interface.Groups.forEach(group => {
                if (!result.includes(group.GroupId)) result.push(group.GroupId);
            });
        }
    });

    listFunctions.data.forEach(func => {
        if (func.VpcConfig && func.VpcConfig.SecurityGroupIds) {
            func.VpcConfig.SecurityGroupIds.forEach(group => {
                if (!result.includes(group)) result.push(group);
            });
        }
    });

    return result;
}

function getPrivateSubnets(subnetRTMap, subnets, routeTables) {
    let response = [];
    let privateRouteTables = [];

    routeTables.forEach(routeTable => {
        if (routeTable.RouteTableId && routeTable.Routes &&
            routeTable.Routes.find(route => route.GatewayId && !route.GatewayId.startsWith('igw-'))) privateRouteTables.push(routeTable.RouteTableId);
    });

    subnets.forEach(subnet => {
        if (subnet.SubnetId && subnetRTMap[subnet.SubnetId] && privateRouteTables.includes(subnetRTMap[subnet.SubnetId])) response.push(subnet.SubnetId);
    });

    return response;
}

function getSubnetRTMap(subnets, routeTables) {
    let subnetRTMap = {};
    let vpcRTMap = {};

    routeTables.forEach(routeTable => {
        if (routeTable.RouteTableId && routeTable.Associations && routeTable.Associations.length) {
            routeTable.Associations.forEach(association => {
                if (association.SubnetId && !subnetRTMap[association.SubnetId]) subnetRTMap[association.SubnetId] =  routeTable.RouteTableId;
            });
        }
        if (routeTable.VpcId && routeTable.RouteTableId && routeTable.Associations &&
            routeTable.Associations.find(association => association.Main) && !vpcRTMap[routeTable.VpcId]) vpcRTMap[routeTable.VpcId] = routeTable.RouteTableId; 
    });

    subnets.forEach(subnet => {
        if (subnet.SubnetId && subnet.VpcId &&
            !subnetRTMap[subnet.SubnetId] && vpcRTMap[subnet.VpcId]) subnetRTMap[subnet.SubnetId] = vpcRTMap[subnet.VpcId];
    });

    return subnetRTMap;
}

var isRateError = function(err) {
    let isError = false;
    var rateError = {message: 'rate', statusCode: 429};
    if (err && err.statusCode && rateError.statusCode == err.statusCode){
        isError = true;
    } else if (err && rateError && rateError.message && err.message &&
        err.message.toLowerCase().indexOf(rateError.message.toLowerCase()) > -1){
        isError = true;
    }

    return isError;
};

function makeCustomCollectorCall(executor, callKey, params, retries, apiRetryAttempts=2, apiRetryCap=1000, apiRetryBackoff=500, callback) {
    async.retry({
        times: apiRetryAttempts,
        interval: function(retryCount){
            let retryExponential = 3;
            let retryLeveler = 3;
            let timestamp = parseInt(((new Date()).getTime()).toString().slice(-1));
            let retry_temp = Math.min(apiRetryCap, (apiRetryBackoff * (retryExponential + timestamp) ** retryCount));
            let retry_seconds = Math.round(retry_temp/retryLeveler + Math.random(0, retry_temp) * 5000);

            console.log(`Trying ${callKey} again in: ${retry_seconds/1000} seconds`);
            retries.push({seconds: Math.round(retry_seconds/1000)});
            return retry_seconds;
        },
        errorFilter: function(err) {
            return isRateError(err);
        }
    }, function(cb) {
        executor[callKey](params, function(err, data) {
            return cb(err, data);
        });
    }, function(err, result) {
        callback(err, result);
    });
}

var debugApiCalls = function(call, service, debugMode, finished) {
    if (!debugMode) return;
    finished ? console.log(`[INFO] ${service}:${call} returned`) : console.log(`[INFO] ${service}:${call} invoked`);
};

var logError = function(service, call, region, err, errorsLocal, apiCallErrorsLocal, apiCallTypeErrorsLocal, totalApiCallErrorsLocal, errorSummaryLocal, errorTypeSummaryLocal, debugMode) {
    totalApiCallErrorsLocal++;

    if (!errorSummaryLocal[service]) errorSummaryLocal[service] = {};

    if (!errorSummaryLocal[service][call]) errorSummaryLocal[service][call] = {};

    if (err.code && !errorSummaryLocal[service][call][err.code]) {
        apiCallErrorsLocal++;
        errorSummaryLocal[service][call][err.code] = {};
        errorSummaryLocal[service][call][err.code].total = apiCallErrorsLocal;
        errorSummaryLocal.total = totalApiCallErrorsLocal;
    }

    if (err.code && !errorTypeSummaryLocal[err.code]) errorTypeSummaryLocal[err.code] = {};
    if (err.code && !errorTypeSummaryLocal[err.code][service]) errorTypeSummaryLocal[err.code][service] = {};
    if (err.code && !errorTypeSummaryLocal[err.code][service][call]) {
        apiCallTypeErrorsLocal++;
        errorTypeSummaryLocal[err.code][service][call] = {};
        errorTypeSummaryLocal[err.code][service][call].total = apiCallTypeErrorsLocal;
        errorTypeSummaryLocal.total = totalApiCallErrorsLocal;
    }

    if (debugMode){
        if (!errorsLocal[service]) errorsLocal[service] = {};
        if (!errorsLocal[service][call]) errorsLocal[service][call] = {};
        if (err.code && !errorsLocal[service][call][err.code]) {
            errorsLocal[service][call][err.code] = {};
            errorsLocal[service][call][err.code].total = apiCallErrorsLocal;
            if (err.requestId) {
                errorsLocal[service][call][err.code][err.requestId] = {};
                if (err.statusCode) errorsLocal[service][call][err.code][err.requestId].statusCode = err.statusCode;
                if (err.message) errorsLocal[service][call][err.code][err.requestId].message = err.message;
                if (err.time) errorsLocal[service][call][err.code][err.requestId].time = err.time;
                if (region) errorsLocal[service][call][err.code][err.requestId].region = region;
            }
        }
    }
};

var collectRateError = function(err, rateError) {
    let isError = false;

    if (err && err.statusCode && rateError && rateError.statusCode == err.statusCode) {
        isError = true;
    } else if (err && rateError && rateError.message && err.message &&
        err.message.toLowerCase().indexOf(rateError.message.toLowerCase()) > -1) {
        isError = true;
    }

    return isError;
};

<<<<<<< HEAD
var checkTags = function(cache, resourceName,resourceList, region, results) {
    const allResources = helpers.addSource(cache, {},
    ['resourcegroupstaggingapi', 'getResources', region]);
    
    if (!allResources || allResources.err || !allResources.data) {
        helpers.addResult(results, 3,
            'Unable to query resource group tagging api:' + helpers.addError(allResources), region);
        return  results['Error'];
    }

    const resourceARNPrefix = `arn:aws:${resourceName.split(' ')[0]}:`;
    const filteredResourceARN = [];
    allResources.data.map(resource => {
        if((resource.ResourceARN.startsWith(resourceARNPrefix)) && (resource.Tags.length > 0)){
           filteredResourceARN.push(resource.ResourceARN)
        }
    })
    resourceList.map(arn=>{
        if(filteredResourceARN.includes(arn))
        {   
            helpers.addResult(results, 0, `${resourceName} has tags`, region, arn);
        } else{
            helpers.addResult(results, 2, `${resourceName} does not have any tags`, region, arn);
        }
    })
}
=======
var checkTags = function(cache, resourceName, resourceList, region, results) {
    const allResources = helpers.addSource(cache, {},
        ['resourcegroupstaggingapi', 'getResources', region]);
    
    if (!allResources || allResources.err || !allResources.data) {
        helpers.addResult(results, 3,
            'Unable to query all resources from group tagging api:' + helpers.addError(allResources), region);
        return;
    }

    const resourceARNPrefix = `arn:aws:${resourceName.split(' ')[0].toLowerCase()}:`;
    const filteredResourceARN = [];
    allResources.data.map(resource => {
        if ((resource.ResourceARN.startsWith(resourceARNPrefix)) && (resource.Tags.length > 0)){
            filteredResourceARN.push(resource.ResourceARN);
        }
    });

    resourceList.map(arn => {
        if (filteredResourceARN.includes(arn)) {   
            helpers.addResult(results, 0, `${resourceName} has tags`, region, arn);
        } else {
            helpers.addResult(results, 2, `${resourceName} does not have any tags`, region, arn);
        }
    });
};
>>>>>>> 083f0d9c

module.exports = {
    addResult: addResult,
    findOpenPorts: findOpenPorts,
    waitForCredentialReport: waitForCredentialReport,
    normalizePolicyDocument: normalizePolicyDocument,
    globalPrincipal: globalPrincipal,
    userGlobalAccess: userGlobalAccess,
    crossAccountPrincipal: crossAccountPrincipal,
    defaultRegion: defaultRegion,
    defaultPartition: defaultPartition,
    remediatePlugin: remediatePlugin,
    nullArray: nullArray,
    divideArray:divideArray,
    remediatePasswordPolicy:remediatePasswordPolicy,
    remediateOpenPorts: remediateOpenPorts,
    hasFederatedUserRole: hasFederatedUserRole,
    getEncryptionLevel: getEncryptionLevel,
    extractStatementPrincipals: extractStatementPrincipals,
    getDefaultKeyId: getDefaultKeyId,
    isValidCondition: isValidCondition,
    isEffectiveStatement: isEffectiveStatement,
    getDenyActionResourceMap: getDenyActionResourceMap,
    getDenyPermissionsMap: getDenyPermissionsMap,
    isEffectivePolicyStatement: isEffectivePolicyStatement,
    getS3BucketLocation: getS3BucketLocation,
    getOrganizationAccounts: getOrganizationAccounts,
    getUsedSecurityGroups: getUsedSecurityGroups,
    getPrivateSubnets: getPrivateSubnets,
    getSubnetRTMap: getSubnetRTMap,
    makeCustomCollectorCall: makeCustomCollectorCall,
    debugApiCalls: debugApiCalls,
    logError: logError,
    collectRateError: collectRateError,
<<<<<<< HEAD
    checkTags: checkTags,
=======
    checkTags: checkTags
>>>>>>> 083f0d9c
};<|MERGE_RESOLUTION|>--- conflicted
+++ resolved
@@ -1031,34 +1031,6 @@
     return isError;
 };
 
-<<<<<<< HEAD
-var checkTags = function(cache, resourceName,resourceList, region, results) {
-    const allResources = helpers.addSource(cache, {},
-    ['resourcegroupstaggingapi', 'getResources', region]);
-    
-    if (!allResources || allResources.err || !allResources.data) {
-        helpers.addResult(results, 3,
-            'Unable to query resource group tagging api:' + helpers.addError(allResources), region);
-        return  results['Error'];
-    }
-
-    const resourceARNPrefix = `arn:aws:${resourceName.split(' ')[0]}:`;
-    const filteredResourceARN = [];
-    allResources.data.map(resource => {
-        if((resource.ResourceARN.startsWith(resourceARNPrefix)) && (resource.Tags.length > 0)){
-           filteredResourceARN.push(resource.ResourceARN)
-        }
-    })
-    resourceList.map(arn=>{
-        if(filteredResourceARN.includes(arn))
-        {   
-            helpers.addResult(results, 0, `${resourceName} has tags`, region, arn);
-        } else{
-            helpers.addResult(results, 2, `${resourceName} does not have any tags`, region, arn);
-        }
-    })
-}
-=======
 var checkTags = function(cache, resourceName, resourceList, region, results) {
     const allResources = helpers.addSource(cache, {},
         ['resourcegroupstaggingapi', 'getResources', region]);
@@ -1085,7 +1057,6 @@
         }
     });
 };
->>>>>>> 083f0d9c
 
 module.exports = {
     addResult: addResult,
@@ -1120,9 +1091,5 @@
     debugApiCalls: debugApiCalls,
     logError: logError,
     collectRateError: collectRateError,
-<<<<<<< HEAD
-    checkTags: checkTags,
-=======
     checkTags: checkTags
->>>>>>> 083f0d9c
 };