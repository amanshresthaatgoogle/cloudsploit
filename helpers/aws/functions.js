var async = require('async');
var regions = require(__dirname + '/regions');
var AWS = require('aws-sdk');
var helpers = require('../shared.js');

function waitForCredentialReport(iam, callback, CREDENTIAL_DOWNLOAD_STARTED) {
    if (!CREDENTIAL_DOWNLOAD_STARTED) {
        iam.generateCredentialReport(function(err, data){
            if ((err && err.code && err.code == 'ReportInProgress') || (data && data.State)) {
                // Okay to query for credential report
                waitForCredentialReport(iam, callback, true);
            } else {
                //CREDENTIAL_REPORT_ERROR = 'Error downloading report';
                //callback(CREDENTIAL_REPORT_ERROR);
                callback('Error downloading report');
            }
        });
    } else {
        var pingCredentialReport = function(pingCb) {
            iam.getCredentialReport(function(getErr, getData) {
                if (getErr || !getData || !getData.Content) {
                    return pingCb('Error waiting for credential report: ' + (getErr ? getErr : 'No data returned from AWS after 60 seconds.'));
                }

                pingCb(null, getData);
            });
        };

        async.retry({times: 20, interval: 3000}, pingCredentialReport, function(reportErr, reportData){
            if (reportErr || !reportData) {
                //CREDENTIAL_REPORT_ERROR = 'Error downloading report';
                //return callback(CREDENTIAL_REPORT_ERROR);
                return callback('Error downloading report');
            }

            //CREDENTIAL_REPORT_DATA = reportData;
            //callback(null, CREDENTIAL_REPORT_DATA);
            callback(null, reportData);
        });
    }
}

function addResult(results, status, message, region, resource, custom){
    // Override unknown results for regions that are opt-in
    if (status == 3 && region && regions.optin.indexOf(region) > -1 && message &&
        (message.indexOf('AWS was not able to validate the provided access credentials') > -1 ||
         message.indexOf('The security token included in the request is invalid') > -1)) {
        results.push({
            status: 0,
            message: 'Region is not enabled',
            region: region,
            resource: resource || null,
            custom: custom || false
        });
    } else {
        results.push({
            status: status,
            message: message,
            region: region || 'global',
            resource: resource || null,
            custom: custom || false
        });
    }
}

function findOpenPorts(groups, ports, service, region, results, cache, config, callback) {
    if (config.ec2_skip_unused_groups) {
        var usedGroups = getUsedSecurityGroups(cache, results, region);
        if (usedGroups && usedGroups.length && usedGroups[0] === 'Error') return callback();
    }

    for (var g in groups) {
        var string;
        var openV4Ports = [];
        var openV6Ports = [];
        var resource = `arn:aws:ec2:${region}:${groups[g].OwnerId}:security-group/${groups[g].GroupId}`;

        for (var p in groups[g].IpPermissions) {
            var permission = groups[g].IpPermissions[p];

            for (var k in permission.IpRanges) {
                var range = permission.IpRanges[k];

                if (range.CidrIp === '0.0.0.0/0' && ports[permission.IpProtocol]) {
                    for (var portIndex in ports[permission.IpProtocol]) {
                        var port = ports[permission.IpProtocol][portIndex];
                        if (port.toString().indexOf('-') > -1) {
                            var portRange = port.split('-');
                            var rangeFrom = Number(portRange[0]);
                            var rangeTo = Number(portRange[1]);

                            for (let i = rangeFrom; i <= rangeTo; i++) {
                                if (permission.FromPort <= i && permission.ToPort >= i) {
                                    string = `some of ${permission.IpProtocol.toUpperCase()}:${port}`;
                                    openV4Ports.push(string);
                                    break;
                                }
                            }
                        } else {
                            port = Number(port);
                            if (permission.FromPort <= port && permission.ToPort >= port) {
                                string = `${permission.IpProtocol.toUpperCase()}:${port}`;
                                if (openV4Ports.indexOf(string) === -1) openV4Ports.push(string);
                            }
                        }
                    }
                }
            }

            for (var l in permission.Ipv6Ranges) {
                var rangeV6 = permission.Ipv6Ranges[l];

                if (rangeV6.CidrIpv6 === '::/0' && ports[permission.IpProtocol]) {
                    for (var portIndexV6 in ports[permission.IpProtocol]) {
                        var portV6 = ports[permission.IpProtocol][portIndexV6];
                        if (portV6.toString().indexOf('-') > -1) {
                            var portRangeV6 = Number(portV6.split('-'));
                            var rangeFromV6 = Number(portRangeV6[0]);
                            var rangeToV6 = portRangeV6[1];

                            for (let i = rangeFromV6; i <= rangeToV6; i++) {
                                if (permission.FromPort <= i && permission.ToPort >= i) {
                                    string = `some of ${permission.IpProtocol.toUpperCase()}:${portV6}`;
                                    openV6Ports.push(string);
                                    break;
                                }
                            }
                        } else {
                            portV6 = Number(portV6);
                            if (permission.FromPort <= portV6 && permission.ToPort >= portV6) {
                                var stringV6 = `${permission.IpProtocol.toUpperCase()}:${portV6}`;
                                if (openV6Ports.indexOf(stringV6) === -1) openV6Ports.push(stringV6);
                            }
                        }
                    }
                }
            }
        }

        if (openV4Ports.length || openV6Ports.length) {
            var resultsString = '';
            if (openV4Ports.length) {
                resultsString = `Security group: ${groups[g].GroupId} (${groups[g].GroupName}) has ${service}:${openV4Ports.join(' and ')} open to 0.0.0.0/0`;
            }

            if (openV6Ports.length) {
                if (resultsString.length) {
                    resultsString = `${resultsString} and ${openV6Ports.join(' and ')} open to ::/0`;
                } else {
                    resultsString = `Security group: ${groups[g].GroupId} (${groups[g].GroupName}) has ${service}:${openV6Ports.join(' and ')} open to ::/0`;
                }
            }

            if (config.ec2_skip_unused_groups && groups[g].GroupId && !usedGroups.includes(groups[g].GroupId)) {
                addResult(results, 1, `Security Group: ${groups[g].GroupId} is not in use`,
                    region, resource);
            } else {
                addResult(results, 2, resultsString,
                    region, resource);
            }
        } else {
            let strings = [];

            for (const key in ports) {
                strings.push(`${key.toUpperCase()}:${ports[key]}`);
            }

            if (strings.length){
                addResult(results, 0,
                    `Security group: ${groups[g].GroupId} (${groups[g].GroupName}) does not have ${strings.join(', ')} open to 0.0.0.0/0 or ::0`,
                    region, resource);
            }
        }
    }
 
    return;
}

function normalizePolicyDocument(doc) {
    /*
    Convert a policy document for IAM into a normalized object that can be used
    by plugins to check policy attributes.
    Returns an array of statements with normalized effect, action, and resource.
    */

    if (typeof doc === 'string') {
        // Need to parse to JSON
        try {
            // Need to urldecode
            if (doc.charAt(0) === '%') doc = decodeURIComponent(doc);
            doc = JSON.parse(doc);
        } catch (e) {
            //Could not parse policy document into JSON
            return false;
        }
    }

    if (typeof doc !== 'object') {
        //Could not parse policy document. Not valid JSON
        return false;
    }

    if (!doc.Statement) return false;

    var statementsToReturn = [];

    // If Statement is an object, convert to array
    if (!Array.isArray(doc.Statement)) doc.Statement = [doc.Statement];

    for (var s in doc.Statement) {
        var statement = doc.Statement[s];

        if (!statement.Effect || !statement.Effect.length ||
            !statement.Action || !statement.Action.length) {
            break;
        }

        if (typeof statement.Effect !== 'string') break;

        if (!Array.isArray(statement.Action)) statement.Action = [statement.Action];
        if (statement.Resource && !Array.isArray(statement.Resource)) statement.Resource = [statement.Resource];

        statementsToReturn.push(statement);
    }

    return statementsToReturn;
}

function globalPrincipal(principal) {
    if (!principal) return false;

    if (typeof principal === 'string' && principal === '*') {
        return true;
    }

    var awsPrincipals = principal.AWS;
    if (!Array.isArray(awsPrincipals)) {
        awsPrincipals = [awsPrincipals];
    }

    if (awsPrincipals.indexOf('*') > -1 ||
        awsPrincipals.indexOf('arn:aws:iam::*') > -1) {
        return true;
    }

    return false;
}

function userGlobalAccess(statement, restrictedPermissions) {
    if (statement.Effect && statement.Effect === 'Allow' &&
        statement.Action && restrictedPermissions.some(permission=> statement.Action.includes(permission))) {
        return true;
    }
    
    return false;
}

function crossAccountPrincipal(principal, accountId, fetchPrincipals) {
    if (typeof principal === 'string' &&
        (/^[0-9]{12}$/.test(principal) || /^arn:aws:.*/.test(principal)) &&
        !principal.includes(accountId)) {
        if (fetchPrincipals) return [principal];
        return true;
    }

    var awsPrincipals = principal.AWS;
    if (!Array.isArray(awsPrincipals)) {
        awsPrincipals = [awsPrincipals];
    }

    var principals = [];

    for (var a in awsPrincipals) {
        if (/^arn:aws:.*/.test(awsPrincipals[a]) &&
            awsPrincipals[a].indexOf(accountId) === -1) {
            if (!fetchPrincipals) return true;
            principals.push(awsPrincipals[a]);
        }
    }

    if (fetchPrincipals) return principals;
    return false;
}

function hasFederatedUserRole(policyDocument) {
    // true iff every statement refers to federated user access 
    for (let statement of policyDocument) {
        if (statement.Action &&
            !statement.Action.includes('sts:AssumeRoleWithSAML') &&
            !statement.Action.includes('sts:AssumeRoleWithWebIdentity')){
            return false;
        }
    }
    return true;
}

function extractStatementPrincipals(statement) {
    let response = [];
    if (statement.Principal) {
        let principal = statement.Principal;
        
        if (typeof principal === 'string') {
            return [principal];
        }

        if (!principal.AWS) return response;
        
        var awsPrincipals = principal.AWS;
        if (!Array.isArray(awsPrincipals)) {
            awsPrincipals = [awsPrincipals];
        }

        response.push.apply(response, awsPrincipals);
    }

    return response;
}

function getDenyPermissionsMap(statements, excludeStatementId) {
    let permissionsMap = {};

    for (let statement of statements) {
        if ((statement.Sid && statement.Sid == excludeStatementId) || (statement.Effect && statement.Effect.toUpperCase() !== 'DENY')) continue;

        let principals = extractStatementPrincipals(statement);
        principals.forEach(principal => {
            let permissionsObj = JSON.parse(JSON.stringify(getDenyActionResourceMap([statement])));
            if (permissionsMap[principal]) permissionsMap[principal] = {...permissionsMap[principal], ...permissionsObj};
            else permissionsMap[principal] = permissionsObj;
        });
    }

    return permissionsMap;
}

function getDenyActionResourceMap(statements, excludeStatementId) {
    let denyActionResourceMap = {};
    for (let statement of statements) {
        if (statement.Sid && statement.Sid != excludeStatementId &&
            statement.Effect && statement.Effect == 'Deny' &&
            statement.Resource && statement.Resource.length &&
            statement.Action && statement.Action.length) {
            statement.Action.forEach(action => {
                if (denyActionResourceMap[action]) denyActionResourceMap[action].push.apply(denyActionResourceMap[action], statement.Resource);
                else denyActionResourceMap[action] = statement.Resource;
            });
        }
    }

    return denyActionResourceMap;
}

function filterDenyPermissionsByPrincipal(permissionsMap, principal) {
    let response = {};
    Object.keys(permissionsMap).forEach(key => {
        if (matchKeys(key, principal)) {
            Object.keys(permissionsMap[key]).forEach(action => {
                if (response[action]) response[action].push.apply(response[action], permissionsMap[key][action]);
                else response[action] = permissionsMap[key][action];
            });
        }
    });
    return response;
}

function isValidCondition(statement, allowedConditionKeys, iamConditionOperators, fetchConditionPrincipals, accountId) {
    if (statement.Condition && statement.Effect) {
        var effect = statement.Effect;
        var values = [];
        var foundValid = false;

        for (var operator of Object.keys(statement.Condition)) {
            var defaultOperator = operator;
            if (operator.includes(':')) defaultOperator = operator.split(':')[1];

            var subCondition = statement.Condition[operator];
            for (var key of Object.keys(subCondition)) {
                let keyLower = key.toLowerCase();
                if (!allowedConditionKeys.find(conditionKey => conditionKey.toLowerCase() == keyLower)) continue;

                var value = subCondition[key];
                if (iamConditionOperators.string[effect].includes(defaultOperator) ||
                    iamConditionOperators.arn[effect].includes(defaultOperator)) {
                    if (keyLower === 'kms:calleraccount' && typeof value === 'string' && effect === 'Allow' &&  value === accountId) {
                        foundValid = true;
                        values.push(value);
                    } else if (/^[0-9]{12}$/.test(value) || /^arn:aws:.+/.test(value)) {
                        foundValid = true;
                        values.push(value);
                    }
                } else if (defaultOperator === 'Bool') {
                    if ((effect === 'Allow' && value) || effect === 'Deny' && !value) foundValid = true;
                } else if (iamConditionOperators.ipaddress[effect].includes(defaultOperator)) {
                    if (value !== '0.0.0.0/0' && value !== '::/0') foundValid = true;
                }
            }
        }

        if (!foundValid) return false;
        if (fetchConditionPrincipals) return values;
    }

    return true;
}

function isEffectivePolicyStatement(statement, denyActionResourceMap) {
    let statementActionResourceMap = {};
    if (statement.Action && statement.Resource) {
        for (let action of statement.Action) {
            statementActionResourceMap[action] = statement.Resource;
        }
    }

    for (let action of Object.keys(statementActionResourceMap)) {
        for (let key of Object.keys(denyActionResourceMap)) {
            if (matchKeys(key, action)) {
                var deniedResources = [];
                for (let stmResource of statementActionResourceMap[action]) {
                    if (denyActionResourceMap[key].find(deniedResource => matchKeys(deniedResource, stmResource))) deniedResources.push(stmResource);
                }

                statementActionResourceMap[action] = statementActionResourceMap[action].filter(resource => !deniedResources.includes(resource));
            }
        }

        if (statementActionResourceMap[action].length) return true;
    }

    return false;
}

function isEffectiveStatement(statement, denyPermissionsMap) {
    var principals = extractStatementPrincipals(statement);

    for (let principal of principals) {
        let denyActionResourceMap = filterDenyPermissionsByPrincipal(denyPermissionsMap, principal);
        if (isEffectivePolicyStatement(statement, denyActionResourceMap)) return true;
    }

    return false;
}

function matchKeys(first, second) {
    if (!first.length && !second.length) return true;

    if (first.length > 1 && first[0] == '*' && !second.length) return false;

    if ((first.length > 1 && first[0] == '?') || (first.length && second.length && first[0] == second[0])) return matchKeys(first.slice(1), second.slice(1));

    if (first.length && first[0] == '*') {
        return matchKeys(first.slice(1), second) || matchKeys(first,second.slice(1));
    }

    return false;
}

function defaultRegion(settings) {
    if (settings.govcloud) return 'us-gov-west-1';
    if (settings.china) return 'cn-north-1';
    return 'us-east-1';
}

function defaultPartition(settings) {
    if (settings.govcloud) return 'aws-us-gov';
    if (settings.china) return 'aws-cn';
    return 'aws';
}

function getS3BucketLocation(cache, region, bucketName) {
    var getBucketLocation = helpers.addSource(cache, {},
        ['s3', 'getBucketLocation', region, bucketName]);

    if (getBucketLocation && getBucketLocation.data) {
        if (getBucketLocation.data.LocationConstraint &&
            regions.all.includes(getBucketLocation.data.LocationConstraint)) return getBucketLocation.data.LocationConstraint;
        else if (getBucketLocation.data.LocationConstraint &&
        !regions.all.includes(getBucketLocation.data.LocationConstraint)) return 'global';
        else return 'us-east-1';
    }

    return 'global';
}

function remediatePlugin(config, call, params, callback) {
    var service = call.split(':')[0];
    var callKey = call.split(':')[1];
    var executor = new AWS[service](config);

    var executorCb = function(err, data) {
        if (err) {
            return callback(err, null);
        } else {
            return callback(null, data);
        }
    };

    executor[callKey](params, executorCb);
}

function nullArray(object) {
    for (var key in object) {
        if (Array.isArray(object[key]) && !object[key].length) {
            object[key] = null;
        }
    }
    return object;
}

let divideArray = function(array, size) {
    var arrayOfArrays = [];
    while (array.length > 0) {
        arrayOfArrays.push(array.splice(0, size));
    }
    return arrayOfArrays;
};

function getEncryptionLevel(kmsKey, encryptionLevels) {
    if (kmsKey.Origin) {
        if (kmsKey.Origin === 'AWS_KMS') {
            if (kmsKey.KeyManager) {
                if (kmsKey.KeyManager === 'AWS') {
                    return encryptionLevels.indexOf('awskms');
                }
                if (kmsKey.KeyManager === 'CUSTOMER') {
                    return encryptionLevels.indexOf('awscmk');
                }
            }
        }
        if (kmsKey.Origin === 'EXTERNAL') {
            return encryptionLevels.indexOf('externalcmk');
        }
        if (kmsKey.Origin === 'AWS_CLOUDHSM') {
            return encryptionLevels.indexOf('cloudhsm');
        }
    }

    return encryptionLevels.indexOf('none');
}

function remediatePasswordPolicy(putCall, pluginName, remediation_file, passwordKey, config, cache, settings, resource, input, callback) {
    config.region = defaultRegion({});
    var params;
    var getAccountPasswordPolicy = helpers.addSource(cache, {},
        ['iam', 'getAccountPasswordPolicy', config.region]);

    if (!getAccountPasswordPolicy) return callback('No data found');

    let createPolicyInput = pluginName + 'CreatePolicy';

    if ((getAccountPasswordPolicy.err ||
        !getAccountPasswordPolicy.data || !Object.keys(getAccountPasswordPolicy.data).length) && (settings.input && settings.input[createPolicyInput])) {
        remediation_file['pre_remediate']['actions'][pluginName][resource] = null;
        params = {
            HardExpiry: true,
            MaxPasswordAge: '179',
            MinimumPasswordLength: '14',
            PasswordReusePrevention: '24',
            RequireLowercaseCharacters: true,
            RequireNumbers: true,
            RequireSymbols: true,
            RequireUppercaseCharacters: true
        };
        if (input && input[passwordKey]) params[passwordKey] = input[passwordKey];
    } else if (getAccountPasswordPolicy.data && Object.keys(getAccountPasswordPolicy.data).length){
        params = getAccountPasswordPolicy.data;
        remediation_file['pre_remediate']['actions'][pluginName][resource] = params;

        if (input && input[passwordKey]) params[passwordKey] = input[passwordKey];
    } else {
        return callback('No previous policy found');
    }
    // needed because this gets passed in the get call but breaks the put call
    if (params['ExpirePasswords']) delete params['ExpirePasswords'];

    // passes the config, put call, and params to the remediate helper function
    remediatePlugin(config, putCall[0], params, function(err) {
        if (err) {
            remediation_file['remediate']['actions'][pluginName]['error'] = err;
            return callback(err, null);
        }

        let action = params;
        action.action = putCall;

        remediation_file['post_remediate']['actions'][pluginName][resource] = action;
        remediation_file['remediate']['actions'][pluginName][resource] = {
            'Action': 'Enabled'
        };
        settings.remediation_file = remediation_file;
        return callback(null, action);
    });
}

function remediateOpenPorts(putCall, pluginName, protocol, port, config, cache, settings, resource, remediation_file, cb) {
    if (resource && resource.length) {
        var sgId = resource.split('/')[1];
        config.region = resource.split(':')[3];
    } else {
        return cb('No resource provided');
    }

    if (!config.region) return cb('No region found when parsing resource');
    if (!sgId) return cb('No security group name found when parsing resource');


    var describeSecurityGroups = helpers.addSource(cache, {},
        ['ec2', 'describeSecurityGroups', config.region]);

    if (!describeSecurityGroups.data || describeSecurityGroups.err) return cb('Unable to query for security groups: ' + helpers.addError(describeSecurityGroups));

    if (!describeSecurityGroups.data.length) return cb('No security groups present');

    var securityGroup = describeSecurityGroups.data.find(group => {
        return (group.GroupId && group.GroupId === sgId);
    });

    if (!securityGroup) return cb('The target security group was not found');

    remediation_file['pre_remediate']['actions'][pluginName][resource] = [];
    remediation_file['post_remediate']['actions'][pluginName][resource] = [];
    remediation_file['remediate']['actions'][pluginName][resource]['steps'] = [];
    var failingPermissions = securityGroup.IpPermissions.filter(permission => {
        return (permission.FromPort && permission.FromPort <= port && permission.ToPort && permission.ToPort >= port && permission.IpProtocol && permission.IpProtocol === protocol);
    });
    if (!failingPermissions.length) return cb();
    // because this changed to async need a way to aggregate errors and actions without stopping the whole function
    var errors = [];
    var actions = [];
    // changed this to an async function to avoid the callback already called error(was forEach loop before)
    async.each(failingPermissions,function(failingPermission, fpCb) {
        var openIpRange = false;
        var openIpv6Range = false;
        var finalIpRanges = [];
        var finalIpv6Ranges = [];
        var localIpExists = false;
        var localIpV6Exists = false;

        // these variables will hold the failing rules description
        var ipDescription;
        var ipv6Description;
        var ipv4InputKey = pluginName + 'ReplacementIpAddress';
        var ipv6InputKey = pluginName + 'ReplacementIpv6Address';

        if (failingPermission.IpRanges && failingPermission.IpRanges.length) {
            failingPermission.IpRanges.forEach(ipRange => {
                if (ipRange.CidrIp && ipRange.CidrIp === '0.0.0.0/0') {
                    openIpRange = true;
                    // Grabs the description when it identifies the failing rule
                    ipDescription = ipRange.Description ? ipRange.Description : null;
                } else if (ipRange.CidrIp && settings.input && settings.input[ipv4InputKey] && ipRange.CidrIp === settings.input[ipv4InputKey]) {
                    localIpExists = true;
                } else {
                    finalIpRanges.push(ipRange);
                }
            });
        }
        if (failingPermission.Ipv6Ranges && failingPermission.Ipv6Ranges.length) {
            failingPermission.Ipv6Ranges.forEach(ipv6Range => {
                if (ipv6Range.CidrIpv6 && ipv6Range.CidrIpv6 === '::/0') {
                    openIpv6Range = true;
                    // Grabs the description when it identifies the failing rule
                    ipv6Description = ipv6Range.Description ? ipv6Range.Description : null;
                } else if (ipv6Range.CidrIpv6 && settings.input && settings.input[ipv6InputKey] && ipv6Range.CidrIpv6 === settings.input[ipv6InputKey]) {
                    localIpV6Exists = true;
                } else {
                    finalIpv6Ranges.push(ipv6Range);
                }
            });
        }
        // changed to make this check right after getting both variables
        if (!openIpv6Range && !openIpRange) return fpCb();

        var params = {
            DryRun: false,
            GroupId: securityGroup.GroupId,
            IpPermissions: [
                {
                    IpRanges: failingPermission.IpRanges,
                    Ipv6Ranges: failingPermission.Ipv6Ranges,
                    PrefixListIds: failingPermission.PrefixListIds.length ? failingPermission.PrefixListIds : null,
                    UserIdGroupPairs: failingPermission.UserIdGroupPairs.length ? failingPermission.UserIdGroupPairs : null,
                    ToPort: failingPermission.ToPort,
                    FromPort: failingPermission.FromPort,
                    IpProtocol: failingPermission.IpProtocol,
                }
            ],
        };

        remediation_file['pre_remediate']['actions'][pluginName][resource].push(JSON.parse(JSON.stringify(params)));

        params.IpPermissions[0].Ipv6Ranges = [];
        params.IpPermissions[0].IpRanges = [];
        params.IpPermissions[0].UserIdGroupPairs = null;

        var oldIpv6Range = {CidrIpv6: '::/0'};
        var oldIpRange = {CidrIp: '0.0.0.0/0'};

        // this checks if a description was found then adds it to the new ip range


        async.series([
            function(rCb) {
                if (!settings.input || (openIpRange && (!settings.input[ipv4InputKey] || !settings.input[ipv4InputKey].length)) && (openIpv6Range && (!settings.input[ipv6InputKey] || !settings.input[ipv6InputKey].length))) return rCb();

                if (openIpRange && !localIpExists && settings.input[ipv4InputKey]) {
                    var newIpCidrRange = settings.input[ipv4InputKey].split(',');
                    for (var newIpCidr of newIpCidrRange) {
                        var newIpRange = {CidrIp: newIpCidr};
                        if (ipDescription && newIpRange) newIpRange.Description = ipDescription;
                        params.IpPermissions[0].IpRanges.push(newIpRange);
                        finalIpRanges.push(newIpRange);
                    }
                } else if (!openIpRange || (openIpRange && localIpExists) || (!settings.input[ipv4InputKey] || !settings.input[ipv4InputKey].length)) {
                    params.IpPermissions[0].IpRanges = null;
                }

                if (openIpv6Range && !localIpV6Exists && settings.input[ipv6InputKey]) {
                    var newIpv6CidrRange = settings.input[ipv6InputKey].split(',');
                    for (var newIpv6Cidr of newIpv6CidrRange) {
                        var newIpv6Range = {CidrIpv6: newIpv6Cidr};
                        if (ipv6Description && newIpv6Range) newIpv6Range.Description = ipv6Description;
                        params.IpPermissions[0].Ipv6Ranges.push(newIpv6Range);
                        finalIpv6Ranges.push(newIpv6Range);
                    }
                } else if (!openIpv6Range || (openIpv6Range && localIpV6Exists) || (!settings.input[ipv6InputKey] || !settings.input[ipv6InputKey].length)) {
                    params.IpPermissions[0].Ipv6Ranges = null;
                }

                remediatePlugin(config, putCall[0], params, function(err) {
                    if (err) {
                        errors.push(err);
                        return rCb(err);
                    } else {
                        if (openIpv6Range && !localIpV6Exists) {
                            remediation_file['remediate']['actions'][pluginName][resource]['steps'].push({
                                'inboundRule': '::1/128',
                                'action': 'ADDED'
                            });
                        } else if (openIpv6Range && localIpV6Exists) {
                            remediation_file['remediate']['actions'][pluginName][resource]['steps'].push({
                                'inboundRule': '::1/128',
                                'action': 'Already Exists'
                            });
                        }

                        if (openIpRange && !localIpExists) {
                            remediation_file['remediate']['actions'][pluginName][resource]['steps'].push({
                                'inboundRule': '127.0.0.1/32',
                                'action': 'ADDED'
                            });
                        } else if (openIpRange && localIpExists){
                            remediation_file['remediate']['actions'][pluginName][resource]['steps'].push({
                                'inboundRule': '127.0.0.1/32',
                                'action': 'Already Exists'
                            });
                        }

                        return rCb();
                    }
                });

            },
            function(rCb) {
                if (openIpRange) {
                    params.IpPermissions[0].IpRanges = [];
                    params.IpPermissions[0].IpRanges.push(oldIpRange);
                } else {
                    params.IpPermissions[0].IpRanges = null;
                }

                if (openIpv6Range) {
                    params.IpPermissions[0].Ipv6Ranges = [];
                    params.IpPermissions[0].Ipv6Ranges.push(oldIpv6Range);
                } else {
                    params.IpPermissions[0].Ipv6Ranges = null;
                }

                remediatePlugin(config, putCall[1], params, function(err) {
                    if (err) {
                        errors.push(err);
                        return rCb(err);
                    }
                    if (openIpRange) {
                        remediation_file['remediate']['actions'][pluginName][resource]['steps'].push({
                            'inboundRule': '0.0.0.0/0',
                            'action': 'DELETED'
                        });
                        params.IpPermissions[0].IpRanges = finalIpRanges;
                    }
                    if (openIpv6Range) {
                        remediation_file['remediate']['actions'][pluginName][resource]['steps'].push({
                            'inboundRule': '::/0',
                            'action': 'DELETED'
                        });
                        params.IpPermissions[0].Ipv6Ranges = finalIpv6Ranges;
                    }

                    params.IpPermissions[0].UserIdGroupPairs = failingPermission.UserIdGroupPairs.length ? failingPermission.UserIdGroupPairs : null;
                    actions.push(params);
                    return rCb();
                });
            }
        ], function(err) {
            if (err) {
                errors.push(err);
                return fpCb();
            } else {
                return fpCb();
            }
        });
    }, function(err) {
        if (errors && errors.length) {
            cb(errors.join(', '));
        } else if (err) {
            cb(err);
        } else {
            cb(null, actions);
        }
    });
}

function getDefaultKeyId(cache, region, defaultKeyDesc) {
    var source = {};

    var listKeys = helpers.addSource(cache, source, ['kms', 'listKeys', region]);

    if (!listKeys || listKeys.err || !listKeys.data || !listKeys.data.length) {
        return false;
    }

    var defaultKey = listKeys.data.find(key => {
        var describeKey = helpers.addSource(cache, source, ['kms', 'describeKey', region, key.KeyId]);

        if (describeKey && describeKey.data && describeKey.data.KeyMetadata) {
            var keyToAdd = describeKey.data.KeyMetadata;

            if (keyToAdd.KeyManager && keyToAdd.KeyManager === 'AWS' && keyToAdd.Description &&
                keyToAdd.Description.indexOf(defaultKeyDesc) === 0 && keyToAdd.Enabled && keyToAdd.KeyState && keyToAdd.KeyState === 'Enabled') {
                return keyToAdd;
            }
        }
    });

    if (defaultKey) return defaultKey.KeyId;

    return false;
}

function getOrganizationAccounts(listAccounts, accountId) {
    let orgAccountIds = [];
    if (listAccounts.data && listAccounts.data.length){
        listAccounts.data.forEach(account => {
            if (account.Id && account.Id !== accountId) orgAccountIds.push(account.Id);
        });      
    }

    return orgAccountIds;
}

function getUsedSecurityGroups(cache, results, region) {
    let result = [];
    const describeNetworkInterfaces = helpers.addSource(cache, {},
        ['ec2', 'describeNetworkInterfaces', region]);
    
    if (!describeNetworkInterfaces || describeNetworkInterfaces.err || !describeNetworkInterfaces.data) {
        helpers.addResult(results, 3,
            'Unable to query for network interfaces: ' + helpers.addError(describeNetworkInterfaces), region);
        return  result['Error'];
    }

    const listFunctions = helpers.addSource(cache, {},
        ['lambda', 'listFunctions', region]);
    
    if (!listFunctions || listFunctions.err || !listFunctions.data) {
        helpers.addResult(results, 3,
            'Unable to list lambda functions: ' + helpers.addError(listFunctions), region);
        return  result['Error'];
    }

    describeNetworkInterfaces.data.forEach(interface => {
        if (interface.Groups) {
            interface.Groups.forEach(group => {
                if (!result.includes(group.GroupId)) result.push(group.GroupId);
            });
        }
    });

    listFunctions.data.forEach(func => {
        if (func.VpcConfig && func.VpcConfig.SecurityGroupIds) {
            func.VpcConfig.SecurityGroupIds.forEach(group => {
                if (!result.includes(group)) result.push(group);
            });
        }
    });

    return result;
}

function getPrivateSubnets(subnetRTMap, subnets, routeTables) {
    let response = [];
    let privateRouteTables = [];

    routeTables.forEach(routeTable => {
        if (routeTable.RouteTableId && routeTable.Routes &&
            routeTable.Routes.find(route => route.GatewayId && !route.GatewayId.startsWith('igw-'))) privateRouteTables.push(routeTable.RouteTableId);
    });

    subnets.forEach(subnet => {
        if (subnet.SubnetId && subnetRTMap[subnet.SubnetId] && privateRouteTables.includes(subnetRTMap[subnet.SubnetId])) response.push(subnet.SubnetId);
    });

    return response;
}

function getSubnetRTMap(subnets, routeTables) {
    let subnetRTMap = {};
    let vpcRTMap = {};

    routeTables.forEach(routeTable => {
        if (routeTable.RouteTableId && routeTable.Associations && routeTable.Associations.length) {
            routeTable.Associations.forEach(association => {
                if (association.SubnetId && !subnetRTMap[association.SubnetId]) subnetRTMap[association.SubnetId] =  routeTable.RouteTableId;
            });
        }
        if (routeTable.VpcId && routeTable.RouteTableId && routeTable.Associations &&
            routeTable.Associations.find(association => association.Main) && !vpcRTMap[routeTable.VpcId]) vpcRTMap[routeTable.VpcId] = routeTable.RouteTableId; 
    });

    subnets.forEach(subnet => {
        if (subnet.SubnetId && subnet.VpcId &&
            !subnetRTMap[subnet.SubnetId] && vpcRTMap[subnet.VpcId]) subnetRTMap[subnet.SubnetId] = vpcRTMap[subnet.VpcId];
    });

    return subnetRTMap;
}

var isRateError = function(err) {
    let isError = false;
    var rateError = {message: 'rate', statusCode: 429};
    if (err && err.statusCode && rateError.statusCode == err.statusCode){
        isError = true;
    } else if (err && rateError && rateError.message && err.message &&
        err.message.toLowerCase().indexOf(rateError.message.toLowerCase()) > -1){
        isError = true;
    }

    return isError;
};

function makeCustomCollectorCall(executor, callKey, params, retries, apiRetryAttempts=2, apiRetryCap=1000, apiRetryBackoff=500, callback) {
    async.retry({
        times: apiRetryAttempts,
        interval: function(retryCount){
            let retryExponential = 3;
            let retryLeveler = 3;
            let timestamp = parseInt(((new Date()).getTime()).toString().slice(-1));
            let retry_temp = Math.min(apiRetryCap, (apiRetryBackoff * (retryExponential + timestamp) ** retryCount));
            let retry_seconds = Math.round(retry_temp/retryLeveler + Math.random(0, retry_temp) * 5000);

            console.log(`Trying ${callKey} again in: ${retry_seconds/1000} seconds`);
            retries.push({seconds: Math.round(retry_seconds/1000)});
            return retry_seconds;
        },
        errorFilter: function(err) {
            return isRateError(err);
        }
    }, function(cb) {
        executor[callKey](params, function(err, data) {
            return cb(err, data);
        });
    }, function(err, result) {
        callback(err, result);
    });
}

var debugApiCalls = function(call, service, debugMode, finished) {
    if (!debugMode) return;
    finished ? console.log(`[INFO] ${service}:${call} returned`) : console.log(`[INFO] ${service}:${call} invoked`);
};

var logError = function(service, call, region, err, errorsLocal, apiCallErrorsLocal, apiCallTypeErrorsLocal, totalApiCallErrorsLocal, errorSummaryLocal, errorTypeSummaryLocal, debugMode) {
    totalApiCallErrorsLocal++;

    if (!errorSummaryLocal[service]) errorSummaryLocal[service] = {};

    if (!errorSummaryLocal[service][call]) errorSummaryLocal[service][call] = {};

    if (err.code && !errorSummaryLocal[service][call][err.code]) {
        apiCallErrorsLocal++;
        errorSummaryLocal[service][call][err.code] = {};
        errorSummaryLocal[service][call][err.code].total = apiCallErrorsLocal;
        errorSummaryLocal.total = totalApiCallErrorsLocal;
    }

    if (err.code && !errorTypeSummaryLocal[err.code]) errorTypeSummaryLocal[err.code] = {};
    if (err.code && !errorTypeSummaryLocal[err.code][service]) errorTypeSummaryLocal[err.code][service] = {};
    if (err.code && !errorTypeSummaryLocal[err.code][service][call]) {
        apiCallTypeErrorsLocal++;
        errorTypeSummaryLocal[err.code][service][call] = {};
        errorTypeSummaryLocal[err.code][service][call].total = apiCallTypeErrorsLocal;
        errorTypeSummaryLocal.total = totalApiCallErrorsLocal;
    }

    if (debugMode){
        if (!errorsLocal[service]) errorsLocal[service] = {};
        if (!errorsLocal[service][call]) errorsLocal[service][call] = {};
        if (err.code && !errorsLocal[service][call][err.code]) {
            errorsLocal[service][call][err.code] = {};
            errorsLocal[service][call][err.code].total = apiCallErrorsLocal;
            if (err.requestId) {
                errorsLocal[service][call][err.code][err.requestId] = {};
                if (err.statusCode) errorsLocal[service][call][err.code][err.requestId].statusCode = err.statusCode;
                if (err.message) errorsLocal[service][call][err.code][err.requestId].message = err.message;
                if (err.time) errorsLocal[service][call][err.code][err.requestId].time = err.time;
                if (region) errorsLocal[service][call][err.code][err.requestId].region = region;
            }
        }
    }
};

var collectRateError = function(err, rateError) {
    let isError = false;

    if (err && err.statusCode && rateError && rateError.statusCode == err.statusCode) {
        isError = true;
    } else if (err && rateError && rateError.message && err.message &&
        err.message.toLowerCase().indexOf(rateError.message.toLowerCase()) > -1) {
        isError = true;
    }

    return isError;
};

var checkTags = function(cache, resourceName, resourceList, region, results) {
    const allResources = helpers.addSource(cache, {},
        ['resourcegroupstaggingapi', 'getResources', region]);
    
    if (!allResources || allResources.err || !allResources.data) {
        helpers.addResult(results, 3,
            'Unable to query all resources from group tagging api:' + helpers.addError(allResources), region);
        return;
    }

    const resourceARNPrefix = `arn:aws:${resourceName.split(' ')[0].toLowerCase()}:`;
    const filteredResourceARN = [];
    allResources.data.map(resource => {
        if ((resource.ResourceARN.startsWith(resourceARNPrefix)) && (resource.Tags.length > 0)){
<<<<<<< HEAD
            filteredResourceARN.push(resource.ResourceARN);
        }
    });
    resourceList.map(arn=>{
        if (filteredResourceARN.includes(arn)){   
=======
           filteredResourceARN.push(resource.ResourceARN)
        }
    });

    resourceList.map(arn => {
        if (filteredResourceARN.includes(arn)) {   
>>>>>>> e89a11ae
            helpers.addResult(results, 0, `${resourceName} has tags`, region, arn);
        } else {
            helpers.addResult(results, 2, `${resourceName} does not have any tags`, region, arn);
        }
    });
<<<<<<< HEAD
};
=======
}
>>>>>>> e89a11ae

module.exports = {
    addResult: addResult,
    findOpenPorts: findOpenPorts,
    waitForCredentialReport: waitForCredentialReport,
    normalizePolicyDocument: normalizePolicyDocument,
    globalPrincipal: globalPrincipal,
    userGlobalAccess: userGlobalAccess,
    crossAccountPrincipal: crossAccountPrincipal,
    defaultRegion: defaultRegion,
    defaultPartition: defaultPartition,
    remediatePlugin: remediatePlugin,
    nullArray: nullArray,
    divideArray:divideArray,
    remediatePasswordPolicy:remediatePasswordPolicy,
    remediateOpenPorts: remediateOpenPorts,
    hasFederatedUserRole: hasFederatedUserRole,
    getEncryptionLevel: getEncryptionLevel,
    extractStatementPrincipals: extractStatementPrincipals,
    getDefaultKeyId: getDefaultKeyId,
    isValidCondition: isValidCondition,
    isEffectiveStatement: isEffectiveStatement,
    getDenyActionResourceMap: getDenyActionResourceMap,
    getDenyPermissionsMap: getDenyPermissionsMap,
    isEffectivePolicyStatement: isEffectivePolicyStatement,
    getS3BucketLocation: getS3BucketLocation,
    getOrganizationAccounts: getOrganizationAccounts,
    getUsedSecurityGroups: getUsedSecurityGroups,
    getPrivateSubnets: getPrivateSubnets,
    getSubnetRTMap: getSubnetRTMap,
    makeCustomCollectorCall: makeCustomCollectorCall,
    debugApiCalls: debugApiCalls,
    logError: logError,
    collectRateError: collectRateError,
    checkTags: checkTags
};<|MERGE_RESOLUTION|>--- conflicted
+++ resolved
@@ -1045,30 +1045,18 @@
     const filteredResourceARN = [];
     allResources.data.map(resource => {
         if ((resource.ResourceARN.startsWith(resourceARNPrefix)) && (resource.Tags.length > 0)){
-<<<<<<< HEAD
-            filteredResourceARN.push(resource.ResourceARN);
-        }
-    });
-    resourceList.map(arn=>{
-        if (filteredResourceARN.includes(arn)){   
-=======
            filteredResourceARN.push(resource.ResourceARN)
         }
     });
 
     resourceList.map(arn => {
         if (filteredResourceARN.includes(arn)) {   
->>>>>>> e89a11ae
             helpers.addResult(results, 0, `${resourceName} has tags`, region, arn);
         } else {
             helpers.addResult(results, 2, `${resourceName} does not have any tags`, region, arn);
         }
     });
-<<<<<<< HEAD
-};
-=======
-}
->>>>>>> e89a11ae
+}
 
 module.exports = {
     addResult: addResult,
