--- conflicted
+++ resolved
@@ -121,10 +121,6 @@
     imagebuilder: regions,
     computeoptimizer: regions,
     appconfig: regions,
-<<<<<<< HEAD
     opensearch:regions,
-=======
     opensearchserverless: regions
-
->>>>>>> 477729d8
 };