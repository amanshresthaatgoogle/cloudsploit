var globalServices = [
    'S3',
    'IAM',
    'CloudFront',
    'Route53',
    'Route53Domains',
    'WAFRegional',
    'WAF'
];

var integrationSendLast = [
    'EC2', 'IAM'
];

var calls = {
    AccessAnalyzer: {
        listAnalyzers: {
            property: 'analyzers',
            paginate: 'NextToken'
        }
    },
    ACM: {
        listCertificates: {
            property: 'CertificateSummaryList',
            paginate: 'NextToken'
        }
    },
    APIGateway: {
        getRestApis: {
            property: 'items',
            paginate: 'NextToken'
        }
    },
    AppConfig: {
        listApplications: {
            property: 'Items',
            paginate: 'NextToken'
        }
    },
    AppMesh: {
        listMeshes: {
            property: 'meshes',
            paginate: 'nextToken'
        }
    },
    AppRunner: {
        listServices: {
            property: 'ServiceSummaryList',
            paginate: 'NextToken'
        }
    },
    Appflow: {
        listFlows: {
            property: 'flows',
            paginate: 'nextToken'
        }
    },
    Athena: {
        listWorkGroups: {
            property: 'WorkGroups',
            paginate: 'NextToken',
            params: {
                MaxResults: 50
            }
        }
    },
    AuditManager: {
        getSettings: {
            property: 'settings',
            params: {
                attribute: 'ALL'
            }
        }
    },
    AutoScaling: {
        describeAutoScalingGroups: {
            property: 'AutoScalingGroups',
            paginate: 'NextToken',
            params: {
                MaxRecords: 100
            }
        },
        describeLaunchConfigurations: {
            property: 'LaunchConfigurations',
            paginate: 'NextToken',
            params: {
                MaxRecords: 100
            }
        }
    },
    Backup: {
        listBackupVaults: {
            property: 'BackupVaultList',
            paginate: 'NextToken',
        },
        describeRegionSettings: {
            property: 'ResourceTypeOptInPreference',
        },
        listBackupPlans: {
            property: 'BackupPlansList',
            paginate: 'NextToken'
        }
    },
    CloudFormation: {
        listStacks: {
            property: 'StackSummaries',
            params: {
                'StackStatusFilter': [
                    'CREATE_IN_PROGRESS',
                    'CREATE_COMPLETE',
                    'ROLLBACK_IN_PROGRESS',
                    'ROLLBACK_FAILED',
                    'ROLLBACK_COMPLETE',
                    'DELETE_FAILED',
                    'UPDATE_IN_PROGRESS',
                    'UPDATE_COMPLETE_CLEANUP_IN_PROGRESS',
                    'UPDATE_COMPLETE',
                    'UPDATE_ROLLBACK_IN_PROGRESS',
                    'UPDATE_ROLLBACK_FAILED',
                    'UPDATE_ROLLBACK_COMPLETE_CLEANUP_IN_PROGRESS',
                    'UPDATE_ROLLBACK_COMPLETE',
                    'REVIEW_IN_PROGRESS',
                    'IMPORT_IN_PROGRESS',
                    'IMPORT_COMPLETE',
                    'IMPORT_ROLLBACK_IN_PROGRESS',
                    'IMPORT_ROLLBACK_FAILED',
                    'IMPORT_ROLLBACK_COMPLETE',
                ]
            }
        },
        describeStacks: {
            property: 'Stacks',
            paginate: 'NextToken',
        }
    },
    CloudFront: {
        // TODO: Pagination is using an older format
        listDistributions: {
            property: 'DistributionList',
            secondProperty: 'Items'
        }
    },
    CloudTrail: {
        describeTrails: {
            property: 'trailList'
        }
    },
    CloudWatch: {
        describeAlarms: {
            property: 'MetricAlarms',
            paginate: 'NextToken'
        }
    },
    CloudWatchLogs: {
        describeLogGroups: {
            property: 'logGroups',
            paginate: 'nextToken',
            params: {
                limit: 50
            },
            rateLimit: 500
        },
        describeMetricFilters: {
            property: 'metricFilters',
            paginate: 'nextToken',
            params: {
                limit: 50 // The max available
            }
        }
    },
    CodeArtifact: {
        listDomains: {
            property: 'domains',
            paginate: 'nextToken'
        }
    },
    CodeStar: {
        listProjects: {
            property: 'projects',
            paginate: 'nextToken'
        }
    },
    CodeBuild: {
        listProjects: {
            property: 'projects',
            paginate: 'nextToken'
        }
    },
    CodePipeline: {
        listPipelines: {
            property: 'pipelines',
            paginate: 'nextToken'
        }
    },
    ComputeOptimizer: {
        getRecommendationSummaries : {
            property: 'recommendationSummaries',
            paginate: 'nextToken'
        }
    },
    Comprehend: {
        listEntitiesDetectionJobs: {
            property: 'EntitiesDetectionJobPropertiesList',
            paginate: 'NextToken',
            params: {
                MaxResults: 100
            }
        },
        listDocumentClassificationJobs: {
            property: 'DocumentClassificationJobPropertiesList',
            paginate: 'NextToken',
            params: {
                MaxResults: 100
            }
        },
        listDominantLanguageDetectionJobs: {
            property: 'DominantLanguageDetectionJobPropertiesList',
            paginate: 'NextToken',
            params: {
                MaxResults: 100
            }
        },
        listKeyPhrasesDetectionJobs: {
            property: 'KeyPhrasesDetectionJobPropertiesList',
            paginate: 'NextToken',
            params: {
                MaxResults: 100
            }
        },
        listSentimentDetectionJobs: {
            property: 'SentimentDetectionJobPropertiesList',
            paginate: 'NextToken',
            params: {
                MaxResults: 100
            }
        },
        listTopicsDetectionJobs: {
            property: 'TopicsDetectionJobPropertiesList',
            paginate: 'NextToken',
            params: {
                MaxResults: 100
            }
        }
    },
    Connect: {
        listInstances: {
            property: 'InstanceSummaryList',
            paginate: 'NextToken'
        }
    },
    ConfigService: {
        describeConfigurationRecorders: {
            property: 'ConfigurationRecorders'
        },
        describeConfigurationRecorderStatus: {
            property: 'ConfigurationRecordersStatus'
        },
        describeConfigRules: {
            property: 'ConfigRules',
            paginate: 'NextToken'
        },
        describeDeliveryChannels: {
            property: 'DeliveryChannels'
        },
        getDiscoveredResourceCounts: {
            property: 'resourceCounts',
            paginate: 'NextToken'
        }
    },
    CustomerProfiles: {
        listDomains: {
            property: 'Items',
            paginate: 'NextToken',
        }
    },
    DataBrew: {
        listJobs: {
            property: 'Jobs',
            paginate: 'NextToken'
        }
    },
    DevOpsGuru: {
        listNotificationChannels: {
            property: 'Channels',
            paginate: 'NextToken'
        }
    },
    DirectConnect: {
        describeDirectConnectGateways: {
            property: 'directConnectGateways',
            paginate: 'nextToken'
        }
    },
    DirectoryService: {
        describeDirectories: {
            property: 'DirectoryDescriptions',
            paginate: 'NextToken'
        }
    },
    DLM: {
        getLifecyclePolicies: {
            property: 'Policies'
        }
    },
    DMS: {
        describeReplicationInstances: {
            property: 'ReplicationInstances',
            paginate: 'Marker'
        }
    },
    DocDB: {
        describeDBClusters: {
            property: 'DBClusters',
            paginate: 'Marker'
        }
    },
    DynamoDB: {
        listTables: {
            property: 'TableNames',
            paginate: 'LastEvaluatedTableName',
            paginateReqProp: 'ExclusiveStartTableName'
        }
    },
    DAX: {
        describeClusters: {
            property: 'Clusters',
            paginate: 'NextToken'
        }
    },
    TimestreamWrite: {
        listDatabases: {
            property: 'Databases',
            paginate: 'NextToken'
        }
    },
    EC2: {
        describeAccountAttributes: {
            property: 'AccountAttributes'
        },
        describeSubnets: {
            property: 'Subnets',
            paginate: 'NextToken'
        },
        describeAddresses: {
            property: 'Addresses'
        },
        describeVolumes: {
            property: 'Volumes'
        },
        describeSnapshots: {
            // This call must be overridden because the
            // default call retrieves every snapshot
            // available, including public ones
            override: true
        },
        describeInstances: {
            property: 'Reservations',
            paginate: 'NextToken',
            params: {
                MaxResults: 1000,
                Filters: [
                    {
                        Name: 'instance-state-name',
                        Values: [
                            'pending',
                            'running',
                            'shutting-down',
                            'stopping',
                            'stopped'
                        ]
                    }
                ]
            }
        },
        describeSecurityGroups: {
            property: 'SecurityGroups'
        },
        describeVpcs: {
            property: 'Vpcs',
            paginate: 'NextToken'
        },
        describeFlowLogs: {
            // TODO: override bc flowlogs are not available in all regions?
            property: 'FlowLogs'
        },
        describeImages: {
            property: 'Images',
            params: {
                Owners: [
                    'self'
                ],
                Filters: [
                    {
                        Name: 'state',
                        Values: [
                            'available'
                        ]
                    }
                ]
            }
        },
        describeInternetGateways: {
            property: 'InternetGateways'
        },
        describeEgressOnlyInternetGateways: {
            property: 'EgressOnlyInternetGateways'
        },
        describeNatGateways: {
            property: 'NatGateways',
            paginate: 'NextToken',
            params: {
                Filter: [
                    {
                        Name: 'state',
                        Values: [
                            'available'
                        ]
                    }
                ]
            }
        },
        describeVpcPeeringConnections: {
            property: 'VpcPeeringConnections',
            paginate: 'NextToken',
            params: {
                Filters: [
                    {
                        Name: 'status-code',
                        Values: [
                            'pending-acceptance',
                            'provisioning',
                            'active'
                        ]
                    }
                ]
            }
        },
        describeVpnGateways: {
            property: 'VpnGateways',
            params: {
                Filters: [
                    {
                        Name: 'state',
                        Values: [
                            'available'
                        ]
                    }
                ]
            }
        },
        describeVpcEndpointServices: {
            property: 'ServiceDetails',
            paginate: 'NextToken'
        },
        describeVpcEndpoints: {
            property: 'VpcEndpoints',
            paginate: 'NextToken'
        },
        describeRouteTables: {
            property: 'RouteTables',
            paginate: 'NextToken'
        },
        describeTags: {
            property: 'Tags',
            paginate: 'NextToken',
        },
        describeNetworkInterfaces: {
            property: 'NetworkInterfaces',
            paginate: 'NextToken',
        },
        getEbsEncryptionByDefault: {
            property: 'EbsEncryptionByDefault'
        },
        getEbsDefaultKmsKeyId: {
            property: 'KmsKeyId'
        },
        describeVpnConnections: {
            property: 'VpnConnections',
            paginate: 'NextToken'
        },
        describeNetworkAcls: {
            property: 'NetworkAcls',
            paginate: 'NextToken',
        },
        describeLaunchTemplates: {
            property: 'LaunchTemplates',
            paginate: 'NextToken',
        }
    },
    ElastiCache: {
        describeCacheClusters: {
            property: 'CacheClusters',
            paginate: 'Marker'
        },
        describeReservedCacheNodes: {
            property: 'ReservedCacheNodes',
            paginate: 'Marker'
        }
    },
    ECR: {
        describeRepositories: {
            property: 'repositories',
            paginate: 'nextToken',
            params: {
                maxResults: 1000
            }
        },
        describeRegistry: {}
    },
    ECRPUBLIC: {
        describeRegistries: {
            property: 'registries',
            paginate: 'nextToken',
            params: {
                maxResults: 1000
            }
        }
    },
    EFS: {
        describeFileSystems: {
            property: 'FileSystems',
            paginate: 'NextMarker',
            paginateReqProp: 'Marker'
        }
    },
    EKS: {
        listClusters: {
            property: 'clusters',
            paginate: 'nextToken'
        }
    },
    ECS: {
        listClusters: {
            property: 'clusterArns',
            paginate: 'nextToken'
        }
    },
    ElasticBeanstalk: {
        describeEnvironments: {
            property: 'Environments',
            paginate: 'NextToken'
        }
    },
    ElasticTranscoder: {
        // TODO: Pagination via NextPageToken and PageToken
        listPipelines: {
            property: 'Pipelines',
            paginate: 'NextPageToken',
            paginateReqProp: 'PageToken'
        }
    },
    ELB: {
        describeLoadBalancers: {
            property: 'LoadBalancerDescriptions',
            paginate: 'NextMarker',
            paginateReqProp: 'Marker'
        }
    },
    ELBv2: {
        describeLoadBalancers: {
            property: 'LoadBalancers',
            paginate: 'NextMarker',
            reliesOnService: 'ec2',
            reliesOnCall: 'describeVpcs',
            paginateReqProp: 'Marker'
        },
        describeTargetGroups: {
            property: 'TargetGroups',
            paginate: 'NextMarker',
            paginateReqProp: 'Marker'
        },
        describeTargetHealth: {
            property: 'TargetGroups',
            paginate: 'NextMarker',
            paginateReqProp: 'Marker'
        }
    },
    EMR: {
        listClusters: {
            property: 'Clusters',
            paginate: 'Marker',
            params: {
                ClusterStates: [
                    'RUNNING'
                ]
            }
        }
    },
    ES: {
        listDomainNames: {
            property: 'DomainNames',
        }
    },
    EventBridge: {
        listEventBuses: {
            property: 'EventBuses',
            paginate: 'NextToken',
            params:{
                Limit: 100,
            }
        },
        listRules: {
            property: 'Rules',
            paginate: 'NextToken',
        }
    },
    Finspace: {
        listEnvironments: {
            property: 'environments',
            paginate: 'nextToken'
        }
    },
    ForecastService: {
        listDatasets: {
            property: 'Datasets',
            paginate: 'NextToken'
        },
        listForecastExportJobs: {
            property: 'ForecastExportJobs',
            paginate: 'NextToken'
        }
    },
    FSx: {
        describeFileSystems: {
            property: 'FileSystems',
            paginate: 'NextToken'
        }
    },
    FraudDetector: {
        getDetectors: {
            property: 'detectors',
            paginate: 'nextToken'
        },
        getKMSEncryptionKey: {
            property: 'kmsKey'
        }
    },
    Glue: {
        getDataCatalogEncryptionSettings: {
            property: 'DataCatalogEncryptionSettings',
        },
        getSecurityConfigurations: {
            property: 'SecurityConfigurations',
            paginate: 'NextMarker'
        }
    },
    Glacier: {
        listVaults: {
            paginate: 'Marker',
            property: 'VaultList',
            params: {
                accountId: '-',
                limit: '50'
            },
        }
    },
    HealthLake: {
        listFHIRDatastores: {
            property: 'DatastorePropertiesList',
            paginate: 'NextToken'
        }
    },
    Imagebuilder: {
        listContainerRecipes: {
            property: 'containerRecipeSummaryList',
            paginate: 'nextToken'
        },
        listComponents: {
            property: 'componentVersionList',
            paginate: 'nextToken'
        },
        paginatelistImagePipelines: {
            property: 'imagePipelineList',
            paginate: 'nextToken'
        },
        listImageRecipes: {
            property: 'imageRecipeSummaryList',
            paginate: 'nextToken'
        }
    },
    IAM: {
        listServerCertificates: {
            property: 'ServerCertificateMetadataList',
            paginate: 'Marker'
        },
        listGroups: {
            property: 'Groups',
            paginate: 'Marker'
        },
        listUsers: {
            property: 'Users',
            paginate: 'Marker'
        },
        listRoles: {
            property: 'Roles',
            paginate: 'Marker'
        },
        listPolicies: {
            property: 'Policies',
            paginate: 'Marker',
            params: {
                OnlyAttached: true // Making this false will effect IAM Support Policy plugin
            }
        },
        listVirtualMFADevices: {
            property: 'VirtualMFADevices',
            paginate: 'Marker'
        },
        getAccountPasswordPolicy: {
            property: 'PasswordPolicy'
        },
        getAccountSummary: {
            property: 'SummaryMap'
        },
        generateCredentialReport: {
            override: true
        }
    },
    IoTSiteWise: {
        describeDefaultEncryptionConfiguration: {
        }
    },
    Kinesis: {
        listStreams: {
            property: 'StreamNames'
        }
    },
    KinesisVideo: {
        listStreams: {
            property: 'StreamInfoList',
            paginate: 'NextToken',
        }
    },
    Firehose: {
        listDeliveryStreams: {
            property: 'DeliveryStreamNames'
        }
    },
    GuardDuty: {
        listDetectors: {
            property: 'DetectorIds',
            paginate: 'NextToken',
        }
    },
    Kendra: {
        listIndices: {
            property: 'IndexConfigurationSummaryItems',
            paginate: 'NextToken'
        }
    },
    KMS: {
        listKeys: {
            property: 'Keys',
            paginate: 'NextMarker',
            paginateReqProp: 'Marker',
            params: {
                Limit: 1000
            }
        },
        listAliases: {
            property: 'Aliases',
            paginate: 'NextMarker',
            paginateReqProp: 'Marker',
            params: {
                Limit: 100
            }
        }
    },
    Kafka: {
        listClusters: {
            property: 'ClusterInfoList',
            paginate: 'NextToken'
        }
    },
    Lambda: {
        listFunctions: {
            property: 'Functions',
            paginate: 'NextMarker',
            paginateReqProp: 'Marker'
        }
    },
    LookoutEquipment: {
        listDatasets: {
            property: 'DatasetSummaries',
            paginate: 'NextToken'
        }
    },
    Location: {
        listTrackers: {
            property: 'Entries',
            paginate: 'NextToken',
        },
        listGeofenceCollections: {
            property: 'Entries',
            paginate: 'NextToken',
        }
    },
    LookoutVision: {
        listProjects: {
            property: 'Projects',
            paginate: 'NextToken'
        }
    },
    LexModelsV2: {
        listBots: {
            property: 'botSummaries',
            paginate: 'nextToken'
        }
    },
    LookoutMetrics: {
        listAnomalyDetectors: {
            property: 'AnomalyDetectorSummaryList',
            paginate: 'NextToken'
        }
    },
    MemoryDB: {
        describeClusters: {
            property:'Clusters',
            paginate:'NextToken'
        }
    },
    ManagedBlockchain: {
        listNetworks: {
            property: 'Networks',
            paginate: 'NextToken'
        }
    },
    MQ: {
        listBrokers:{
            property:'BrokerSummaries',
            paginate:'NextToken'
        }
    },
    MWAA: {
        listEnvironments: {
            property: 'Environments',
            paginate: 'NextToken'
        }
    },
    Neptune: {
        describeDBClusters: {
            property: 'DBClusters',
            paginate: 'Marker'
        }
    },
    Organizations: {
        describeOrganization: {
            property: 'Organization',
        },
        listHandshakesForAccount: {
            property: 'Handshakes',
        },
        listAccounts: {
            property: 'Accounts',
            paginate: 'NextToken'
        },
    },
    Proton: {
        listEnvironmentTemplates: {
            property: 'templates',
            paginate: 'nextToken'
        }
    },
    QLDB: {
        listLedgers: {
            property: 'Ledgers',
            paginate: 'NextToken'
        }
    },
    RDS: {
        describeDBInstances: {
            property: 'DBInstances',
            paginate: 'Marker'
        },
        describeDBClusters: {
            property: 'DBClusters',
            paginate: 'Marker'
        },
        describeDBEngineVersions: {
            property: 'DBEngineVersions',
            paginate: 'Marker',
            default: true
        },
        describeDBSnapshots: {
            property: 'DBSnapshots',
            paginate: 'Marker'
        },
        describeDBParameterGroups: {
            property: 'DBParameterGroups',
            paginate: 'Marker'
        },
        describeDBClusterSnapshots: {
            property: 'DBClusterSnapshots',
            paginate: 'Marker'
        }
    },
    Redshift: {
        describeClusters: {
            property: 'Clusters',
            paginate: 'Marker'
        },
        describeClusterParameterGroups: {
            property: 'ParameterGroups',
            paginate: 'Marker'
        },
        describeReservedNodes: {
            property: 'ReservedNodes',
            paginate: 'Marker'
        }
    },
    ResourceGroupsTaggingAPI: {
        getTagKeys: {
            property: 'TagKeys',
            paginate: 'PaginationToken'
        }
    },
    Route53: {
        listHostedZones: {
            property: 'HostedZones',
            paginate: 'NextPageMarker',
            paginateReqProp: 'Marker'
        },
    },
    Route53Domains: {
        listDomains: {
            property: 'Domains',
            paginate: 'NextPageMarker',
            paginateReqProp: 'Marker'
        }
    },
    S3: {
        listBuckets: {
            property: 'Buckets'
        }
    },
    SageMaker: {
        listNotebookInstances: {
            property: 'NotebookInstances',
            paginate: 'NextToken'
        }
    },
    SecretsManager: {
        listSecrets: {
            property: 'SecretList',
            paginate: 'NextToken'
        }
    },
    ServiceQuotas: {
        listServiceQuotas: {
            property: 'Quotas',
            paginate: 'NextToken',
            params: {
                ServiceCode: 'ec2'
            },
        }
    },
    SES: {
        listIdentities: {
            property: 'Identities',
            paginate: 'NextToken',
            params: {
                IdentityType: 'Domain', // TODO: maybe don't filter these?
                MaxItems: 1000
            },
            rateLimit: 1000 // ms to rate limit between regions
        },
        describeActiveReceiptRuleSet: {
        }
    },
    Shield: {
        describeSubscription: {
            property: 'Subscription'
        },
        describeEmergencyContactSettings: {
            property: 'EmergencyContactList'
        },
        listProtections: {
            property: 'Protections'
        }
    },
    SNS: {
        listTopics: {
            property: 'Topics',
            paginate: 'NextToken'
        },
        listSubscriptions: {
            property: 'Subscriptions',
            paginate: 'NextToken'
        },
    },
    SQS: {
        listQueues: {
            property: 'QueueUrls'
        }
    },
    SSM: {
        describeInstanceInformation: {
            property: 'InstanceInformationList',
            params: {
                MaxResults: 50
            },
            paginate: 'NextToken'
        },
        describeParameters: {
            property: 'Parameters',
            params: {
                MaxResults: 50
            },
            paginate: 'NextToken'
        },
        listAssociations: {
            property: 'Associations',
            paginate: 'NextToken'
        },
        getServiceSetting: {
            property: 'ServiceSetting',
            paginate: 'NextToken',
            params: {
                SettingId: '/ssm/documents/console/public-sharing-permission'
            }
        },
        describeSessions: {
            property: 'Sessions',
            paginate: 'NextToken',
            params: {
                State: 'Active'
            }
        }
    },
    STS: {
        getCallerIdentity: {
            property: 'Account'
        }
    },
    Support: {
        describeTrustedAdvisorChecks: {
            property: 'checks',
            params: { language: 'en' },
        },
    },
    Transfer: {
        listServers: {
            property: 'Servers',
            paginate: 'NextToken',
            params: {
                MaxResults: 1000
            }
        }
    },
    Translate: {
        listTextTranslationJobs: {
            property: 'TextTranslationJobPropertiesList',
            paginate: 'NextToken'
        }
    },
    VoiceID: {
        listDomains: {
            property: 'DomainSummaries',
            paginate: 'NextToken'
        }
    },
    WAFRegional: {
        listWebACLs: {
            property: 'WebACLs',
            paginate: 'NextMarker'
        }
    },
    WAFV2: {
        listWebACLs: {
            property: 'WebACLs',
            paginate: 'NextMarker',
            params: {
                Scope: 'REGIONAL'
            }
        }
    },
    WAF: {
        listWebACLs: {
            property: 'WebACLs',
            paginate: 'NextMarker'
        }
    },
    WorkSpaces: {
        describeWorkspaces: {
            property: 'Workspaces',
            paginate: 'NextToken'
        },
        describeWorkspaceDirectories:{
            property: 'Directories',
            paginate: 'NextToken'
        },
        describeIpGroups:{
            property: 'Result',
            paginate: 'NextToken'
        },
        describeWorkspacesConnectionStatus: {
            property: 'WorkspacesConnectionStatus',
            paginate: 'NextToken'
        }
    },
    Wisdom: {
        listAssistants: {
            property: 'assistantSummaries',
            paginate: 'NextToken'
        }
    },
    XRay: {
        getEncryptionConfig: {
            property: 'EncryptionConfig'
        }
    }
};

var postcalls = [
    {
        ACM: {
            describeCertificate: {
                reliesOnService: 'acm',
                reliesOnCall: 'listCertificates',
                filterKey: 'CertificateArn',
                filterValue: 'CertificateArn'
            }
        },
        AccessAnalyzer: {
            listFindings: {
                reliesOnService: 'accessanalyzer',
                reliesOnCall: 'listAnalyzers',
                override: true
            }
        },
        APIGateway: {
            getStages: {
                reliesOnService: 'apigateway',
                reliesOnCall: 'getRestApis',
                filterKey: 'restApiId',
                filterValue: 'id'
            },
            getResources: {
                reliesOnService: 'apigateway',
                reliesOnCall: 'getRestApis',
                filterKey: 'restApiId',
                filterValue: 'id'
            }
        },
        AppConfig: {
            listConfigurationProfiles: {
                reliesOnService: 'appconfig',
                reliesOnCall: 'listApplications',
                filterKey: 'ApplicationId',
                filterValue: 'Id'
            }
        },
        AppMesh: {
            listVirtualGateways: {
                reliesOnService: 'appmesh',
                reliesOnCall: 'listMeshes',
                filterKey: 'meshName',
                filterValue: 'meshName'
            },
            describeMesh: {
                reliesOnService: 'appmesh',
                reliesOnCall: 'listMeshes',
                filterKey: 'meshName',
                filterValue: 'meshName'
            }
        },
        AppRunner: {
            describeService: {
                reliesOnService: 'apprunner',
                reliesOnCall: 'listServices',
                filterKey: 'ServiceArn',
                filterValue: 'ServiceArn'
            }
        },
        Appflow: {
            describeFlow: {
                reliesOnService: 'appflow',
                reliesOnCall: 'listFlows',
                filterKey: 'flowName',
                filterValue: 'flowName'
            }
        },
        Athena: {
            getWorkGroup: {
                reliesOnService: 'athena',
                reliesOnCall: 'listWorkGroups',
                filterKey: 'WorkGroup',
                filterValue: 'Name'
            }
        },
        AutoScaling: {
            describeNotificationConfigurations: {
                reliesOnService: 'autoscaling',
                reliesOnCall: 'describeAutoScalingGroups',
                override: true
            },
            describeLaunchConfigurations: {
                reliesOnService: 'autoscaling',
                reliesOnCall: 'describeAutoScalingGroups',
                override: true
            }
        },
        Backup: {
            getBackupVaultNotifications: {
                reliesOnService: 'backup',
                reliesOnCall: 'listBackupVaults',
                filterKey: 'BackupVaultName',
                filterValue: 'BackupVaultName',
            },
            getBackupVaultAccessPolicy: {
                reliesOnService: 'backup',
                reliesOnCall: 'listBackupVaults',
                filterKey: 'BackupVaultName',
                filterValue: 'BackupVaultName',
            },
            getBackupPlan: {
                reliesOnService: 'backup',
                reliesOnCall: 'listBackupPlans',
                filterKey: 'BackupPlanId',
                filterValue: 'BackupPlanId',
            }
        },
        CloudFormation: {
            describeStackEvents: {
                reliesOnService: 'cloudformation',
                reliesOnCall: 'listStacks',
                filterKey: 'StackName',
                filterValue: 'StackName',
                rateLimit: 100 // ms to rate limit between stacks
            },
            describeStacks: {
                reliesOnService: 'cloudformation',
                reliesOnCall: 'listStacks',
                filterKey: 'StackName',
                filterValue: 'StackName',
                rateLimit: 100 // ms to rate limit between stacks
            }
        },
        CloudFront: {
            getDistribution: {
                reliesOnService: 'cloudfront',
                reliesOnCall: 'listDistributions',
                override: true
            }
        },
        CloudTrail: {
            getTrailStatus: {
                reliesOnService: 'cloudtrail',
                reliesOnCall: 'describeTrails',
                filterKey: 'Name',
                filterValue: 'TrailARN'
            },
            listTags: {
                reliesOnService: 'cloudtrail',
                reliesOnCall: 'describeTrails',
                override: true
            },
            getEventSelectors: {
                reliesOnService: 'cloudtrail',
                reliesOnCall: 'describeTrails',
                filterKey: 'TrailName',
                filterValue: 'TrailARN'
            }
        },
        Imagebuilder: {
            getContainerRecipe: {
                reliesOnService: 'imagebuilder',
                reliesOnCall: 'listContainerRecipes',
                filterKey: 'containerRecipeArn',
                filterValue: 'arn'
            },
            getComponent: {
                reliesOnService: 'imagebuilder',
                reliesOnCall: 'listComponents',
                filterKey: 'componentBuildVersionArn',
                filterValue: 'arn'
            }
        },
        CloudWatch: {
            getEsMetricStatistics: {
                reliesOnService: 'es',
                reliesOnCall: 'listDomainNames',
                override: true,
            },
            getEcMetricStatistics: {
                reliesOnService: 'elasticache',
                reliesOnCall: 'describeCacheClusters',
                override: true,
            },
        },
        ConfigService: {
            getComplianceDetailsByConfigRule: {
                reliesOnService: 'configservice',
                reliesOnCall: 'describeConfigRules',
                filterKey: 'ConfigRuleName',
                filterValue: 'ConfigRuleName'
            }
        },
        CodeStar: {
            describeProject: {
                reliesOnService: 'codestar',
                reliesOnCall: 'listProjects',
                filterKey: 'id',
                filterValue: 'projectId'
            }
        },
        CustomerProfiles: {
            getDomain: {
                reliesOnService: 'customerprofiles',
                reliesOnCall: 'listDomains',
                filterKey: 'DomainName',
                filterValue: 'DomainName'
            }
        },
        CodeBuild: {
            batchGetProjects: {
                reliesOnService: 'codebuild',
                reliesOnCall: 'listProjects',
                override: true
            }
        },
        CodePipeline: {
            getPipeline: {
                reliesOnService: 'codepipeline',
                reliesOnCall: 'listPipelines',
                filterKey: 'name',
                filterValue: 'name'
            }
        },
        Connect: {
            listInstanceCallRecordingStorageConfigs: {
                reliesOnService: 'connect',
                reliesOnCall: 'listInstances',
                override: true
            },
            listInstanceMediaStreamStorageConfigs: {
                reliesOnService: 'connect',
                reliesOnCall: 'listInstances',
                override: true
            },
            listInstanceChatTranscriptStorageConfigs: {
                reliesOnService: 'connect',
                reliesOnCall: 'listInstances',
                override: true
            },
            listInstanceExportedReportStorageConfigs: {
                reliesOnService: 'connect',
                reliesOnCall: 'listInstances',
                override: true
            },
            instanceAttachmentStorageConfigs: {
                reliesOnService: 'connect',
                reliesOnCall: 'listInstances',
                override: true
            }
        },
        DynamoDB: {
            describeTable: {
                reliesOnService: 'dynamodb',
                reliesOnCall: 'listTables',
                override: true
            },
            describeContinuousBackups: {
                reliesOnService: 'dynamodb',
                reliesOnCall: 'listTables',
                override: true
            },
            listBackups: {
                reliesOnService: 'dynamodb',
                reliesOnCall: 'listTables',
                override: true
            }
        },
        ElastiCache: {
            describeReplicationGroups: {
                reliesOnService: 'elasticache',
                reliesOnCall: 'describeCacheClusters',
                filterKey: 'ReplicationGroupId',
                filterValue: 'ReplicationGroupId'
            }
        },
        ES: {
            describeElasticsearchDomain: {
                reliesOnService: 'es',
                reliesOnCall: 'listDomainNames',
                filterKey: 'DomainName',
                filterValue: 'DomainName'
            }
        },
<<<<<<< HEAD
        Imagebuilder: {
            getComponent: {
                reliesOnService: 'imagebuilder',
                reliesOnCall: 'listComponents',
                filterKey: 'componentBuildVersionArn',
                filterValue: 'arn'
            },
            getImageRecipe: {
                reliesOnService: 'imagebuilder',
                reliesOnCall: 'listImageRecipes',
                filterKey: 'imageRecipeArn',
                filterValue: 'arn'
            }
        },
=======
>>>>>>> b356a9da
        S3: {
            getBucketLogging: {
                reliesOnService: 's3',
                reliesOnCall: 'listBuckets',
                deleteRegion: true,
                signatureVersion: 'v4',
                override: true
            },
            getBucketVersioning: {
                reliesOnService: 's3',
                reliesOnCall: 'listBuckets',
                deleteRegion: true,
                signatureVersion: 'v4',
                override: true
            },
            getBucketAcl: {
                reliesOnService: 's3',
                reliesOnCall: 'listBuckets',
                deleteRegion: true,
                signatureVersion: 'v4',
                override: true
            },
            getBucketPolicy: {
                reliesOnService: 's3',
                reliesOnCall: 'listBuckets',
                deleteRegion: true,
                signatureVersion: 'v4',
                override: true
            },
            getBucketPolicyStatus: {
                reliesOnService: 's3',
                reliesOnCall: 'listBuckets',
                deleteRegion: true,
                signatureVersion: 'v4',
                override:true
            },
            getBucketEncryption: {
                reliesOnService: 's3',
                reliesOnCall: 'listBuckets',
                deleteRegion: true,
                signatureVersion: 'v4',
                override: true
            },
            getBucketTagging: {
                reliesOnService: 's3',
                reliesOnCall: 'listBuckets',
                deleteRegion: true,
                signatureVersion: 'v4',
                override: true
            },
            getBucketLocation: {
                reliesOnService: 's3',
                reliesOnCall: 'listBuckets',
                deleteRegion: true,
                signatureVersion: 'v4',
                override: true
            },
            getPublicAccessBlock: {
                reliesOnService: 's3',
                reliesOnCall: 'listBuckets',
                deleteRegion: true,
                signatureVersion: 'v4',
                override: true
            },
            getBucketWebsite: {
                reliesOnService: 's3',
                reliesOnCall: 'listBuckets',
                deleteRegion: true,
                signatureVersion: 'v4',
                override: true
            },
            getObjectLockConfiguration: {
                reliesOnService: 's3',
                reliesOnCall: 'listBuckets',
                deleteRegion: true,
                signatureVersion: 'v4',
                override: true
            },
            getBucketLifecycleConfiguration: {
                reliesOnService: 's3',
                reliesOnCall: 'listBuckets',
                deleteRegion: true,
                signatureVersion: 'v4',
                override: true
            },
            getBucketAccelerateConfiguration: {
                reliesOnService: 's3',
                reliesOnCall: 'listBuckets',
                filterKey: 'Bucket',
                filterValue: 'Name'
            },
            headBucket: {
                reliesOnService: 's3',
                reliesOnCall: 'listBuckets',
                filterKey: 'Bucket',
                filterValue: 'Name'
            },
            listObjects: {
                reliesOnService: 's3',
                reliesOnCall: 'listBuckets',
                filterKey: 'Bucket',
                filterValue: 'Name'
            },
            sendIntegration: {
                enabled: true
            }
        },
        EC2: {
            describeSubnets: {
                reliesOnService: 'ec2',
                reliesOnCall: 'describeVpcs',
                override: true
            },
            describeSnapshotAttribute: {
                reliesOnService: 'ec2',
                reliesOnCall: 'describeSnapshots',
                override: true
            },
            describeVpcEndpointServicePermissions: {
                reliesOnService: 'ec2',
                reliesOnCall: 'describeVpcEndpointServices',
                filterKey: 'ServiceId',
                filterValue: 'ServiceId'
            },
            describeLaunchTemplateVersions: {
                reliesOnService: 'ec2',
                reliesOnCall: 'describeLaunchTemplates',
                filterKey: 'LaunchTemplateId',
                filterValue: 'LaunchTemplateId'
            },
            sendIntegration: {
                sendLast: true,
                enabled: true,
                integrationReliesOn: {
                    serviceName: ['ELBv2']
                }
            }
        },
        ECR: {
            getRepositoryPolicy: {
                reliesOnService: 'ecr',
                reliesOnCall: 'describeRepositories',
                filterKey: 'repositoryName',
                filterValue: 'repositoryName'
            },
            sendIntegration: {
                enabled: true
            }
        },
        ECRPUBLIC: {
            describeRepositories: {
                reliesOnService: 'ecr',
                reliesOnCall: 'describeRegistries',
                filterKey: 'registryId',
                filterValue: 'registryId'
            }
        },
        EKS: {
            describeCluster: {
                reliesOnService: 'eks',
                reliesOnCall: 'listClusters',
                override: true
            },
            listNodegroups: {
                reliesOnService: 'eks',
                reliesOnCall: 'listClusters',
                override: true
            }
        },
        ECS: {
            describeCluster: {
                reliesOnService: 'ecs',
                reliesOnCall: 'listClusters',
                override: true
            },
            listContainerInstances: {
                reliesOnService: 'ecs',
                reliesOnCall: 'listClusters',
                override: true
            },
            listServices: {
                reliesOnService: 'ecs',
                reliesOnCall: 'listClusters',
                override: true
            }
        },
        ElasticBeanstalk: {
            describeConfigurationSettings: {
                reliesOnService: 'elasticbeanstalk',
                reliesOnCall: 'describeEnvironments',
                override: true
            }
        },
        ElasticTranscoder: {
            listJobsByPipeline:  {
                reliesOnService: 'elastictranscoder',
                reliesOnCall: 'listPipelines',
                filterKey: 'PipelineId',
                filterValue: 'Id'
            }
        },
        ELB: {
            describeLoadBalancerPolicies: {
                reliesOnService: 'elb',
                reliesOnCall: 'describeLoadBalancers',
                override: true
            },
            describeLoadBalancerAttributes: {
                reliesOnService: 'elb',
                reliesOnCall: 'describeLoadBalancers',
                override: true
            },
            describeTags: {
                reliesOnService: 'elb',
                reliesOnCall: 'describeLoadBalancers',
                override: true
            }
        },
        ELBv2: {
            describeTargetHealth: {
                reliesOnService: 'elbv2',
                reliesOnCall: 'describeTargetGroups',
                filterKey: 'TargetGroupArn',
                filterValue: 'TargetGroupArn'
            },
            describeLoadBalancerAttributes: {
                reliesOnService: 'elbv2',
                reliesOnCall: 'describeLoadBalancers',
                override: true
            },
            describeListeners: {
                reliesOnService: 'elbv2',
                reliesOnCall: 'describeLoadBalancers',
                override: true
            },
            describeTargetGroups: {
                reliesOnService: 'elbv2',
                reliesOnCall: 'describeLoadBalancers',
                override: true
            },
            describeTargetGroupAttributes: {
                reliesOnService: 'elbv2',
                reliesOnCall: 'describeTargetGroups',
                filterKey: 'TargetGroupArn',
                filterValue: 'TargetGroupArn'
            },
            sendIntegration: {
                enabled: true
            },
        },
        EMR: {
            describeCluster: {
                reliesOnService: 'emr',
                reliesOnCall: 'listClusters',
                filterKey: 'ClusterId',
                filterValue: 'Id'
            },
            listInstanceGroups: {
                reliesOnService: 'emr',
                reliesOnCall: 'listClusters',
                filterKey: 'ClusterId',
                filterValue: 'Id'
            }
        },
        DLM: {
            getLifecyclePolicy: {
                reliesOnService: 'dlm',
                reliesOnCall: 'getLifecyclePolicies',
                filterKey: 'PolicyId',
                filterValue: 'PolicyId'
            }
        },
        ForecastService: {
            describeDataset: {
                reliesOnService: 'forecastservice',
                reliesOnCall: 'listDatasets',
                filterKey: 'DatasetArn',
                filterValue: 'DatasetArn'
            }
        },
        Glacier: {
            getVaultAccessPolicy: {
                reliesOnService: 'glacier',
                reliesOnCall: 'listVaults',
                filterKey: 'vaultName',
                filterValue: 'VaultName'
            }
        },
        IAM: {
            getGroup: {
                reliesOnService: 'iam',
                reliesOnCall: 'listGroups',
                filterKey: 'GroupName',
                filterValue: 'GroupName'
            },
            listAttachedUserPolicies: {
                reliesOnService: 'iam',
                reliesOnCall: 'listUsers',
                filterKey: 'UserName',
                filterValue: 'UserName'
            },
            listAttachedGroupPolicies: {
                reliesOnService: 'iam',
                reliesOnCall: 'listGroups',
                filterKey: 'GroupName',
                filterValue: 'GroupName'
            },
            listAttachedRolePolicies: {
                reliesOnService: 'iam',
                reliesOnCall: 'listRoles',
                filterKey: 'RoleName',
                filterValue: 'RoleName'
            },
            listUserPolicies: {
                reliesOnService: 'iam',
                reliesOnCall: 'listUsers',
                filterKey: 'UserName',
                filterValue: 'UserName'
            },
            listGroupPolicies: {
                reliesOnService: 'iam',
                reliesOnCall: 'listGroups',
                filterKey: 'GroupName',
                filterValue: 'GroupName'
            },
            listRolePolicies: {
                reliesOnService: 'iam',
                reliesOnCall: 'listRoles',
                filterKey: 'RoleName',
                filterValue: 'RoleName'
            },
            listSSHPublicKeys: {
                reliesOnService: 'iam',
                reliesOnCall: 'listUsers',
                filterKey: 'UserName',
                filterValue: 'UserName'
            },
            listMFADevices: {
                reliesOnService: 'iam',
                reliesOnCall: 'listUsers',
                filterKey: 'UserName',
                filterValue: 'UserName'
            },
            listGroupsForUser: {
                reliesOnService: 'iam',
                reliesOnCall: 'listUsers',
                filterKey: 'UserName',
                filterValue: 'UserName',
                rateLimit: 100
            },
            getInstanceProfile: {
                reliesOnService: 'ec2',
                reliesOnCall: 'describeInstances',
                override: true
            },
            sendIntegration: {
                sendLast: true,
                enabled: true,
                integrationReliesOn: {
                    serviceName: ['EC2']
                }
            }
        },
        Kendra: {
            describeIndex:  {
                reliesOnService: 'kendra',
                reliesOnCall: 'listIndices',
                filterKey: 'Id',
                filterValue: 'Id'
            }
        },
        Kinesis: {
            describeStream: {
                reliesOnService: 'kinesis',
                reliesOnCall: 'listStreams',
                override: true
            }
        },
        Firehose: {
            describeDeliveryStream: {
                reliesOnService: 'firehose',
                reliesOnCall: 'listDeliveryStreams',
                override: true
            }
        },
        KMS: {
            describeKey: {
                reliesOnService: 'kms',
                reliesOnCall: 'listKeys',
                filterKey: 'KeyId',
                filterValue: 'KeyId'
            },
            getKeyRotationStatus: {
                reliesOnService: 'kms',
                reliesOnCall: 'listKeys',
                filterKey: 'KeyId',
                filterValue: 'KeyId'
            },
            getKeyPolicy: {
                reliesOnService: 'kms',
                reliesOnCall: 'listKeys',
                override: true
            },
            listResourceTags: {
                reliesOnService: 'kms',
                reliesOnCall: 'listKeys',
                filterKey: 'KeyId',
                filterValue: 'KeyId'
            },
            listGrants: {
                reliesOnService: 'kms',
                reliesOnCall: 'listKeys',
                override: true
            }
        },
        Lambda: {
            getPolicy: {
                reliesOnService: 'lambda',
                reliesOnCall: 'listFunctions',
                filterKey: 'FunctionName',
                filterValue: 'FunctionName',
                rateLimit: 100, // it's not documented but experimentially 10/second works.
            },
            listTags: {
                reliesOnService: 'lambda',
                reliesOnCall: 'listFunctions',
                filterKey: 'Resource',
                filterValue: 'FunctionArn'
            },
            getFunctionUrlConfig :{
                reliesOnService: 'lambda',
                reliesOnCall: 'listFunctions',
                filterKey: 'FunctionName',
                filterValue: 'FunctionName',
            },
            sendIntegration: {
                enabled: true
            }
        },
        LookoutEquipment: {
            describeDataset: {
                reliesOnService: 'lookoutequipment',
                reliesOnCall: 'listDatasets',
                filterKey: 'DatasetName',
                filterValue: 'DatasetName'
            }
        },
        Location: {
            describeTracker: {
                reliesOnService: 'location',
                reliesOnCall: 'listTrackers',
                filterKey: 'TrackerName',
                filterValue: 'TrackerName'
            },
            describeGeofenceCollection: {
                reliesOnService: 'location',
                reliesOnCall: 'listGeofenceCollections',
                filterKey: 'CollectionName',
                filterValue: 'CollectionName'
            }
        },
        LookoutVision: {
            listModels: {
                reliesOnService: 'lookoutvision',
                reliesOnCall: 'listProjects',
                filterKey: 'ProjectName',
                filterValue: 'ProjectName'
            }
        },
        LexModelsV2: {
            listBotAliases: {
                reliesOnService: 'lexmodelsv2',
                reliesOnCall: 'listBots',
                filterKey: 'botId',
                filterValue: 'botId'
            }
        },
        QLDB: {
            describeLedger: {
                reliesOnService: 'qldb',
                reliesOnCall: 'listLedgers',
                filterKey: 'Name',
                filterValue: 'Name'
            }
        },
        ManagedBlockchain: {
            listMembers: {
                reliesOnService: 'managedblockchain',
                reliesOnCall: 'listNetworks',
                filterKey: 'NetworkId',
                filterValue: 'Id'
            }
        },
        MQ: {
            describeBroker: {
                reliesOnService: 'mq',
                reliesOnCall: 'listBrokers',
                filterKey: 'BrokerId',
                filterValue: 'BrokerId'
            }
        },
        LookoutMetrics: {
            describeAnomalyDetector: {
                reliesOnService: 'lookoutmetrics',
                reliesOnCall: 'listAnomalyDetectors',
                filterKey: 'AnomalyDetectorArn',
                filterValue: 'AnomalyDetectorArn'
            }
        },
        MWAA: {
            getEnvironment: {
                reliesOnService: 'mwaa',
                reliesOnCall: 'listEnvironments',
                override: true
            }
        },
        Proton: {
            getEnvironmentTemplate: {
                reliesOnService: 'proton',
                reliesOnCall: 'listEnvironmentTemplates',
                filterKey: 'name',
                filterValue: 'name'
            }
        },
        RDS: {
            describeDBParameters: {
                reliesOnService: 'rds',
                reliesOnCall: 'describeDBParameterGroups',
                override: true
            },
            sendIntegration: {
                enabled: true
            }
        },
        Route53: {
            listResourceRecordSets: {
                reliesOnService: 'route53',
                reliesOnCall: 'listHostedZones',
                filterKey: 'HostedZoneId',
                filterValue: 'Id'
            },
        },
        Route53Domains: {
            getDomainDetail: {
                reliesOnService: 'route53domains',
                reliesOnCall: 'listDomains',
                filterKey: 'DomainName',
                filterValue: 'DomainName'
            },
        },
        S3Control: {
            getPublicAccessBlock: {
                reliesOnService: 'sts',
                reliesOnCall: 'getCallerIdentity',
                override: true
            }
        },
        Redshift: {
            describeClusterParameters: {
                reliesOnService: 'redshift',
                reliesOnCall: 'describeClusterParameterGroups',
                filterKey: 'ParameterGroupName',
                filterValue: 'ParameterGroupName'
            }
        },
        SageMaker: {
            describeNotebookInstance: {
                reliesOnService: 'sagemaker',
                reliesOnCall: 'listNotebookInstances',
                filterKey: 'NotebookInstanceName',
                filterValue: 'NotebookInstanceName'
            }
        },
        SecretsManager: {
            describeSecret: {
                reliesOnService: 'secretsmanager',
                reliesOnCall: 'listSecrets',
                filterKey: 'SecretId',
                filterValue: 'ARN',
            }
        },
        SES: {
            getIdentityDkimAttributes: {
                reliesOnService: 'ses',
                reliesOnCall: 'listIdentities',
                override: true,
                rateLimit: 1000
            }
        },
        SNS: {
            getTopicAttributes: {
                reliesOnService: 'sns',
                reliesOnCall: 'listTopics',
                filterKey: 'TopicArn',
                filterValue: 'TopicArn'
            }
        },
        SQS: {
            getQueueAttributes: {
                reliesOnService: 'sqs',
                reliesOnCall: 'listQueues',
                override: true
            }
        },
        Support: {
            describeTrustedAdvisorCheckResult: {
                reliesOnService: 'support',
                reliesOnCall: 'describeTrustedAdvisorChecks',
                filterKey: 'checkId',
                filterValue: 'id'
            },
        },
        WAFRegional: {
            listResourcesForWebACL: {
                reliesOnService: 'wafregional',
                reliesOnCall: 'listWebACLs',
                override: true
            }
        },
        WAFV2: {
            listResourcesForWebACL: {
                reliesOnService: 'wafv2',
                reliesOnCall: 'listWebACLs',
                override: true
            }
        },
        GuardDuty: {
            getDetector: {
                reliesOnService: 'guardduty',
                reliesOnCall: 'listDetectors',
                override: true,
            },
            getMasterAccount: {
                reliesOnService: 'guardduty',
                reliesOnCall: 'listDetectors',
                override: true,
            },
            listFindings: {
                reliesOnService: 'guardduty',
                reliesOnCall: 'listDetectors',
                override: true,
            },
            listPublishingDestinations: {
                reliesOnService: 'guardduty',
                reliesOnCall: 'listDetectors',
                override: true,
            },
        },
    },
    {
        APIGateway: {
            getClientCertificate: {
                reliesOnService: 'apigateway',
                reliesOnCall: 'getRestApis',
                override: true
            },
            getIntegration: {
                reliesOnService: 'apigateway',
                reliesOnCall: 'getRestApis',
                override: true
            },
            sendIntegration: {
                enabled: true
            }
        },
        AppMesh: {
            describeVirtualGateway: {
                reliesOnService: 'appmesh',
                reliesOnCall: 'listMeshes',
                override: true
            }
        },
        EMR: {
            describeSecurityConfiguration: {
                reliesOnService: 'emr',
                reliesOnCall: 'listClusters',
                override: true
            }
        },
        IAM: {
            getUserPolicy: {
                reliesOnService: 'iam',
                reliesOnCall: 'listUsers',
                override: true
            },
            getGroupPolicy: {
                reliesOnService: 'iam',
                reliesOnCall: 'listGroups',
                override: true
            },
            getRolePolicy: {
                reliesOnService: 'iam',
                reliesOnCall: 'listRoles',
                override: true
            },
            getPolicy: {
                reliesOnService: 'iam',
                reliesOnCall: 'listPolicies',
                filterKey: 'PolicyArn',
                filterValue: 'Arn'
            },
            getRole: {
                reliesOnService: 'iam',
                reliesOnCall: 'listRoles',
                filterKey: 'RoleName',
                filterValue: 'RoleName'
            }
        },
        EKS:{
            describeNodegroups: {
                reliesOnService: 'eks',
                reliesOnCall: 'listClusters',
                override: true
            },
            sendIntegration: {
                enabled: true
            }
        },
        ECS: {
            describeContainerInstances:  {
                override:true
            },
            listTasks:  {
                reliesOnService: 'ecs',
                override:true,
                reliesOnCall: 'listClusters'
            },
            describeServices: {
                override:true
            }
        },
        LookoutVision: {
            describeModel: {
                reliesOnService: 'lookoutvision',
                reliesOnCall: 'listProjects',
                override: true
            }
        },
        GuardDuty: {
            getFindings: {
                reliesOnService: 'guardduty',
                reliesOnCall: 'listDetectors',
                override: true,
            },
            describePublishingDestination: {
                reliesOnService: 'guardduty',
                reliesOnCall: 'listDetectors',
                override: true,
            },
        },
        LexModelsV2:{
            describeBotAlias: {
                reliesOnService: 'lexmodelsv2',
                reliesOnCall: 'listBots',
                override: true,
            }
        },
        ManagedBlockchain: {
            getMember: {
                reliesOnService: 'managedblockchain',
                reliesOnCall: 'listNetworks',
                override: true
            }
        }
    },
    {
        IAM: {
            getPolicyVersion: {
                reliesOnService: 'iam',
                reliesOnCall: 'listPolicies',
                override: true
            }
        },
        ECS: {
            describeTasks:  {
                override:true
            },
            sendIntegration: {
                enabled: true
            }
        },
    }
];

module.exports = {
    globalServices: globalServices,
    calls: calls,
    postcalls: postcalls,
    integrationSendLast: integrationSendLast
};<|MERGE_RESOLUTION|>--- conflicted
+++ resolved
@@ -1387,7 +1387,6 @@
                 filterValue: 'DomainName'
             }
         },
-<<<<<<< HEAD
         Imagebuilder: {
             getComponent: {
                 reliesOnService: 'imagebuilder',
@@ -1402,8 +1401,6 @@
                 filterValue: 'arn'
             }
         },
-=======
->>>>>>> b356a9da
         S3: {
             getBucketLogging: {
                 reliesOnService: 's3',
