var globalServices = [
    'S3',
    'IAM',
    'CloudFront',
    'Route53',
    'Route53Domains',
    'WAFRegional',
    'WAF'
];

var integrationSendLast = [
    'EC2'
];

var calls = {
    AccessAnalyzer: {
        listAnalyzers: {
            property: 'analyzers',
            paginate: 'NextToken'
        }
    },
    ACM: {
        listCertificates: {
            property: 'CertificateSummaryList',
            paginate: 'NextToken'
        }
    },
    APIGateway: {
        getRestApis: {
            property: 'items',
            paginate: 'NextToken'
        }
    },
    AppConfig: {
        listApplications: {
            property: 'Items',
            paginate: 'NextToken'
        }
    },
    AppMesh: {
        listMeshes: {
            property: 'meshes',
            paginate: 'nextToken'
        }
    },
    AppRunner: {
        listServices: {
            property: 'ServiceSummaryList',
            paginate: 'NextToken'
        }
    },
    Appflow: {
        listFlows: {
            property: 'flows',
            paginate: 'nextToken'
        }
    },
    Athena: {
        listWorkGroups: {
            property: 'WorkGroups',
            paginate: 'NextToken',
            params: {
                MaxResults: 50
            }
        }
    },
    AuditManager: {
        getSettings: {
            property: 'settings',
            params: {
                attribute: 'ALL'
            }
        }
    },
    AutoScaling: {
        describeAutoScalingGroups: {
            property: 'AutoScalingGroups',
            paginate: 'NextToken',
            params: {
                MaxRecords: 100
            }
        },
        describeLaunchConfigurations: {
            property: 'LaunchConfigurations',
            paginate: 'NextToken',
            params: {
                MaxRecords: 100
            }
        }
    },
    Backup: {
        listBackupVaults: {
            property: 'BackupVaultList',
            paginate: 'NextToken',
        },
        describeRegionSettings: {
            property: 'ResourceTypeOptInPreference',
        },
        listBackupPlans: {
            property: 'BackupPlansList',
            paginate: 'NextToken'
        }
    },
    CloudFormation: {
        listStacks: {
            property: 'StackSummaries',
            params: {
                'StackStatusFilter': [
                    'CREATE_IN_PROGRESS',
                    'CREATE_COMPLETE',
                    'ROLLBACK_IN_PROGRESS',
                    'ROLLBACK_FAILED',
                    'ROLLBACK_COMPLETE',
                    'DELETE_FAILED',
                    'UPDATE_IN_PROGRESS',
                    'UPDATE_COMPLETE_CLEANUP_IN_PROGRESS',
                    'UPDATE_COMPLETE',
                    'UPDATE_ROLLBACK_IN_PROGRESS',
                    'UPDATE_ROLLBACK_FAILED',
                    'UPDATE_ROLLBACK_COMPLETE_CLEANUP_IN_PROGRESS',
                    'UPDATE_ROLLBACK_COMPLETE',
                    'REVIEW_IN_PROGRESS',
                    'IMPORT_IN_PROGRESS',
                    'IMPORT_COMPLETE',
                    'IMPORT_ROLLBACK_IN_PROGRESS',
                    'IMPORT_ROLLBACK_FAILED',
                    'IMPORT_ROLLBACK_COMPLETE',
                ]
            }
        },
        describeStacks: {
            property: 'Stacks',
            paginate: 'NextToken',
        }
    },
    CloudFront: {
        // TODO: Pagination is using an older format
        listDistributions: {
            property: 'DistributionList',
            secondProperty: 'Items'
        }
    },
    CloudTrail: {
        describeTrails: {
            property: 'trailList'
        }
    },
    CloudWatch: {
        describeAlarms: {
            property: 'MetricAlarms',
            paginate: 'NextToken'
        }
    },
    CloudWatchLogs: {
        describeLogGroups: {
            property: 'logGroups',
            paginate: 'nextToken',
            params: {
                limit: 50
            },
            rateLimit: 500
        },
        describeMetricFilters: {
            property: 'metricFilters',
            paginate: 'nextToken',
            params: {
                limit: 50 // The max available
            }
        }
    },
    CodeArtifact: {
        listDomains: {
            property: 'domains',
            paginate: 'nextToken'
        }
    },
    CodeStar: {
        listProjects: {
            property: 'projects',
            paginate: 'nextToken'
        }
    },
    CodeBuild: {
        listProjects: {
            property: 'projects',
            paginate: 'nextToken'
        }
    },
    CognitoIdentityServiceProvider: {
        listUserPools: {
            property: 'UserPools',
            paginate: 'NextToken',
            params: {
                MaxResults: 60
            }
<<<<<<< HEAD
        }
=======
        },
>>>>>>> 05bed12e
    },
    CodePipeline: {
        listPipelines: {
            property: 'pipelines',
            paginate: 'nextToken'
        }
    },
    ComputeOptimizer: {
        getRecommendationSummaries : {
            property: 'recommendationSummaries',
            paginate: 'nextToken'
        }
    },
    Comprehend: {
        listEntitiesDetectionJobs: {
            property: 'EntitiesDetectionJobPropertiesList',
            paginate: 'NextToken',
            params: {
                MaxResults: 100
            }
        },
        listDocumentClassificationJobs: {
            property: 'DocumentClassificationJobPropertiesList',
            paginate: 'NextToken',
            params: {
                MaxResults: 100
            }
        },
        listDominantLanguageDetectionJobs: {
            property: 'DominantLanguageDetectionJobPropertiesList',
            paginate: 'NextToken',
            params: {
                MaxResults: 100
            }
        },
        listKeyPhrasesDetectionJobs: {
            property: 'KeyPhrasesDetectionJobPropertiesList',
            paginate: 'NextToken',
            params: {
                MaxResults: 100
            }
        },
        listSentimentDetectionJobs: {
            property: 'SentimentDetectionJobPropertiesList',
            paginate: 'NextToken',
            params: {
                MaxResults: 100
            }
        },
        listTopicsDetectionJobs: {
            property: 'TopicsDetectionJobPropertiesList',
            paginate: 'NextToken',
            params: {
                MaxResults: 100
            }
        }
    },
    Connect: {
        listInstances: {
            property: 'InstanceSummaryList',
            paginate: 'NextToken'
        }
    },
    ConfigService: {
        describeConfigurationRecorders: {
            property: 'ConfigurationRecorders'
        },
        describeConfigurationRecorderStatus: {
            property: 'ConfigurationRecordersStatus'
        },
        describeConfigRules: {
            property: 'ConfigRules',
            paginate: 'NextToken'
        },
        describeDeliveryChannels: {
            property: 'DeliveryChannels'
        },
        getDiscoveredResourceCounts: {
            property: 'resourceCounts',
            paginate: 'NextToken'
        }
    },
    CustomerProfiles: {
        listDomains: {
            property: 'Items',
            paginate: 'NextToken',
        }
    },
    DataBrew: {
        listJobs: {
            property: 'Jobs',
            paginate: 'NextToken'
        }
    },
    DevOpsGuru: {
        listNotificationChannels: {
            property: 'Channels',
            paginate: 'NextToken'
        }
    },
    DirectConnect: {
        describeDirectConnectGateways: {
            property: 'directConnectGateways',
            paginate: 'nextToken'
        }
    },
    DirectoryService: {
        describeDirectories: {
            property: 'DirectoryDescriptions',
            paginate: 'NextToken'
        }
    },
    DLM: {
        getLifecyclePolicies: {
            property: 'Policies'
        }
    },
    DMS: {
        describeReplicationInstances: {
            property: 'ReplicationInstances',
            paginate: 'Marker'
        }
    },
    DocDB: {
        describeDBClusters: {
            property: 'DBClusters',
            paginate: 'Marker'
        }
    },
    DynamoDB: {
        listTables: {
            property: 'TableNames',
            paginate: 'LastEvaluatedTableName',
            paginateReqProp: 'ExclusiveStartTableName'
        }
    },
    DAX: {
        describeClusters: {
            property: 'Clusters',
            paginate: 'NextToken'
        }
    },
    TimestreamWrite: {
        listDatabases: {
            property: 'Databases',
            paginate: 'NextToken'
        }
    },
    EC2: {
        describeAccountAttributes: {
            property: 'AccountAttributes'
        },
        describeSubnets: {
            property: 'Subnets',
            paginate: 'NextToken'
        },
        describeAddresses: {
            property: 'Addresses'
        },
        describeVolumes: {
            property: 'Volumes'
        },
        describeSnapshots: {
            // This call must be overridden because the
            // default call retrieves every snapshot
            // available, including public ones
            override: true
        },
        describeInstances: {
            property: 'Reservations',
            paginate: 'NextToken',
            params: {
                MaxResults: 1000,
                Filters: [
                    {
                        Name: 'instance-state-name',
                        Values: [
                            'pending',
                            'running',
                            'shutting-down',
                            'stopping',
                            'stopped'
                        ]
                    }
                ]
            }
        },
        describeSecurityGroups: {
            property: 'SecurityGroups'
        },
        describeVpcs: {
            property: 'Vpcs',
            paginate: 'NextToken'
        },
        describeFlowLogs: {
            // TODO: override bc flowlogs are not available in all regions?
            property: 'FlowLogs'
        },
        describeImages: {
            property: 'Images',
            params: {
                Owners: [
                    'self'
                ],
                Filters: [
                    {
                        Name: 'state',
                        Values: [
                            'available'
                        ]
                    }
                ]
            }
        },
        describeInternetGateways: {
            property: 'InternetGateways'
        },
        describeEgressOnlyInternetGateways: {
            property: 'EgressOnlyInternetGateways'
        },
        describeNatGateways: {
            property: 'NatGateways',
            paginate: 'NextToken',
            params: {
                Filter: [
                    {
                        Name: 'state',
                        Values: [
                            'available'
                        ]
                    }
                ]
            }
        },
        describeVpcPeeringConnections: {
            property: 'VpcPeeringConnections',
            paginate: 'NextToken',
            params: {
                Filters: [
                    {
                        Name: 'status-code',
                        Values: [
                            'pending-acceptance',
                            'provisioning',
                            'active'
                        ]
                    }
                ]
            }
        },
        describeVpnGateways: {
            property: 'VpnGateways',
            params: {
                Filters: [
                    {
                        Name: 'state',
                        Values: [
                            'available'
                        ]
                    }
                ]
            }
        },
        describeVpcEndpointServices: {
            property: 'ServiceDetails',
            paginate: 'NextToken'
        },
        describeVpcEndpoints: {
            property: 'VpcEndpoints',
            paginate: 'NextToken'
        },
        describeRouteTables: {
            property: 'RouteTables',
            paginate: 'NextToken'
        },
        describeTags: {
            property: 'Tags',
            paginate: 'NextToken',
        },
        describeNetworkInterfaces: {
            property: 'NetworkInterfaces',
            paginate: 'NextToken',
        },
        getEbsEncryptionByDefault: {
            property: 'EbsEncryptionByDefault'
        },
        getEbsDefaultKmsKeyId: {
            property: 'KmsKeyId'
        },
        describeVpnConnections: {
            property: 'VpnConnections',
            paginate: 'NextToken'
        },
        describeNetworkAcls: {
            property: 'NetworkAcls',
            paginate: 'NextToken',
        },
        describeLaunchTemplates: {
            property: 'LaunchTemplates',
            paginate: 'NextToken',
        }
    },
    ElastiCache: {
        describeCacheClusters: {
            property: 'CacheClusters',
            paginate: 'Marker'
        },
        describeReservedCacheNodes: {
            property: 'ReservedCacheNodes',
            paginate: 'Marker'
        }
    },
    ECR: {
        describeRepositories: {
            property: 'repositories',
            paginate: 'nextToken',
            params: {
                maxResults: 1000
            }
        },
        describeRegistry: {}
    },
    ECRPUBLIC: {
        describeRegistries: {
            property: 'registries',
            paginate: 'nextToken',
            params: {
                maxResults: 1000
            }
        }
    },
    EFS: {
        describeFileSystems: {
            property: 'FileSystems',
            paginate: 'NextMarker',
            paginateReqProp: 'Marker'
        }
    },
    EKS: {
        listClusters: {
            property: 'clusters',
            paginate: 'nextToken'
        }
    },
    ECS: {
        listClusters: {
            property: 'clusterArns',
            paginate: 'nextToken'
        }
    },
    ElasticBeanstalk: {
        describeEnvironments: {
            property: 'Environments',
            paginate: 'NextToken'
        }
    },
    ElasticTranscoder: {
        // TODO: Pagination via NextPageToken and PageToken
        listPipelines: {
            property: 'Pipelines',
            paginate: 'NextPageToken',
            paginateReqProp: 'PageToken'
        }
    },
    ELB: {
        describeLoadBalancers: {
            property: 'LoadBalancerDescriptions',
            paginate: 'NextMarker',
            paginateReqProp: 'Marker'
        }
    },
    ELBv2: {
        describeLoadBalancers: {
            property: 'LoadBalancers',
            paginate: 'NextMarker',
            reliesOnService: 'ec2',
            reliesOnCall: 'describeVpcs',
            paginateReqProp: 'Marker'
        },
        describeTargetGroups: {
            property: 'TargetGroups',
            paginate: 'NextMarker',
            paginateReqProp: 'Marker'
        },
        describeTargetHealth: {
            property: 'TargetGroups',
            paginate: 'NextMarker',
            paginateReqProp: 'Marker'
        }
    },
    EMR: {
        listClusters: {
            property: 'Clusters',
            paginate: 'Marker',
            params: {
                ClusterStates: [
                    'RUNNING'
                ]
            }
        }
    },
    ES: {
        listDomainNames: {
            property: 'DomainNames',
        }
    },
    EventBridge: {
        listEventBuses: {
            property: 'EventBuses',
            paginate: 'NextToken',
            params:{
                Limit: 100,
            }
        },
        listRules: {
            property: 'Rules',
            paginate: 'NextToken',
        }
    },
    Finspace: {
        listEnvironments: {
            property: 'environments',
            paginate: 'nextToken'
        }
    },
    ForecastService: {
        listDatasets: {
            property: 'Datasets',
            paginate: 'NextToken'
        },
        listForecastExportJobs: {
            property: 'ForecastExportJobs',
            paginate: 'NextToken'
        }
    },
    FSx: {
        describeFileSystems: {
            property: 'FileSystems',
            paginate: 'NextToken'
        }
    },
    FraudDetector: {
        getDetectors: {
            property: 'detectors',
            paginate: 'nextToken'
        },
        getKMSEncryptionKey: {
            property: 'kmsKey'
        }
    },
    Glue: {
        getDataCatalogEncryptionSettings: {
            property: 'DataCatalogEncryptionSettings',
        },
        getSecurityConfigurations: {
            property: 'SecurityConfigurations',
            paginate: 'NextMarker'
        }
    },
    Glacier: {
        listVaults: {
            paginate: 'Marker',
            property: 'VaultList',
            params: {
                accountId: '-',
                limit: '50'
            },
        }
    },
    HealthLake: {
        listFHIRDatastores: {
            property: 'DatastorePropertiesList',
            paginate: 'NextToken'
        }
    },
    Imagebuilder: {
        listContainerRecipes: {
            property: 'containerRecipeSummaryList',
            paginate: 'nextToken'
        },
        listComponents: {
            property: 'componentVersionList',
            paginate: 'nextToken'
        },
        paginatelistImagePipelines: {
            property: 'imagePipelineList',
            paginate: 'nextToken'
        },
        listImageRecipes: {
            property: 'imageRecipeSummaryList',
            paginate: 'nextToken'
        },
        listInfrastructureConfigurations: {
            property: 'infrastructureConfigurationSummaryList',
            paginate: 'nextToken'
        }
    },
    IAM: {
        listServerCertificates: {
            property: 'ServerCertificateMetadataList',
            paginate: 'Marker'
        },
        listGroups: {
            property: 'Groups',
            paginate: 'Marker'
        },
        listUsers: {
            property: 'Users',
            paginate: 'Marker'
        },
        listRoles: {
            property: 'Roles',
            paginate: 'Marker'
        },
        listPolicies: {
            property: 'Policies',
            paginate: 'Marker',
            params: {
                OnlyAttached: true // Making this false will effect IAM Support Policy plugin
            }
        },
        listVirtualMFADevices: {
            property: 'VirtualMFADevices',
            paginate: 'Marker'
        },
        getAccountPasswordPolicy: {
            property: 'PasswordPolicy'
        },
        getAccountSummary: {
            property: 'SummaryMap'
        },
        generateCredentialReport: {
            override: true
        }
    },
    IoTSiteWise: {
        describeDefaultEncryptionConfiguration: {
        }
    },
    Kinesis: {
        listStreams: {
            property: 'StreamNames'
        }
    },
    KinesisVideo: {
        listStreams: {
            property: 'StreamInfoList',
            paginate: 'NextToken',
        }
    },
    Firehose: {
        listDeliveryStreams: {
            property: 'DeliveryStreamNames'
        }
    },
    GuardDuty: {
        listDetectors: {
            property: 'DetectorIds',
            paginate: 'NextToken',
        }
    },
    Kendra: {
        listIndices: {
            property: 'IndexConfigurationSummaryItems',
            paginate: 'NextToken'
        }
    },
    KMS: {
        listKeys: {
            property: 'Keys',
            paginate: 'NextMarker',
            paginateReqProp: 'Marker',
            params: {
                Limit: 1000
            }
        },
        listAliases: {
            property: 'Aliases',
            paginate: 'NextMarker',
            paginateReqProp: 'Marker',
            params: {
                Limit: 100
            }
        }
    },
    Kafka: {
        listClusters: {
            property: 'ClusterInfoList',
            paginate: 'NextToken'
        }
    },
    Lambda: {
        listFunctions: {
            property: 'Functions',
            paginate: 'NextMarker',
            paginateReqProp: 'Marker'
        }
    },
    LookoutEquipment: {
        listDatasets: {
            property: 'DatasetSummaries',
            paginate: 'NextToken'
        }
    },
    Location: {
        listTrackers: {
            property: 'Entries',
            paginate: 'NextToken',
        },
        listGeofenceCollections: {
            property: 'Entries',
            paginate: 'NextToken',
        }
    },
    LookoutVision: {
        listProjects: {
            property: 'Projects',
            paginate: 'NextToken'
        }
    },
    LexModelsV2: {
        listBots: {
            property: 'botSummaries',
            paginate: 'nextToken'
        }
    },
    LookoutMetrics: {
        listAnomalyDetectors: {
            property: 'AnomalyDetectorSummaryList',
            paginate: 'NextToken'
        }
    },
    MemoryDB: {
        describeClusters: {
            property:'Clusters',
            paginate:'NextToken'
        }
    },
    ManagedBlockchain: {
        listNetworks: {
            property: 'Networks',
            paginate: 'NextToken'
        }
    },
    MQ: {
        listBrokers:{
            property:'BrokerSummaries',
            paginate:'NextToken'
        }
    },
    MWAA: {
        listEnvironments: {
            property: 'Environments',
            paginate: 'NextToken'
        }
    },
    Neptune: {
        describeDBClusters: {
            property: 'DBClusters',
            paginate: 'Marker'
        }
    },
    Organizations: {
        describeOrganization: {
            property: 'Organization',
        },
        listHandshakesForAccount: {
            property: 'Handshakes',
        },
        listAccounts: {
            property: 'Accounts',
            paginate: 'NextToken'
        },
    },
    Proton: {
        listEnvironmentTemplates: {
            property: 'templates',
            paginate: 'nextToken'
        }
    },
    QLDB: {
        listLedgers: {
            property: 'Ledgers',
            paginate: 'NextToken'
        }
    },
    RDS: {
        describeDBInstances: {
            property: 'DBInstances',
            paginate: 'Marker'
        },
        describeDBClusters: {
            property: 'DBClusters',
            paginate: 'Marker'
        },
        describeDBEngineVersions: {
            property: 'DBEngineVersions',
            paginate: 'Marker',
            default: true
        },
        describeDBSnapshots: {
            property: 'DBSnapshots',
            paginate: 'Marker'
        },
        describeDBParameterGroups: {
            property: 'DBParameterGroups',
            paginate: 'Marker'
        },
        describeDBClusterSnapshots: {
            property: 'DBClusterSnapshots',
            paginate: 'Marker'
        }
    },
    Redshift: {
        describeClusters: {
            property: 'Clusters',
            paginate: 'Marker'
        },
        describeClusterParameterGroups: {
            property: 'ParameterGroups',
            paginate: 'Marker'
        },
        describeReservedNodes: {
            property: 'ReservedNodes',
            paginate: 'Marker'
        }
    },
    ResourceGroupsTaggingAPI: {
        getTagKeys: {
            property: 'TagKeys',
            paginate: 'PaginationToken'
        },
        getResources: {
            property: 'ResourceTagMappingList',
            paginate: 'PaginationToken'
        }
    },
    Route53: {
        listHostedZones: {
            property: 'HostedZones',
            paginate: 'NextPageMarker',
            paginateReqProp: 'Marker'
        },
    },
    Route53Domains: {
        listDomains: {
            property: 'Domains',
            paginate: 'NextPageMarker',
            paginateReqProp: 'Marker'
        }
    },
    S3: {
        listBuckets: {
            property: 'Buckets'
        }
    },
    SageMaker: {
        listNotebookInstances: {
            property: 'NotebookInstances',
            paginate: 'NextToken'
        }
    },
    SecretsManager: {
        listSecrets: {
            property: 'SecretList',
            paginate: 'NextToken'
        }
    },
    ServiceQuotas: {
        listServiceQuotas: {
            property: 'Quotas',
            paginate: 'NextToken',
            params: {
                ServiceCode: 'ec2'
            },
        }
    },
    SES: {
        listIdentities: {
            property: 'Identities',
            paginate: 'NextToken',
            params: {
                IdentityType: 'Domain', // TODO: maybe don't filter these?
                MaxItems: 1000
            },
            rateLimit: 1000 // ms to rate limit between regions
        },
        describeActiveReceiptRuleSet: {
        }
    },
    Shield: {
        describeSubscription: {
            property: 'Subscription'
        },
        describeEmergencyContactSettings: {
            property: 'EmergencyContactList'
        },
        listProtections: {
            property: 'Protections'
        }
    },
    SNS: {
        listTopics: {
            property: 'Topics',
            paginate: 'NextToken'
        },
        listSubscriptions: {
            property: 'Subscriptions',
            paginate: 'NextToken'
        },
    },
    SQS: {
        listQueues: {
            property: 'QueueUrls'
        }
    },
    SSM: {
        describeInstanceInformation: {
            property: 'InstanceInformationList',
            params: {
                MaxResults: 50
            },
            paginate: 'NextToken'
        },
        describeParameters: {
            property: 'Parameters',
            params: {
                MaxResults: 50
            },
            paginate: 'NextToken'
        },
        listAssociations: {
            property: 'Associations',
            paginate: 'NextToken'
        },
        getServiceSetting: {
            property: 'ServiceSetting',
            paginate: 'NextToken',
            params: {
                SettingId: '/ssm/documents/console/public-sharing-permission'
            }
        },
        describeSessions: {
            property: 'Sessions',
            paginate: 'NextToken',
            params: {
                State: 'Active'
            }
        }
    },
    STS: {
        getCallerIdentity: {
            property: 'Account'
        }
    },
    Support: {
        describeTrustedAdvisorChecks: {
            property: 'checks',
            params: { language: 'en' },
        },
    },
    Transfer: {
        listServers: {
            property: 'Servers',
            paginate: 'NextToken',
            params: {
                MaxResults: 1000
            }
        }
    },
    Translate: {
        listTextTranslationJobs: {
            property: 'TextTranslationJobPropertiesList',
            paginate: 'NextToken'
        }
    },
    VoiceID: {
        listDomains: {
            property: 'DomainSummaries',
            paginate: 'NextToken'
        }
    },
    WAFRegional: {
        listWebACLs: {
            property: 'WebACLs',
            paginate: 'NextMarker'
        }
    },
    WAFV2: {
        listWebACLs: {
            property: 'WebACLs',
            paginate: 'NextMarker',
            params: {
                Scope: 'REGIONAL'
            }
        }
    },
    WAF: {
        listWebACLs: {
            property: 'WebACLs',
            paginate: 'NextMarker'
        }
    },
    WorkSpaces: {
        describeWorkspaces: {
            property: 'Workspaces',
            paginate: 'NextToken'
        },
        describeWorkspaceDirectories:{
            property: 'Directories',
            paginate: 'NextToken'
        },
        describeIpGroups:{
            property: 'Result',
            paginate: 'NextToken'
        },
        describeWorkspacesConnectionStatus: {
            property: 'WorkspacesConnectionStatus',
            paginate: 'NextToken'
        }
    },
    Wisdom: {
        listAssistants: {
            property: 'assistantSummaries',
            paginate: 'NextToken'
        }
    },
    XRay: {
        getEncryptionConfig: {
            property: 'EncryptionConfig'
        }
    }
};

var postcalls = [
    {
        ACM: {
            describeCertificate: {
                reliesOnService: 'acm',
                reliesOnCall: 'listCertificates',
                filterKey: 'CertificateArn',
                filterValue: 'CertificateArn'
            }
        },
        AccessAnalyzer: {
            listFindings: {
                reliesOnService: 'accessanalyzer',
                reliesOnCall: 'listAnalyzers',
                override: true
            }
        },
        APIGateway: {
            getStages: {
                reliesOnService: 'apigateway',
                reliesOnCall: 'getRestApis',
                filterKey: 'restApiId',
                filterValue: 'id'
            },
            getResources: {
                reliesOnService: 'apigateway',
                reliesOnCall: 'getRestApis',
                filterKey: 'restApiId',
                filterValue: 'id'
            }
        },
        AppConfig: {
            listConfigurationProfiles: {
                reliesOnService: 'appconfig',
                reliesOnCall: 'listApplications',
                filterKey: 'ApplicationId',
                filterValue: 'Id'
            }
        },
        AppMesh: {
            listVirtualGateways: {
                reliesOnService: 'appmesh',
                reliesOnCall: 'listMeshes',
                filterKey: 'meshName',
                filterValue: 'meshName'
            },
            describeMesh: {
                reliesOnService: 'appmesh',
                reliesOnCall: 'listMeshes',
                filterKey: 'meshName',
                filterValue: 'meshName'
            }
        },
        AppRunner: {
            describeService: {
                reliesOnService: 'apprunner',
                reliesOnCall: 'listServices',
                filterKey: 'ServiceArn',
                filterValue: 'ServiceArn'
            }
        },
        Appflow: {
            describeFlow: {
                reliesOnService: 'appflow',
                reliesOnCall: 'listFlows',
                filterKey: 'flowName',
                filterValue: 'flowName'
            }
        },
        Athena: {
            getWorkGroup: {
                reliesOnService: 'athena',
                reliesOnCall: 'listWorkGroups',
                filterKey: 'WorkGroup',
                filterValue: 'Name'
            }
        },
        AutoScaling: {
            describeNotificationConfigurations: {
                reliesOnService: 'autoscaling',
                reliesOnCall: 'describeAutoScalingGroups',
                override: true
            },
            describeLaunchConfigurations: {
                reliesOnService: 'autoscaling',
                reliesOnCall: 'describeAutoScalingGroups',
                override: true
            }
        },
        Backup: {
            getBackupVaultNotifications: {
                reliesOnService: 'backup',
                reliesOnCall: 'listBackupVaults',
                filterKey: 'BackupVaultName',
                filterValue: 'BackupVaultName',
            },
            getBackupVaultAccessPolicy: {
                reliesOnService: 'backup',
                reliesOnCall: 'listBackupVaults',
                filterKey: 'BackupVaultName',
                filterValue: 'BackupVaultName',
            },
            getBackupPlan: {
                reliesOnService: 'backup',
                reliesOnCall: 'listBackupPlans',
                filterKey: 'BackupPlanId',
                filterValue: 'BackupPlanId',
            }
        },
        CloudFormation: {
            describeStackEvents: {
                reliesOnService: 'cloudformation',
                reliesOnCall: 'listStacks',
                filterKey: 'StackName',
                filterValue: 'StackName',
                rateLimit: 100 // ms to rate limit between stacks
            },
            describeStacks: {
                reliesOnService: 'cloudformation',
                reliesOnCall: 'listStacks',
                filterKey: 'StackName',
                filterValue: 'StackName',
                rateLimit: 100 // ms to rate limit between stacks
            }
        },
        CloudFront: {
            getDistribution: {
                reliesOnService: 'cloudfront',
                reliesOnCall: 'listDistributions',
                override: true
            }
        },
        CloudTrail: {
            getTrailStatus: {
                reliesOnService: 'cloudtrail',
                reliesOnCall: 'describeTrails',
                filterKey: 'Name',
                filterValue: 'TrailARN'
            },
            listTags: {
                reliesOnService: 'cloudtrail',
                reliesOnCall: 'describeTrails',
                override: true
            },
            getEventSelectors: {
                reliesOnService: 'cloudtrail',
                reliesOnCall: 'describeTrails',
                filterKey: 'TrailName',
                filterValue: 'TrailARN'
            }
        },
        Imagebuilder: {
            getContainerRecipe: {
                reliesOnService: 'imagebuilder',
                reliesOnCall: 'listContainerRecipes',
                filterKey: 'containerRecipeArn',
                filterValue: 'arn'
            },
            getComponent: {
                reliesOnService: 'imagebuilder',
                reliesOnCall: 'listComponents',
                filterKey: 'componentBuildVersionArn',
                filterValue: 'arn'
            },
            getInfrastructureConfiguration: {
                reliesOnService: 'imagebuilder',
                reliesOnCall: 'listInfrastructureConfigurations',
                filterKey: 'infrastructureConfigurationArn',
                filterValue: 'arn'
            },
            getImageRecipe: {
                reliesOnService: 'imagebuilder',
                reliesOnCall: 'listImageRecipes',
                filterKey: 'imageRecipeArn',
                filterValue: 'arn'
            }
        },
        CloudWatch: {
            getEsMetricStatistics: {
                reliesOnService: 'es',
                reliesOnCall: 'listDomainNames',
                override: true,
            },
            getEcMetricStatistics: {
                reliesOnService: 'elasticache',
                reliesOnCall: 'describeCacheClusters',
                override: true,
            },
        },
        ConfigService: {
            getComplianceDetailsByConfigRule: {
                reliesOnService: 'configservice',
                reliesOnCall: 'describeConfigRules',
                filterKey: 'ConfigRuleName',
                filterValue: 'ConfigRuleName'
            }
        },
        CodeStar: {
            describeProject: {
                reliesOnService: 'codestar',
                reliesOnCall: 'listProjects',
                filterKey: 'id',
                filterValue: 'projectId'
            }
        },
        CustomerProfiles: {
            getDomain: {
                reliesOnService: 'customerprofiles',
                reliesOnCall: 'listDomains',
                filterKey: 'DomainName',
                filterValue: 'DomainName'
            }
        },
        CodeBuild: {
            batchGetProjects: {
                reliesOnService: 'codebuild',
                reliesOnCall: 'listProjects',
                override: true
            }
        },
        CodePipeline: {
            getPipeline: {
                reliesOnService: 'codepipeline',
                reliesOnCall: 'listPipelines',
                filterKey: 'name',
                filterValue: 'name'
            }
        },
        Connect: {
            listInstanceCallRecordingStorageConfigs: {
                reliesOnService: 'connect',
                reliesOnCall: 'listInstances',
                override: true
            },
            listInstanceMediaStreamStorageConfigs: {
                reliesOnService: 'connect',
                reliesOnCall: 'listInstances',
                override: true
            },
            listInstanceChatTranscriptStorageConfigs: {
                reliesOnService: 'connect',
                reliesOnCall: 'listInstances',
                override: true
            },
            listInstanceExportedReportStorageConfigs: {
                reliesOnService: 'connect',
                reliesOnCall: 'listInstances',
                override: true
            },
            instanceAttachmentStorageConfigs: {
                reliesOnService: 'connect',
                reliesOnCall: 'listInstances',
                override: true
            }
        },
        DynamoDB: {
            describeTable: {
                reliesOnService: 'dynamodb',
                reliesOnCall: 'listTables',
                override: true
            },
            describeContinuousBackups: {
                reliesOnService: 'dynamodb',
                reliesOnCall: 'listTables',
                override: true
            },
            listBackups: {
                reliesOnService: 'dynamodb',
                reliesOnCall: 'listTables',
                override: true
            }
        },
        ElastiCache: {
            describeReplicationGroups: {
                reliesOnService: 'elasticache',
                reliesOnCall: 'describeCacheClusters',
                filterKey: 'ReplicationGroupId',
                filterValue: 'ReplicationGroupId'
            }
        },
        ES: {
            describeElasticsearchDomain: {
                reliesOnService: 'es',
                reliesOnCall: 'listDomainNames',
                filterKey: 'DomainName',
                filterValue: 'DomainName'
            }
        },
        S3: {
            getBucketLogging: {
                reliesOnService: 's3',
                reliesOnCall: 'listBuckets',
                deleteRegion: true,
                signatureVersion: 'v4',
                override: true
            },
            getBucketVersioning: {
                reliesOnService: 's3',
                reliesOnCall: 'listBuckets',
                deleteRegion: true,
                signatureVersion: 'v4',
                override: true
            },
            getBucketAcl: {
                reliesOnService: 's3',
                reliesOnCall: 'listBuckets',
                deleteRegion: true,
                signatureVersion: 'v4',
                override: true
            },
            getBucketPolicy: {
                reliesOnService: 's3',
                reliesOnCall: 'listBuckets',
                deleteRegion: true,
                signatureVersion: 'v4',
                override: true
            },
            getBucketPolicyStatus: {
                reliesOnService: 's3',
                reliesOnCall: 'listBuckets',
                deleteRegion: true,
                signatureVersion: 'v4',
                override:true
            },
            getBucketEncryption: {
                reliesOnService: 's3',
                reliesOnCall: 'listBuckets',
                deleteRegion: true,
                signatureVersion: 'v4',
                override: true
            },
            getBucketTagging: {
                reliesOnService: 's3',
                reliesOnCall: 'listBuckets',
                deleteRegion: true,
                signatureVersion: 'v4',
                override: true
            },
            getBucketLocation: {
                reliesOnService: 's3',
                reliesOnCall: 'listBuckets',
                deleteRegion: true,
                signatureVersion: 'v4',
                override: true
            },
            getPublicAccessBlock: {
                reliesOnService: 's3',
                reliesOnCall: 'listBuckets',
                deleteRegion: true,
                signatureVersion: 'v4',
                override: true
            },
            getBucketWebsite: {
                reliesOnService: 's3',
                reliesOnCall: 'listBuckets',
                deleteRegion: true,
                signatureVersion: 'v4',
                override: true
            },
            getObjectLockConfiguration: {
                reliesOnService: 's3',
                reliesOnCall: 'listBuckets',
                deleteRegion: true,
                signatureVersion: 'v4',
                override: true
            },
            getBucketLifecycleConfiguration: {
                reliesOnService: 's3',
                reliesOnCall: 'listBuckets',
                deleteRegion: true,
                signatureVersion: 'v4',
                override: true
            },
            getBucketAccelerateConfiguration: {
                reliesOnService: 's3',
                reliesOnCall: 'listBuckets',
                filterKey: 'Bucket',
                filterValue: 'Name'
            },
            headBucket: {
                reliesOnService: 's3',
                reliesOnCall: 'listBuckets',
                filterKey: 'Bucket',
                filterValue: 'Name'
            },
            listObjects: {
                reliesOnService: 's3',
                reliesOnCall: 'listBuckets',
                filterKey: 'Bucket',
                filterValue: 'Name'
            },
            sendIntegration: {
                enabled: true
            }
        },
        CognitoIdentityServiceProvider: {
            describeUserPool: {
                reliesOnService: 'cognitoidentityserviceprovider',
                reliesOnCall: 'listUserPools',
                filterKey: 'UserPoolId',
                filterValue: 'Id'
            }
        },
        EC2: {
            describeSubnets: {
                reliesOnService: 'ec2',
                reliesOnCall: 'describeVpcs',
                override: true
            },
            describeSnapshotAttribute: {
                reliesOnService: 'ec2',
                reliesOnCall: 'describeSnapshots',
                override: true
            },
            describeVpcEndpointServicePermissions: {
                reliesOnService: 'ec2',
                reliesOnCall: 'describeVpcEndpointServices',
                filterKey: 'ServiceId',
                filterValue: 'ServiceId'
            },
            describeLaunchTemplateVersions: {
                reliesOnService: 'ec2',
                reliesOnCall: 'describeLaunchTemplates',
                filterKey: 'LaunchTemplateId',
                filterValue: 'LaunchTemplateId'
            },
            sendIntegration: {
                sendLast: true,
                enabled: true,
                integrationReliesOn: {
                    serviceName: ['ELBv2', 'IAM']
                }
            }
        },
        ECR: {
            getRepositoryPolicy: {
                reliesOnService: 'ecr',
                reliesOnCall: 'describeRepositories',
                filterKey: 'repositoryName',
                filterValue: 'repositoryName'
            },
            listTagsForResource:{
                reliesOnService: 'ecr',
                reliesOnCall: 'describeRepositories',
                filterKey: 'resourceArn',
                filterValue: 'repositoryArn'
            },
            sendIntegration: {
                enabled: true
            }
        },
        ECRPUBLIC: {
            describeRepositories: {
                reliesOnService: 'ecr',
                reliesOnCall: 'describeRegistries',
                filterKey: 'registryId',
                filterValue: 'registryId'
            }
        },
        EKS: {
            describeCluster: {
                reliesOnService: 'eks',
                reliesOnCall: 'listClusters',
                override: true
            },
            listNodegroups: {
                reliesOnService: 'eks',
                reliesOnCall: 'listClusters',
                override: true
            }
        },
        ECS: {
            describeCluster: {
                reliesOnService: 'ecs',
                reliesOnCall: 'listClusters',
                override: true
            },
            listContainerInstances: {
                reliesOnService: 'ecs',
                reliesOnCall: 'listClusters',
                override: true
            },
            listServices: {
                reliesOnService: 'ecs',
                reliesOnCall: 'listClusters',
                override: true
            }
        },
        ElasticBeanstalk: {
            describeConfigurationSettings: {
                reliesOnService: 'elasticbeanstalk',
                reliesOnCall: 'describeEnvironments',
                override: true
            }
        },
        ElasticTranscoder: {
            listJobsByPipeline:  {
                reliesOnService: 'elastictranscoder',
                reliesOnCall: 'listPipelines',
                filterKey: 'PipelineId',
                filterValue: 'Id'
            }
        },
        ELB: {
            describeLoadBalancerPolicies: {
                reliesOnService: 'elb',
                reliesOnCall: 'describeLoadBalancers',
                override: true
            },
            describeLoadBalancerAttributes: {
                reliesOnService: 'elb',
                reliesOnCall: 'describeLoadBalancers',
                override: true
            },
            describeTags: {
                reliesOnService: 'elb',
                reliesOnCall: 'describeLoadBalancers',
                override: true
            }
        },
        ELBv2: {
            describeTargetHealth: {
                reliesOnService: 'elbv2',
                reliesOnCall: 'describeTargetGroups',
                filterKey: 'TargetGroupArn',
                filterValue: 'TargetGroupArn'
            },
            describeLoadBalancerAttributes: {
                reliesOnService: 'elbv2',
                reliesOnCall: 'describeLoadBalancers',
                override: true
            },
            describeListeners: {
                reliesOnService: 'elbv2',
                reliesOnCall: 'describeLoadBalancers',
                override: true
            },
            describeTargetGroups: {
                reliesOnService: 'elbv2',
                reliesOnCall: 'describeLoadBalancers',
                override: true
            },
            describeTargetGroupAttributes: {
                reliesOnService: 'elbv2',
                reliesOnCall: 'describeTargetGroups',
                filterKey: 'TargetGroupArn',
                filterValue: 'TargetGroupArn'
            },
            describeTags: {
                reliesOnService: 'elbv2',
                reliesOnCall: 'describeLoadBalancers',
                override: true
            },
            sendIntegration: {
                enabled: true
            },
        },
        EMR: {
            describeCluster: {
                reliesOnService: 'emr',
                reliesOnCall: 'listClusters',
                filterKey: 'ClusterId',
                filterValue: 'Id'
            },
            listInstanceGroups: {
                reliesOnService: 'emr',
                reliesOnCall: 'listClusters',
                filterKey: 'ClusterId',
                filterValue: 'Id'
            }
        },
        DLM: {
            getLifecyclePolicy: {
                reliesOnService: 'dlm',
                reliesOnCall: 'getLifecyclePolicies',
                filterKey: 'PolicyId',
                filterValue: 'PolicyId'
            }
        },
        ForecastService: {
            describeDataset: {
                reliesOnService: 'forecastservice',
                reliesOnCall: 'listDatasets',
                filterKey: 'DatasetArn',
                filterValue: 'DatasetArn'
            }
        },
        Glacier: {
            getVaultAccessPolicy: {
                reliesOnService: 'glacier',
                reliesOnCall: 'listVaults',
                filterKey: 'vaultName',
                filterValue: 'VaultName'
            }
        },
        IAM: {
            getGroup: {
                reliesOnService: 'iam',
                reliesOnCall: 'listGroups',
                filterKey: 'GroupName',
                filterValue: 'GroupName'
            },
            listAttachedUserPolicies: {
                reliesOnService: 'iam',
                reliesOnCall: 'listUsers',
                filterKey: 'UserName',
                filterValue: 'UserName'
            },
            listAttachedGroupPolicies: {
                reliesOnService: 'iam',
                reliesOnCall: 'listGroups',
                filterKey: 'GroupName',
                filterValue: 'GroupName'
            },
            listAttachedRolePolicies: {
                reliesOnService: 'iam',
                reliesOnCall: 'listRoles',
                filterKey: 'RoleName',
                filterValue: 'RoleName'
            },
            listUserPolicies: {
                reliesOnService: 'iam',
                reliesOnCall: 'listUsers',
                filterKey: 'UserName',
                filterValue: 'UserName'
            },
            listGroupPolicies: {
                reliesOnService: 'iam',
                reliesOnCall: 'listGroups',
                filterKey: 'GroupName',
                filterValue: 'GroupName'
            },
            listRolePolicies: {
                reliesOnService: 'iam',
                reliesOnCall: 'listRoles',
                filterKey: 'RoleName',
                filterValue: 'RoleName'
            },
            listSSHPublicKeys: {
                reliesOnService: 'iam',
                reliesOnCall: 'listUsers',
                filterKey: 'UserName',
                filterValue: 'UserName'
            },
            listMFADevices: {
                reliesOnService: 'iam',
                reliesOnCall: 'listUsers',
                filterKey: 'UserName',
                filterValue: 'UserName'
            },
            listGroupsForUser: {
                reliesOnService: 'iam',
                reliesOnCall: 'listUsers',
                filterKey: 'UserName',
                filterValue: 'UserName',
                rateLimit: 100
            },
            getInstanceProfile: {
                reliesOnService: 'ec2',
                reliesOnCall: 'describeInstances',
                override: true
            },
            sendIntegration: {
                enabled: true
            }
        },
        Kendra: {
            describeIndex:  {
                reliesOnService: 'kendra',
                reliesOnCall: 'listIndices',
                filterKey: 'Id',
                filterValue: 'Id'
            }
        },
        Kinesis: {
            describeStream: {
                reliesOnService: 'kinesis',
                reliesOnCall: 'listStreams',
                override: true
            }
        },
        Firehose: {
            describeDeliveryStream: {
                reliesOnService: 'firehose',
                reliesOnCall: 'listDeliveryStreams',
                override: true
            }
        },
        KMS: {
            describeKey: {
                reliesOnService: 'kms',
                reliesOnCall: 'listKeys',
                filterKey: 'KeyId',
                filterValue: 'KeyId'
            },
            getKeyRotationStatus: {
                reliesOnService: 'kms',
                reliesOnCall: 'listKeys',
                filterKey: 'KeyId',
                filterValue: 'KeyId'
            },
            getKeyPolicy: {
                reliesOnService: 'kms',
                reliesOnCall: 'listKeys',
                override: true
            },
            listResourceTags: {
                reliesOnService: 'kms',
                reliesOnCall: 'listKeys',
                filterKey: 'KeyId',
                filterValue: 'KeyId'
            },
            listGrants: {
                reliesOnService: 'kms',
                reliesOnCall: 'listKeys',
                override: true
            }
        },
        Lambda: {
            getPolicy: {
                reliesOnService: 'lambda',
                reliesOnCall: 'listFunctions',
                filterKey: 'FunctionName',
                filterValue: 'FunctionName',
                rateLimit: 100, // it's not documented but experimentially 10/second works.
            },
            listTags: {
                reliesOnService: 'lambda',
                reliesOnCall: 'listFunctions',
                filterKey: 'Resource',
                filterValue: 'FunctionArn'
            },
            getFunctionUrlConfig :{
                reliesOnService: 'lambda',
                reliesOnCall: 'listFunctions',
                filterKey: 'FunctionName',
                filterValue: 'FunctionName',
            },
            sendIntegration: {
                enabled: true
            }
        },
        LookoutEquipment: {
            describeDataset: {
                reliesOnService: 'lookoutequipment',
                reliesOnCall: 'listDatasets',
                filterKey: 'DatasetName',
                filterValue: 'DatasetName'
            }
        },
        Location: {
            describeTracker: {
                reliesOnService: 'location',
                reliesOnCall: 'listTrackers',
                filterKey: 'TrackerName',
                filterValue: 'TrackerName'
            },
            describeGeofenceCollection: {
                reliesOnService: 'location',
                reliesOnCall: 'listGeofenceCollections',
                filterKey: 'CollectionName',
                filterValue: 'CollectionName'
            }
        },
        LookoutVision: {
            listModels: {
                reliesOnService: 'lookoutvision',
                reliesOnCall: 'listProjects',
                filterKey: 'ProjectName',
                filterValue: 'ProjectName'
            }
        },
        LexModelsV2: {
            listBotAliases: {
                reliesOnService: 'lexmodelsv2',
                reliesOnCall: 'listBots',
                filterKey: 'botId',
                filterValue: 'botId'
            }
        },
        QLDB: {
            describeLedger: {
                reliesOnService: 'qldb',
                reliesOnCall: 'listLedgers',
                filterKey: 'Name',
                filterValue: 'Name'
            }
        },
        ManagedBlockchain: {
            listMembers: {
                reliesOnService: 'managedblockchain',
                reliesOnCall: 'listNetworks',
                filterKey: 'NetworkId',
                filterValue: 'Id'
            }
        },
        MQ: {
            describeBroker: {
                reliesOnService: 'mq',
                reliesOnCall: 'listBrokers',
                filterKey: 'BrokerId',
                filterValue: 'BrokerId'
            }
        },
        LookoutMetrics: {
            describeAnomalyDetector: {
                reliesOnService: 'lookoutmetrics',
                reliesOnCall: 'listAnomalyDetectors',
                filterKey: 'AnomalyDetectorArn',
                filterValue: 'AnomalyDetectorArn'
            }
        },
        MWAA: {
            getEnvironment: {
                reliesOnService: 'mwaa',
                reliesOnCall: 'listEnvironments',
                override: true
            }
        },
        Proton: {
            getEnvironmentTemplate: {
                reliesOnService: 'proton',
                reliesOnCall: 'listEnvironmentTemplates',
                filterKey: 'name',
                filterValue: 'name'
            }
        },
        RDS: {
            describeDBParameters: {
                reliesOnService: 'rds',
                reliesOnCall: 'describeDBParameterGroups',
                override: true
            },
            describeDBSnapshotAttributes: {
                reliesOnService: 'rds',
                reliesOnCall: 'describeDBSnapshots',
                filterKey: 'DBSnapshotIdentifier',
                filterValue: 'DBSnapshotIdentifier'
            },
            sendIntegration: {
                enabled: true
            }
        },
        Route53: {
            listResourceRecordSets: {
                reliesOnService: 'route53',
                reliesOnCall: 'listHostedZones',
                filterKey: 'HostedZoneId',
                filterValue: 'Id'
            },
        },
        Route53Domains: {
            getDomainDetail: {
                reliesOnService: 'route53domains',
                reliesOnCall: 'listDomains',
                filterKey: 'DomainName',
                filterValue: 'DomainName'
            },
        },
        S3Control: {
            getPublicAccessBlock: {
                reliesOnService: 'sts',
                reliesOnCall: 'getCallerIdentity',
                override: true
            }
        },
        Redshift: {
            describeClusterParameters: {
                reliesOnService: 'redshift',
                reliesOnCall: 'describeClusterParameterGroups',
                filterKey: 'ParameterGroupName',
                filterValue: 'ParameterGroupName'
            }
        },
        SageMaker: {
            describeNotebookInstance: {
                reliesOnService: 'sagemaker',
                reliesOnCall: 'listNotebookInstances',
                filterKey: 'NotebookInstanceName',
                filterValue: 'NotebookInstanceName'
            }
        },
        SecretsManager: {
            describeSecret: {
                reliesOnService: 'secretsmanager',
                reliesOnCall: 'listSecrets',
                filterKey: 'SecretId',
                filterValue: 'ARN',
            }
        },
        SES: {
            getIdentityDkimAttributes: {
                reliesOnService: 'ses',
                reliesOnCall: 'listIdentities',
                override: true,
                rateLimit: 1000
            }
        },
        SNS: {
            getTopicAttributes: {
                reliesOnService: 'sns',
                reliesOnCall: 'listTopics',
                filterKey: 'TopicArn',
                filterValue: 'TopicArn'
            }
        },
        SQS: {
            getQueueAttributes: {
                reliesOnService: 'sqs',
                reliesOnCall: 'listQueues',
                override: true
            }
        },
        Support: {
            describeTrustedAdvisorCheckResult: {
                reliesOnService: 'support',
                reliesOnCall: 'describeTrustedAdvisorChecks',
                filterKey: 'checkId',
                filterValue: 'id'
            },
        },
        WAFRegional: {
            listResourcesForWebACL: {
                reliesOnService: 'wafregional',
                reliesOnCall: 'listWebACLs',
                override: true
            }
        },
        WAFV2: {
            listResourcesForWebACL: {
                reliesOnService: 'wafv2',
                reliesOnCall: 'listWebACLs',
                override: true
            },
            getWebACLForCognitoUserPool: {
                reliesOnService: 'cognitoidentityserviceprovider',
                reliesOnCall: 'listUserPools',
                override: true
            }

        },
        GuardDuty: {
            getDetector: {
                reliesOnService: 'guardduty',
                reliesOnCall: 'listDetectors',
                override: true,
            },
            getMasterAccount: {
                reliesOnService: 'guardduty',
                reliesOnCall: 'listDetectors',
                override: true,
            },
            listFindings: {
                reliesOnService: 'guardduty',
                reliesOnCall: 'listDetectors',
                override: true,
            },
            listPublishingDestinations: {
                reliesOnService: 'guardduty',
                reliesOnCall: 'listDetectors',
                override: true,
            },
        },
    },
    {
        APIGateway: {
            getClientCertificate: {
                reliesOnService: 'apigateway',
                reliesOnCall: 'getRestApis',
                override: true
            },
            getIntegration: {
                reliesOnService: 'apigateway',
                reliesOnCall: 'getRestApis',
                override: true
            },
            sendIntegration: {
                enabled: true
            }
        },
        AppMesh: {
            describeVirtualGateway: {
                reliesOnService: 'appmesh',
                reliesOnCall: 'listMeshes',
                override: true
            }
        },
        EMR: {
            describeSecurityConfiguration: {
                reliesOnService: 'emr',
                reliesOnCall: 'listClusters',
                override: true
            }
        },
        IAM: {
            getUserPolicy: {
                reliesOnService: 'iam',
                reliesOnCall: 'listUsers',
                override: true
            },
            getGroupPolicy: {
                reliesOnService: 'iam',
                reliesOnCall: 'listGroups',
                override: true
            },
            getRolePolicy: {
                reliesOnService: 'iam',
                reliesOnCall: 'listRoles',
                override: true
            },
            getPolicy: {
                reliesOnService: 'iam',
                reliesOnCall: 'listPolicies',
                filterKey: 'PolicyArn',
                filterValue: 'Arn'
            },
            getRole: {
                reliesOnService: 'iam',
                reliesOnCall: 'listRoles',
                filterKey: 'RoleName',
                filterValue: 'RoleName'
            },
            getUser: {
                reliesOnService: 'iam',
                reliesOnCall: 'listUsers',
                filterKey: 'UserName',
                filterValue: 'UserName'
            }
        },
        EKS:{
            describeNodegroups: {
                reliesOnService: 'eks',
                reliesOnCall: 'listClusters',
                override: true
            },
            sendIntegration: {
                enabled: true
            }
        },
        ECS: {
            describeContainerInstances:  {
                override:true
            },
            listTasks:  {
                reliesOnService: 'ecs',
                override:true,
                reliesOnCall: 'listClusters'
            },
            describeServices: {
                override:true
            }
        },
        LookoutVision: {
            describeModel: {
                reliesOnService: 'lookoutvision',
                reliesOnCall: 'listProjects',
                override: true
            }
        },
        GuardDuty: {
            getFindings: {
                reliesOnService: 'guardduty',
                reliesOnCall: 'listDetectors',
                override: true,
            },
            describePublishingDestination: {
                reliesOnService: 'guardduty',
                reliesOnCall: 'listDetectors',
                override: true,
            },
        },
        LexModelsV2:{
            describeBotAlias: {
                reliesOnService: 'lexmodelsv2',
                reliesOnCall: 'listBots',
                override: true,
            }
        },
        ManagedBlockchain: {
            getMember: {
                reliesOnService: 'managedblockchain',
                reliesOnCall: 'listNetworks',
                override: true
            }
        }
    },
    {
        IAM: {
            getPolicyVersion: {
                reliesOnService: 'iam',
                reliesOnCall: 'listPolicies',
                override: true
            }
        },
        ECS: {
            describeTasks:  {
                override:true
            },
            sendIntegration: {
                enabled: true
            }
        },
    }
];

module.exports = {
    globalServices: globalServices,
    calls: calls,
    postcalls: postcalls,
    integrationSendLast: integrationSendLast
};<|MERGE_RESOLUTION|>--- conflicted
+++ resolved
@@ -193,11 +193,7 @@
             params: {
                 MaxResults: 60
             }
-<<<<<<< HEAD
-        }
-=======
-        },
->>>>>>> 05bed12e
+        }
     },
     CodePipeline: {
         listPipelines: {
