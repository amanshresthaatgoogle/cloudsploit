--- conflicted
+++ resolved
@@ -661,17 +661,15 @@
         }
     },
     Imagebuilder: {
-<<<<<<< HEAD
         listContainerRecipes: {
             property: 'containerRecipeSummaryList',
-=======
+            paginate: 'nextToken'
         listComponents: {
             property: 'componentVersionList',
             paginate: 'nextToken'
         },
         paginatelistImagePipelines: {
             property: 'imagePipelineList',
->>>>>>> f599d75e
             paginate: 'nextToken'
         }
     },
