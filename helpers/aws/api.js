--- conflicted
+++ resolved
@@ -1372,17 +1372,15 @@
             }
         },
         Imagebuilder: {
-<<<<<<< HEAD
             getInfrastructureConfiguration: {
                 reliesOnService: 'imagebuilder',
                 reliesOnCall: 'listInfrastructureConfigurations',
                 filterKey: 'infrastructureConfigurationArn',
-=======
+                filterValue: 'arn'
             getComponent: {
                 reliesOnService: 'imagebuilder',
                 reliesOnCall: 'listComponents',
                 filterKey: 'componentBuildVersionArn',
->>>>>>> f599d75e
                 filterValue: 'arn'
             }
         },
