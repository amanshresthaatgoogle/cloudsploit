var globalServices = [
    'S3',
    'IAM',
    'CloudFront',
    'Route53',
    'Route53Domains',
    'WAFRegional',
    'WAF'
];

var integrationSendLast = [
    'EC2'
];

var calls = {
    AccessAnalyzer: {
        listAnalyzers: {
            property: 'analyzers',
            paginate: 'NextToken'
        }
    },
    ACM: {
        listCertificates: {
            property: 'CertificateSummaryList',
            paginate: 'NextToken'
        }
    },
    APIGateway: {
        getRestApis: {
            property: 'items',
            paginate: 'NextToken'
        }
    },
    AppConfig: {
        listApplications: {
            property: 'Items',
            paginate: 'NextToken'
        }
    },
    AppMesh: {
        listMeshes: {
            property: 'meshes',
            paginate: 'nextToken'
        }
    },
    AppRunner: {
        listServices: {
            property: 'ServiceSummaryList',
            paginate: 'NextToken'
        }
    },
    Appflow: {
        listFlows: {
            property: 'flows',
            paginate: 'nextToken'
        }
    },
    Athena: {
        listWorkGroups: {
            property: 'WorkGroups',
            paginate: 'NextToken',
            params: {
                MaxResults: 50
            }
        }
    },
    AuditManager: {
        getSettings: {
            property: 'settings',
            params: {
                attribute: 'ALL'
            }
        }
    },
    AutoScaling: {
        describeAutoScalingGroups: {
            property: 'AutoScalingGroups',
            paginate: 'NextToken',
            params: {
                MaxRecords: 100
            }
        },
        describeLaunchConfigurations: {
            property: 'LaunchConfigurations',
            paginate: 'NextToken',
            params: {
                MaxRecords: 100
            }
        }
    },
    Backup: {
        listBackupVaults: {
            property: 'BackupVaultList',
            paginate: 'NextToken',
        },
        describeRegionSettings: {
            property: 'ResourceTypeOptInPreference',
        },
        listBackupPlans: {
            property: 'BackupPlansList',
            paginate: 'NextToken'
        }
    },
    CloudFormation: {
        listStacks: {
            property: 'StackSummaries',
            params: {
                'StackStatusFilter': [
                    'CREATE_IN_PROGRESS',
                    'CREATE_COMPLETE',
                    'ROLLBACK_IN_PROGRESS',
                    'ROLLBACK_FAILED',
                    'ROLLBACK_COMPLETE',
                    'DELETE_FAILED',
                    'UPDATE_IN_PROGRESS',
                    'UPDATE_COMPLETE_CLEANUP_IN_PROGRESS',
                    'UPDATE_COMPLETE',
                    'UPDATE_ROLLBACK_IN_PROGRESS',
                    'UPDATE_ROLLBACK_FAILED',
                    'UPDATE_ROLLBACK_COMPLETE_CLEANUP_IN_PROGRESS',
                    'UPDATE_ROLLBACK_COMPLETE',
                    'REVIEW_IN_PROGRESS',
                    'IMPORT_IN_PROGRESS',
                    'IMPORT_COMPLETE',
                    'IMPORT_ROLLBACK_IN_PROGRESS',
                    'IMPORT_ROLLBACK_FAILED',
                    'IMPORT_ROLLBACK_COMPLETE',
                ]
            }
        },
        describeStacks: {
            property: 'Stacks',
            paginate: 'NextToken',
        }
    },
    CloudFront: {
        // TODO: Pagination is using an older format
        listDistributions: {
            property: 'DistributionList',
            secondProperty: 'Items'
        }
    },
    CloudTrail: {
        describeTrails: {
            property: 'trailList'
        }
    },
    CloudWatch: {
        describeAlarms: {
            property: 'MetricAlarms',
            paginate: 'NextToken'
        }
    },
    CloudWatchLogs: {
        describeLogGroups: {
            property: 'logGroups',
            paginate: 'nextToken',
            params: {
                limit: 50
            },
            rateLimit: 500
        },
        describeMetricFilters: {
            property: 'metricFilters',
            paginate: 'nextToken',
            params: {
                limit: 50 // The max available
            }
        }
    },
    CodeArtifact: {
        listDomains: {
            property: 'domains',
            paginate: 'nextToken'
        }
    },
    CodeStar: {
        listProjects: {
            property: 'projects',
            paginate: 'nextToken'
        }
    },
    CodeBuild: {
        listProjects: {
            property: 'projects',
            paginate: 'nextToken'
        }
    },
    CodePipeline: {
        listPipelines: {
            property: 'pipelines',
            paginate: 'nextToken'
        }
    },
    ComputeOptimizer: {
        getRecommendationSummaries : {
            property: 'recommendationSummaries',
            paginate: 'nextToken'
        }
    },
    Comprehend: {
        listEntitiesDetectionJobs: {
            property: 'EntitiesDetectionJobPropertiesList',
            paginate: 'NextToken',
            params: {
                MaxResults: 100
            }
        },
        listDocumentClassificationJobs: {
            property: 'DocumentClassificationJobPropertiesList',
            paginate: 'NextToken',
            params: {
                MaxResults: 100
            }
        },
        listDominantLanguageDetectionJobs: {
            property: 'DominantLanguageDetectionJobPropertiesList',
            paginate: 'NextToken',
            params: {
                MaxResults: 100
            }
        },
        listKeyPhrasesDetectionJobs: {
            property: 'KeyPhrasesDetectionJobPropertiesList',
            paginate: 'NextToken',
            params: {
                MaxResults: 100
            }
        },
        listSentimentDetectionJobs: {
            property: 'SentimentDetectionJobPropertiesList',
            paginate: 'NextToken',
            params: {
                MaxResults: 100
            }
        },
        listTopicsDetectionJobs: {
            property: 'TopicsDetectionJobPropertiesList',
            paginate: 'NextToken',
            params: {
                MaxResults: 100
            }
        }
    },
    Connect: {
        listInstances: {
            property: 'InstanceSummaryList',
            paginate: 'NextToken'
        }
    },
    ConfigService: {
        describeConfigurationRecorders: {
            property: 'ConfigurationRecorders'
        },
        describeConfigurationRecorderStatus: {
            property: 'ConfigurationRecordersStatus'
        },
        describeConfigRules: {
            property: 'ConfigRules',
            paginate: 'NextToken'
        },
        describeDeliveryChannels: {
            property: 'DeliveryChannels'
        },
        getDiscoveredResourceCounts: {
            property: 'resourceCounts',
            paginate: 'NextToken'
        }
    },
    CustomerProfiles: {
        listDomains: {
            property: 'Items',
            paginate: 'NextToken',
        }
    },
    DataBrew: {
        listJobs: {
            property: 'Jobs',
            paginate: 'NextToken'
        }
    },
    DevOpsGuru: {
        listNotificationChannels: {
            property: 'Channels',
            paginate: 'NextToken'
        }
    },
    DirectConnect: {
        describeDirectConnectGateways: {
            property: 'directConnectGateways',
            paginate: 'nextToken'
        }
    },
    DirectoryService: {
        describeDirectories: {
            property: 'DirectoryDescriptions',
            paginate: 'NextToken'
        }
    },
    DLM: {
        getLifecyclePolicies: {
            property: 'Policies'
        }
    },
    DMS: {
        describeReplicationInstances: {
            property: 'ReplicationInstances',
            paginate: 'Marker'
        }
    },
    DocDB: {
        describeDBClusters: {
            property: 'DBClusters',
            paginate: 'Marker'
        }
    },
    DynamoDB: {
        listTables: {
            property: 'TableNames',
            paginate: 'LastEvaluatedTableName',
            paginateReqProp: 'ExclusiveStartTableName'
        }
    },
    DAX: {
        describeClusters: {
            property: 'Clusters',
            paginate: 'NextToken'
        }
    },
    TimestreamWrite: {
        listDatabases: {
            property: 'Databases',
            paginate: 'NextToken'
        }
    },
    EC2: {
        describeAccountAttributes: {
            property: 'AccountAttributes'
        },
        describeSubnets: {
            property: 'Subnets',
            paginate: 'NextToken'
        },
        describeAddresses: {
            property: 'Addresses'
        },
        describeVolumes: {
            property: 'Volumes'
        },
        describeSnapshots: {
            // This call must be overridden because the
            // default call retrieves every snapshot
            // available, including public ones
            override: true
        },
        describeInstances: {
            property: 'Reservations',
            paginate: 'NextToken',
            params: {
                MaxResults: 1000,
                Filters: [
                    {
                        Name: 'instance-state-name',
                        Values: [
                            'pending',
                            'running',
                            'shutting-down',
                            'stopping',
                            'stopped'
                        ]
                    }
                ]
            }
        },
        describeSecurityGroups: {
            property: 'SecurityGroups'
        },
        describeVpcs: {
            property: 'Vpcs',
            paginate: 'NextToken'
        },
        describeFlowLogs: {
            // TODO: override bc flowlogs are not available in all regions?
            property: 'FlowLogs'
        },
        describeImages: {
            property: 'Images',
            params: {
                Owners: [
                    'self'
                ],
                Filters: [
                    {
                        Name: 'state',
                        Values: [
                            'available'
                        ]
                    }
                ]
            }
        },
        describeInternetGateways: {
            property: 'InternetGateways'
        },
        describeEgressOnlyInternetGateways: {
            property: 'EgressOnlyInternetGateways'
        },
        describeNatGateways: {
            property: 'NatGateways',
            paginate: 'NextToken',
            params: {
                Filter: [
                    {
                        Name: 'state',
                        Values: [
                            'available'
                        ]
                    }
                ]
            }
        },
        describeVpcPeeringConnections: {
            property: 'VpcPeeringConnections',
            paginate: 'NextToken',
            params: {
                Filters: [
                    {
                        Name: 'status-code',
                        Values: [
                            'pending-acceptance',
                            'provisioning',
                            'active'
                        ]
                    }
                ]
            }
        },
        describeVpnGateways: {
            property: 'VpnGateways',
            params: {
                Filters: [
                    {
                        Name: 'state',
                        Values: [
                            'available'
                        ]
                    }
                ]
            }
        },
        describeVpcEndpointServices: {
            property: 'ServiceDetails',
            paginate: 'NextToken'
        },
        describeVpcEndpoints: {
            property: 'VpcEndpoints',
            paginate: 'NextToken'
        },
        describeRouteTables: {
            property: 'RouteTables',
            paginate: 'NextToken'
        },
        describeTags: {
            property: 'Tags',
            paginate: 'NextToken',
        },
        describeNetworkInterfaces: {
            property: 'NetworkInterfaces',
            paginate: 'NextToken',
        },
        getEbsEncryptionByDefault: {
            property: 'EbsEncryptionByDefault'
        },
        getEbsDefaultKmsKeyId: {
            property: 'KmsKeyId'
        },
        describeVpnConnections: {
            property: 'VpnConnections',
            paginate: 'NextToken'
        },
        describeNetworkAcls: {
            property: 'NetworkAcls',
            paginate: 'NextToken',
        },
        describeLaunchTemplates: {
            property: 'LaunchTemplates',
            paginate: 'NextToken',
        }
    },
    ElastiCache: {
        describeCacheClusters: {
            property: 'CacheClusters',
            paginate: 'Marker'
        },
        describeReservedCacheNodes: {
            property: 'ReservedCacheNodes',
            paginate: 'Marker'
        }
    },
    ECR: {
        describeRepositories: {
            property: 'repositories',
            paginate: 'nextToken',
            params: {
                maxResults: 1000
            }
        },
        describeRegistry: {}
    },
    ECRPUBLIC: {
        describeRegistries: {
            property: 'registries',
            paginate: 'nextToken',
            params: {
                maxResults: 1000
            }
        }
    },
    EFS: {
        describeFileSystems: {
            property: 'FileSystems',
            paginate: 'NextMarker',
            paginateReqProp: 'Marker'
        }
    },
    EKS: {
        listClusters: {
            property: 'clusters',
            paginate: 'nextToken'
        }
    },
    ECS: {
        listClusters: {
            property: 'clusterArns',
            paginate: 'nextToken'
        }
    },
    ElasticBeanstalk: {
        describeEnvironments: {
            property: 'Environments',
            paginate: 'NextToken'
        }
    },
    ElasticTranscoder: {
        // TODO: Pagination via NextPageToken and PageToken
        listPipelines: {
            property: 'Pipelines',
            paginate: 'NextPageToken',
            paginateReqProp: 'PageToken'
        }
    },
    ELB: {
        describeLoadBalancers: {
            property: 'LoadBalancerDescriptions',
            paginate: 'NextMarker',
            paginateReqProp: 'Marker'
        }
    },
    ELBv2: {
        describeLoadBalancers: {
            property: 'LoadBalancers',
            paginate: 'NextMarker',
            reliesOnService: 'ec2',
            reliesOnCall: 'describeVpcs',
            paginateReqProp: 'Marker'
        },
        describeTargetGroups: {
            property: 'TargetGroups',
            paginate: 'NextMarker',
            paginateReqProp: 'Marker'
        },
        describeTargetHealth: {
            property: 'TargetGroups',
            paginate: 'NextMarker',
            paginateReqProp: 'Marker'
        }
    },
    EMR: {
        listClusters: {
            property: 'Clusters',
            paginate: 'Marker',
            params: {
                ClusterStates: [
                    'RUNNING'
                ]
            }
        }
    },
    ES: {
        listDomainNames: {
            property: 'DomainNames',
        }
    },
    EventBridge: {
        listEventBuses: {
            property: 'EventBuses',
            paginate: 'NextToken',
            params:{
                Limit: 100,
            }
        },
        listRules: {
            property: 'Rules',
            paginate: 'NextToken',
        }
    },
    Finspace: {
        listEnvironments: {
            property: 'environments',
            paginate: 'nextToken'
        }
    },
    ForecastService: {
        listDatasets: {
            property: 'Datasets',
            paginate: 'NextToken'
        },
        listForecastExportJobs: {
            property: 'ForecastExportJobs',
            paginate: 'NextToken'
        }
    },
    FSx: {
        describeFileSystems: {
            property: 'FileSystems',
            paginate: 'NextToken'
        }
    },
    FraudDetector: {
        getDetectors: {
            property: 'detectors',
            paginate: 'nextToken'
        },
        getKMSEncryptionKey: {
            property: 'kmsKey'
        }
    },
    Glue: {
        getDataCatalogEncryptionSettings: {
            property: 'DataCatalogEncryptionSettings',
        },
        getSecurityConfigurations: {
            property: 'SecurityConfigurations',
            paginate: 'NextMarker'
        }
    },
    Glacier: {
        listVaults: {
            paginate: 'Marker',
            property: 'VaultList',
            params: {
                accountId: '-',
                limit: '50'
            },
        }
    },
    HealthLake: {
        listFHIRDatastores: {
            property: 'DatastorePropertiesList',
            paginate: 'NextToken'
        }
    },
    Imagebuilder: {
        listContainerRecipes: {
            property: 'containerRecipeSummaryList',
            paginate: 'nextToken'
        },
        listComponents: {
            property: 'componentVersionList',
            paginate: 'nextToken'
        },
        paginatelistImagePipelines: {
            property: 'imagePipelineList',
            paginate: 'nextToken'
        },
        listImageRecipes: {
            property: 'imageRecipeSummaryList',
            paginate: 'nextToken'
        },
        listInfrastructureConfigurations: {
            property: 'infrastructureConfigurationSummaryList',
            paginate: 'nextToken'
        }
    },
    IAM: {
        listServerCertificates: {
            property: 'ServerCertificateMetadataList',
            paginate: 'Marker'
        },
        listGroups: {
            property: 'Groups',
            paginate: 'Marker'
        },
        listUsers: {
            property: 'Users',
            paginate: 'Marker'
        },
        listRoles: {
            property: 'Roles',
            paginate: 'Marker'
        },
        listPolicies: {
            property: 'Policies',
            paginate: 'Marker',
            params: {
                OnlyAttached: true // Making this false will effect IAM Support Policy plugin
            }
        },
        listVirtualMFADevices: {
            property: 'VirtualMFADevices',
            paginate: 'Marker'
        },
        getAccountPasswordPolicy: {
            property: 'PasswordPolicy'
        },
        getAccountSummary: {
            property: 'SummaryMap'
        },
        generateCredentialReport: {
            override: true
        }
    },
    IoTSiteWise: {
        describeDefaultEncryptionConfiguration: {
        }
    },
    Kinesis: {
        listStreams: {
            property: 'StreamNames'
        }
    },
    KinesisVideo: {
        listStreams: {
            property: 'StreamInfoList',
            paginate: 'NextToken',
        }
    },
    Firehose: {
        listDeliveryStreams: {
            property: 'DeliveryStreamNames'
        }
    },
    GuardDuty: {
        listDetectors: {
            property: 'DetectorIds',
            paginate: 'NextToken',
        }
    },
    Kendra: {
        listIndices: {
            property: 'IndexConfigurationSummaryItems',
            paginate: 'NextToken'
        }
    },
    KMS: {
        listKeys: {
            property: 'Keys',
            paginate: 'NextMarker',
            paginateReqProp: 'Marker',
            params: {
                Limit: 1000
            }
        },
        listAliases: {
            property: 'Aliases',
            paginate: 'NextMarker',
            paginateReqProp: 'Marker',
            params: {
                Limit: 100
            }
        }
    },
    Kafka: {
        listClusters: {
            property: 'ClusterInfoList',
            paginate: 'NextToken'
        }
    },
    Lambda: {
        listFunctions: {
            property: 'Functions',
            paginate: 'NextMarker',
            paginateReqProp: 'Marker'
        }
    },
    LookoutEquipment: {
        listDatasets: {
            property: 'DatasetSummaries',
            paginate: 'NextToken'
        }
    },
    Location: {
        listTrackers: {
            property: 'Entries',
            paginate: 'NextToken',
        },
        listGeofenceCollections: {
            property: 'Entries',
            paginate: 'NextToken',
        }
    },
    LookoutVision: {
        listProjects: {
            property: 'Projects',
            paginate: 'NextToken'
        }
    },
    LexModelsV2: {
        listBots: {
            property: 'botSummaries',
            paginate: 'nextToken'
        }
    },
    LookoutMetrics: {
        listAnomalyDetectors: {
            property: 'AnomalyDetectorSummaryList',
            paginate: 'NextToken'
        }
    },
    MemoryDB: {
        describeClusters: {
            property:'Clusters',
            paginate:'NextToken'
        }
    },
    ManagedBlockchain: {
        listNetworks: {
            property: 'Networks',
            paginate: 'NextToken'
        }
    },
    MQ: {
        listBrokers:{
            property:'BrokerSummaries',
            paginate:'NextToken'
        }
    },
    MWAA: {
        listEnvironments: {
            property: 'Environments',
            paginate: 'NextToken'
        }
    },
    Neptune: {
        describeDBClusters: {
            property: 'DBClusters',
            paginate: 'Marker'
        }
    },
    Organizations: {
        describeOrganization: {
            property: 'Organization',
        },
        listHandshakesForAccount: {
            property: 'Handshakes',
        },
        listAccounts: {
            property: 'Accounts',
            paginate: 'NextToken'
        },
    },
    Proton: {
        listEnvironmentTemplates: {
            property: 'templates',
            paginate: 'nextToken'
        }
    },
    QLDB: {
        listLedgers: {
            property: 'Ledgers',
            paginate: 'NextToken'
        }
    },
    RDS: {
        describeDBInstances: {
            property: 'DBInstances',
            paginate: 'Marker'
        },
        describeDBClusters: {
            property: 'DBClusters',
            paginate: 'Marker'
        },
        describeDBEngineVersions: {
            property: 'DBEngineVersions',
            paginate: 'Marker',
            default: true
        },
        describeDBSnapshots: {
            property: 'DBSnapshots',
            paginate: 'Marker'
        },
        describeDBParameterGroups: {
            property: 'DBParameterGroups',
            paginate: 'Marker'
        },
        describeDBClusterSnapshots: {
            property: 'DBClusterSnapshots',
            paginate: 'Marker'
        }
    },
    Redshift: {
        describeClusters: {
            property: 'Clusters',
            paginate: 'Marker'
        },
        describeClusterParameterGroups: {
            property: 'ParameterGroups',
            paginate: 'Marker'
        },
        describeReservedNodes: {
            property: 'ReservedNodes',
            paginate: 'Marker'
        }
    },
    ResourceGroupsTaggingAPI: {
        getTagKeys: {
            property: 'TagKeys',
            paginate: 'PaginationToken'
        },
<<<<<<< HEAD
        getResources :{
=======
        getResources: {
>>>>>>> 083f0d9c
            property: 'ResourceTagMappingList',
            paginate: 'PaginationToken'
        }
    },
    Route53: {
        listHostedZones: {
            property: 'HostedZones',
            paginate: 'NextPageMarker',
            paginateReqProp: 'Marker'
        },
    },
    Route53Domains: {
        listDomains: {
            property: 'Domains',
            paginate: 'NextPageMarker',
            paginateReqProp: 'Marker'
        }
    },
    S3: {
        listBuckets: {
            property: 'Buckets'
        }
    },
    SageMaker: {
        listNotebookInstances: {
            property: 'NotebookInstances',
            paginate: 'NextToken'
        }
    },
    SecretsManager: {
        listSecrets: {
            property: 'SecretList',
            paginate: 'NextToken'
        }
    },
    ServiceQuotas: {
        listServiceQuotas: {
            property: 'Quotas',
            paginate: 'NextToken',
            params: {
                ServiceCode: 'ec2'
            },
        }
    },
    SES: {
        listIdentities: {
            property: 'Identities',
            paginate: 'NextToken',
            params: {
                IdentityType: 'Domain', // TODO: maybe don't filter these?
                MaxItems: 1000
            },
            rateLimit: 1000 // ms to rate limit between regions
        },
        describeActiveReceiptRuleSet: {
        }
    },
    Shield: {
        describeSubscription: {
            property: 'Subscription'
        },
        describeEmergencyContactSettings: {
            property: 'EmergencyContactList'
        },
        listProtections: {
            property: 'Protections'
        }
    },
    SNS: {
        listTopics: {
            property: 'Topics',
            paginate: 'NextToken'
        },
        listSubscriptions: {
            property: 'Subscriptions',
            paginate: 'NextToken'
        },
    },
    SQS: {
        listQueues: {
            property: 'QueueUrls'
        }
    },
    SSM: {
        describeInstanceInformation: {
            property: 'InstanceInformationList',
            params: {
                MaxResults: 50
            },
            paginate: 'NextToken'
        },
        describeParameters: {
            property: 'Parameters',
            params: {
                MaxResults: 50
            },
            paginate: 'NextToken'
        },
        listAssociations: {
            property: 'Associations',
            paginate: 'NextToken'
        },
        getServiceSetting: {
            property: 'ServiceSetting',
            paginate: 'NextToken',
            params: {
                SettingId: '/ssm/documents/console/public-sharing-permission'
            }
        },
        describeSessions: {
            property: 'Sessions',
            paginate: 'NextToken',
            params: {
                State: 'Active'
            }
        }
    },
    STS: {
        getCallerIdentity: {
            property: 'Account'
        }
    },
    Support: {
        describeTrustedAdvisorChecks: {
            property: 'checks',
            params: { language: 'en' },
        },
    },
    Transfer: {
        listServers: {
            property: 'Servers',
            paginate: 'NextToken',
            params: {
                MaxResults: 1000
            }
        }
    },
    Translate: {
        listTextTranslationJobs: {
            property: 'TextTranslationJobPropertiesList',
            paginate: 'NextToken'
        }
    },
    VoiceID: {
        listDomains: {
            property: 'DomainSummaries',
            paginate: 'NextToken'
        }
    },
    WAFRegional: {
        listWebACLs: {
            property: 'WebACLs',
            paginate: 'NextMarker'
        }
    },
    WAFV2: {
        listWebACLs: {
            property: 'WebACLs',
            paginate: 'NextMarker',
            params: {
                Scope: 'REGIONAL'
            }
        }
    },
    WAF: {
        listWebACLs: {
            property: 'WebACLs',
            paginate: 'NextMarker'
        }
    },
    WorkSpaces: {
        describeWorkspaces: {
            property: 'Workspaces',
            paginate: 'NextToken'
        },
        describeWorkspaceDirectories:{
            property: 'Directories',
            paginate: 'NextToken'
        },
        describeIpGroups:{
            property: 'Result',
            paginate: 'NextToken'
        },
        describeWorkspacesConnectionStatus: {
            property: 'WorkspacesConnectionStatus',
            paginate: 'NextToken'
        }
    },
    Wisdom: {
        listAssistants: {
            property: 'assistantSummaries',
            paginate: 'NextToken'
        }
    },
    XRay: {
        getEncryptionConfig: {
            property: 'EncryptionConfig'
        }
    }
};

var postcalls = [
    {
        ACM: {
            describeCertificate: {
                reliesOnService: 'acm',
                reliesOnCall: 'listCertificates',
                filterKey: 'CertificateArn',
                filterValue: 'CertificateArn'
            }
        },
        AccessAnalyzer: {
            listFindings: {
                reliesOnService: 'accessanalyzer',
                reliesOnCall: 'listAnalyzers',
                override: true
            }
        },
        APIGateway: {
            getStages: {
                reliesOnService: 'apigateway',
                reliesOnCall: 'getRestApis',
                filterKey: 'restApiId',
                filterValue: 'id'
            },
            getResources: {
                reliesOnService: 'apigateway',
                reliesOnCall: 'getRestApis',
                filterKey: 'restApiId',
                filterValue: 'id'
            }
        },
        AppConfig: {
            listConfigurationProfiles: {
                reliesOnService: 'appconfig',
                reliesOnCall: 'listApplications',
                filterKey: 'ApplicationId',
                filterValue: 'Id'
            }
        },
        AppMesh: {
            listVirtualGateways: {
                reliesOnService: 'appmesh',
                reliesOnCall: 'listMeshes',
                filterKey: 'meshName',
                filterValue: 'meshName'
            },
            describeMesh: {
                reliesOnService: 'appmesh',
                reliesOnCall: 'listMeshes',
                filterKey: 'meshName',
                filterValue: 'meshName'
            }
        },
        AppRunner: {
            describeService: {
                reliesOnService: 'apprunner',
                reliesOnCall: 'listServices',
                filterKey: 'ServiceArn',
                filterValue: 'ServiceArn'
            }
        },
        Appflow: {
            describeFlow: {
                reliesOnService: 'appflow',
                reliesOnCall: 'listFlows',
                filterKey: 'flowName',
                filterValue: 'flowName'
            }
        },
        Athena: {
            getWorkGroup: {
                reliesOnService: 'athena',
                reliesOnCall: 'listWorkGroups',
                filterKey: 'WorkGroup',
                filterValue: 'Name'
            }
        },
        AutoScaling: {
            describeNotificationConfigurations: {
                reliesOnService: 'autoscaling',
                reliesOnCall: 'describeAutoScalingGroups',
                override: true
            },
            describeLaunchConfigurations: {
                reliesOnService: 'autoscaling',
                reliesOnCall: 'describeAutoScalingGroups',
                override: true
            }
        },
        Backup: {
            getBackupVaultNotifications: {
                reliesOnService: 'backup',
                reliesOnCall: 'listBackupVaults',
                filterKey: 'BackupVaultName',
                filterValue: 'BackupVaultName',
            },
            getBackupVaultAccessPolicy: {
                reliesOnService: 'backup',
                reliesOnCall: 'listBackupVaults',
                filterKey: 'BackupVaultName',
                filterValue: 'BackupVaultName',
            },
            getBackupPlan: {
                reliesOnService: 'backup',
                reliesOnCall: 'listBackupPlans',
                filterKey: 'BackupPlanId',
                filterValue: 'BackupPlanId',
            }
        },
        CloudFormation: {
            describeStackEvents: {
                reliesOnService: 'cloudformation',
                reliesOnCall: 'listStacks',
                filterKey: 'StackName',
                filterValue: 'StackName',
                rateLimit: 100 // ms to rate limit between stacks
            },
            describeStacks: {
                reliesOnService: 'cloudformation',
                reliesOnCall: 'listStacks',
                filterKey: 'StackName',
                filterValue: 'StackName',
                rateLimit: 100 // ms to rate limit between stacks
            }
        },
        CloudFront: {
            getDistribution: {
                reliesOnService: 'cloudfront',
                reliesOnCall: 'listDistributions',
                override: true
            }
        },
        CloudTrail: {
            getTrailStatus: {
                reliesOnService: 'cloudtrail',
                reliesOnCall: 'describeTrails',
                filterKey: 'Name',
                filterValue: 'TrailARN'
            },
            listTags: {
                reliesOnService: 'cloudtrail',
                reliesOnCall: 'describeTrails',
                override: true
            },
            getEventSelectors: {
                reliesOnService: 'cloudtrail',
                reliesOnCall: 'describeTrails',
                filterKey: 'TrailName',
                filterValue: 'TrailARN'
            }
        },
        Imagebuilder: {
            getContainerRecipe: {
                reliesOnService: 'imagebuilder',
                reliesOnCall: 'listContainerRecipes',
                filterKey: 'containerRecipeArn',
                filterValue: 'arn'
            },
            getComponent: {
                reliesOnService: 'imagebuilder',
                reliesOnCall: 'listComponents',
                filterKey: 'componentBuildVersionArn',
                filterValue: 'arn'
            },
            getInfrastructureConfiguration: {
                reliesOnService: 'imagebuilder',
                reliesOnCall: 'listInfrastructureConfigurations',
                filterKey: 'infrastructureConfigurationArn',
                filterValue: 'arn'
            },
            getImageRecipe: {
                reliesOnService: 'imagebuilder',
                reliesOnCall: 'listImageRecipes',
                filterKey: 'imageRecipeArn',
                filterValue: 'arn'
            }
        },
        CloudWatch: {
            getEsMetricStatistics: {
                reliesOnService: 'es',
                reliesOnCall: 'listDomainNames',
                override: true,
            },
            getEcMetricStatistics: {
                reliesOnService: 'elasticache',
                reliesOnCall: 'describeCacheClusters',
                override: true,
            },
        },
        ConfigService: {
            getComplianceDetailsByConfigRule: {
                reliesOnService: 'configservice',
                reliesOnCall: 'describeConfigRules',
                filterKey: 'ConfigRuleName',
                filterValue: 'ConfigRuleName'
            }
        },
        CodeStar: {
            describeProject: {
                reliesOnService: 'codestar',
                reliesOnCall: 'listProjects',
                filterKey: 'id',
                filterValue: 'projectId'
            }
        },
        CustomerProfiles: {
            getDomain: {
                reliesOnService: 'customerprofiles',
                reliesOnCall: 'listDomains',
                filterKey: 'DomainName',
                filterValue: 'DomainName'
            }
        },
        CodeBuild: {
            batchGetProjects: {
                reliesOnService: 'codebuild',
                reliesOnCall: 'listProjects',
                override: true
            }
        },
        CodePipeline: {
            getPipeline: {
                reliesOnService: 'codepipeline',
                reliesOnCall: 'listPipelines',
                filterKey: 'name',
                filterValue: 'name'
            }
        },
        Connect: {
            listInstanceCallRecordingStorageConfigs: {
                reliesOnService: 'connect',
                reliesOnCall: 'listInstances',
                override: true
            },
            listInstanceMediaStreamStorageConfigs: {
                reliesOnService: 'connect',
                reliesOnCall: 'listInstances',
                override: true
            },
            listInstanceChatTranscriptStorageConfigs: {
                reliesOnService: 'connect',
                reliesOnCall: 'listInstances',
                override: true
            },
            listInstanceExportedReportStorageConfigs: {
                reliesOnService: 'connect',
                reliesOnCall: 'listInstances',
                override: true
            },
            instanceAttachmentStorageConfigs: {
                reliesOnService: 'connect',
                reliesOnCall: 'listInstances',
                override: true
            }
        },
        DynamoDB: {
            describeTable: {
                reliesOnService: 'dynamodb',
                reliesOnCall: 'listTables',
                override: true
            },
            describeContinuousBackups: {
                reliesOnService: 'dynamodb',
                reliesOnCall: 'listTables',
                override: true
            },
            listBackups: {
                reliesOnService: 'dynamodb',
                reliesOnCall: 'listTables',
                override: true
            }
        },
        ElastiCache: {
            describeReplicationGroups: {
                reliesOnService: 'elasticache',
                reliesOnCall: 'describeCacheClusters',
                filterKey: 'ReplicationGroupId',
                filterValue: 'ReplicationGroupId'
            }
        },
        ES: {
            describeElasticsearchDomain: {
                reliesOnService: 'es',
                reliesOnCall: 'listDomainNames',
                filterKey: 'DomainName',
                filterValue: 'DomainName'
            }
        },
        S3: {
            getBucketLogging: {
                reliesOnService: 's3',
                reliesOnCall: 'listBuckets',
                deleteRegion: true,
                signatureVersion: 'v4',
                override: true
            },
            getBucketVersioning: {
                reliesOnService: 's3',
                reliesOnCall: 'listBuckets',
                deleteRegion: true,
                signatureVersion: 'v4',
                override: true
            },
            getBucketAcl: {
                reliesOnService: 's3',
                reliesOnCall: 'listBuckets',
                deleteRegion: true,
                signatureVersion: 'v4',
                override: true
            },
            getBucketPolicy: {
                reliesOnService: 's3',
                reliesOnCall: 'listBuckets',
                deleteRegion: true,
                signatureVersion: 'v4',
                override: true
            },
            getBucketPolicyStatus: {
                reliesOnService: 's3',
                reliesOnCall: 'listBuckets',
                deleteRegion: true,
                signatureVersion: 'v4',
                override:true
            },
            getBucketEncryption: {
                reliesOnService: 's3',
                reliesOnCall: 'listBuckets',
                deleteRegion: true,
                signatureVersion: 'v4',
                override: true
            },
            getBucketTagging: {
                reliesOnService: 's3',
                reliesOnCall: 'listBuckets',
                deleteRegion: true,
                signatureVersion: 'v4',
                override: true
            },
            getBucketLocation: {
                reliesOnService: 's3',
                reliesOnCall: 'listBuckets',
                deleteRegion: true,
                signatureVersion: 'v4',
                override: true
            },
            getPublicAccessBlock: {
                reliesOnService: 's3',
                reliesOnCall: 'listBuckets',
                deleteRegion: true,
                signatureVersion: 'v4',
                override: true
            },
            getBucketWebsite: {
                reliesOnService: 's3',
                reliesOnCall: 'listBuckets',
                deleteRegion: true,
                signatureVersion: 'v4',
                override: true
            },
            getObjectLockConfiguration: {
                reliesOnService: 's3',
                reliesOnCall: 'listBuckets',
                deleteRegion: true,
                signatureVersion: 'v4',
                override: true
            },
            getBucketLifecycleConfiguration: {
                reliesOnService: 's3',
                reliesOnCall: 'listBuckets',
                deleteRegion: true,
                signatureVersion: 'v4',
                override: true
            },
            getBucketAccelerateConfiguration: {
                reliesOnService: 's3',
                reliesOnCall: 'listBuckets',
                filterKey: 'Bucket',
                filterValue: 'Name'
            },
            headBucket: {
                reliesOnService: 's3',
                reliesOnCall: 'listBuckets',
                filterKey: 'Bucket',
                filterValue: 'Name'
            },
            listObjects: {
                reliesOnService: 's3',
                reliesOnCall: 'listBuckets',
                filterKey: 'Bucket',
                filterValue: 'Name'
            },
            sendIntegration: {
                enabled: true
            }
        },
        EC2: {
            describeSubnets: {
                reliesOnService: 'ec2',
                reliesOnCall: 'describeVpcs',
                override: true
            },
            describeSnapshotAttribute: {
                reliesOnService: 'ec2',
                reliesOnCall: 'describeSnapshots',
                override: true
            },
            describeVpcEndpointServicePermissions: {
                reliesOnService: 'ec2',
                reliesOnCall: 'describeVpcEndpointServices',
                filterKey: 'ServiceId',
                filterValue: 'ServiceId'
            },
            describeLaunchTemplateVersions: {
                reliesOnService: 'ec2',
                reliesOnCall: 'describeLaunchTemplates',
                filterKey: 'LaunchTemplateId',
                filterValue: 'LaunchTemplateId'
            },
            sendIntegration: {
                sendLast: true,
                enabled: true,
                integrationReliesOn: {
                    serviceName: ['ELBv2', 'IAM']
                }
            }
        },
        ECR: {
            getRepositoryPolicy: {
                reliesOnService: 'ecr',
                reliesOnCall: 'describeRepositories',
                filterKey: 'repositoryName',
                filterValue: 'repositoryName'
            },
            listTagsForResource:{
                reliesOnService: 'ecr',
                reliesOnCall: 'describeRepositories',
                filterKey: 'resourceArn',
                filterValue: 'repositoryArn'
            },
            sendIntegration: {
                enabled: true
            }
        },
        ECRPUBLIC: {
            describeRepositories: {
                reliesOnService: 'ecr',
                reliesOnCall: 'describeRegistries',
                filterKey: 'registryId',
                filterValue: 'registryId'
            }
        },
        EKS: {
            describeCluster: {
                reliesOnService: 'eks',
                reliesOnCall: 'listClusters',
                override: true
            },
            listNodegroups: {
                reliesOnService: 'eks',
                reliesOnCall: 'listClusters',
                override: true
            }
        },
        ECS: {
            describeCluster: {
                reliesOnService: 'ecs',
                reliesOnCall: 'listClusters',
                override: true
            },
            listContainerInstances: {
                reliesOnService: 'ecs',
                reliesOnCall: 'listClusters',
                override: true
            },
            listServices: {
                reliesOnService: 'ecs',
                reliesOnCall: 'listClusters',
                override: true
            }
        },
        ElasticBeanstalk: {
            describeConfigurationSettings: {
                reliesOnService: 'elasticbeanstalk',
                reliesOnCall: 'describeEnvironments',
                override: true
            }
        },
        ElasticTranscoder: {
            listJobsByPipeline:  {
                reliesOnService: 'elastictranscoder',
                reliesOnCall: 'listPipelines',
                filterKey: 'PipelineId',
                filterValue: 'Id'
            }
        },
        ELB: {
            describeLoadBalancerPolicies: {
                reliesOnService: 'elb',
                reliesOnCall: 'describeLoadBalancers',
                override: true
            },
            describeLoadBalancerAttributes: {
                reliesOnService: 'elb',
                reliesOnCall: 'describeLoadBalancers',
                override: true
            },
            describeTags: {
                reliesOnService: 'elb',
                reliesOnCall: 'describeLoadBalancers',
                override: true
            }
        },
        ELBv2: {
            describeTargetHealth: {
                reliesOnService: 'elbv2',
                reliesOnCall: 'describeTargetGroups',
                filterKey: 'TargetGroupArn',
                filterValue: 'TargetGroupArn'
            },
            describeLoadBalancerAttributes: {
                reliesOnService: 'elbv2',
                reliesOnCall: 'describeLoadBalancers',
                override: true
            },
            describeListeners: {
                reliesOnService: 'elbv2',
                reliesOnCall: 'describeLoadBalancers',
                override: true
            },
            describeTargetGroups: {
                reliesOnService: 'elbv2',
                reliesOnCall: 'describeLoadBalancers',
                override: true
            },
            describeTargetGroupAttributes: {
                reliesOnService: 'elbv2',
                reliesOnCall: 'describeTargetGroups',
                filterKey: 'TargetGroupArn',
                filterValue: 'TargetGroupArn'
            },
            describeTags: {
                reliesOnService: 'elbv2',
                reliesOnCall: 'describeLoadBalancers',
                override: true
            },
            sendIntegration: {
                enabled: true
            },
        },
        EMR: {
            describeCluster: {
                reliesOnService: 'emr',
                reliesOnCall: 'listClusters',
                filterKey: 'ClusterId',
                filterValue: 'Id'
            },
            listInstanceGroups: {
                reliesOnService: 'emr',
                reliesOnCall: 'listClusters',
                filterKey: 'ClusterId',
                filterValue: 'Id'
            }
        },
        DLM: {
            getLifecyclePolicy: {
                reliesOnService: 'dlm',
                reliesOnCall: 'getLifecyclePolicies',
                filterKey: 'PolicyId',
                filterValue: 'PolicyId'
            }
        },
        ForecastService: {
            describeDataset: {
                reliesOnService: 'forecastservice',
                reliesOnCall: 'listDatasets',
                filterKey: 'DatasetArn',
                filterValue: 'DatasetArn'
            }
        },
        Glacier: {
            getVaultAccessPolicy: {
                reliesOnService: 'glacier',
                reliesOnCall: 'listVaults',
                filterKey: 'vaultName',
                filterValue: 'VaultName'
            }
        },
        IAM: {
            getGroup: {
                reliesOnService: 'iam',
                reliesOnCall: 'listGroups',
                filterKey: 'GroupName',
                filterValue: 'GroupName'
            },
            listAttachedUserPolicies: {
                reliesOnService: 'iam',
                reliesOnCall: 'listUsers',
                filterKey: 'UserName',
                filterValue: 'UserName'
            },
            listAttachedGroupPolicies: {
                reliesOnService: 'iam',
                reliesOnCall: 'listGroups',
                filterKey: 'GroupName',
                filterValue: 'GroupName'
            },
            listAttachedRolePolicies: {
                reliesOnService: 'iam',
                reliesOnCall: 'listRoles',
                filterKey: 'RoleName',
                filterValue: 'RoleName'
            },
            listUserPolicies: {
                reliesOnService: 'iam',
                reliesOnCall: 'listUsers',
                filterKey: 'UserName',
                filterValue: 'UserName'
            },
            listGroupPolicies: {
                reliesOnService: 'iam',
                reliesOnCall: 'listGroups',
                filterKey: 'GroupName',
                filterValue: 'GroupName'
            },
            listRolePolicies: {
                reliesOnService: 'iam',
                reliesOnCall: 'listRoles',
                filterKey: 'RoleName',
                filterValue: 'RoleName'
            },
            listSSHPublicKeys: {
                reliesOnService: 'iam',
                reliesOnCall: 'listUsers',
                filterKey: 'UserName',
                filterValue: 'UserName'
            },
            listMFADevices: {
                reliesOnService: 'iam',
                reliesOnCall: 'listUsers',
                filterKey: 'UserName',
                filterValue: 'UserName'
            },
            listGroupsForUser: {
                reliesOnService: 'iam',
                reliesOnCall: 'listUsers',
                filterKey: 'UserName',
                filterValue: 'UserName',
                rateLimit: 100
            },
            getInstanceProfile: {
                reliesOnService: 'ec2',
                reliesOnCall: 'describeInstances',
                override: true
            },
            sendIntegration: {
                enabled: true
            }
        },
        Kendra: {
            describeIndex:  {
                reliesOnService: 'kendra',
                reliesOnCall: 'listIndices',
                filterKey: 'Id',
                filterValue: 'Id'
            }
        },
        Kinesis: {
            describeStream: {
                reliesOnService: 'kinesis',
                reliesOnCall: 'listStreams',
                override: true
            }
        },
        Firehose: {
            describeDeliveryStream: {
                reliesOnService: 'firehose',
                reliesOnCall: 'listDeliveryStreams',
                override: true
            }
        },
        KMS: {
            describeKey: {
                reliesOnService: 'kms',
                reliesOnCall: 'listKeys',
                filterKey: 'KeyId',
                filterValue: 'KeyId'
            },
            getKeyRotationStatus: {
                reliesOnService: 'kms',
                reliesOnCall: 'listKeys',
                filterKey: 'KeyId',
                filterValue: 'KeyId'
            },
            getKeyPolicy: {
                reliesOnService: 'kms',
                reliesOnCall: 'listKeys',
                override: true
            },
            listResourceTags: {
                reliesOnService: 'kms',
                reliesOnCall: 'listKeys',
                filterKey: 'KeyId',
                filterValue: 'KeyId'
            },
            listGrants: {
                reliesOnService: 'kms',
                reliesOnCall: 'listKeys',
                override: true
            }
        },
        Lambda: {
            getPolicy: {
                reliesOnService: 'lambda',
                reliesOnCall: 'listFunctions',
                filterKey: 'FunctionName',
                filterValue: 'FunctionName',
                rateLimit: 100, // it's not documented but experimentially 10/second works.
            },
            listTags: {
                reliesOnService: 'lambda',
                reliesOnCall: 'listFunctions',
                filterKey: 'Resource',
                filterValue: 'FunctionArn'
            },
            getFunctionUrlConfig :{
                reliesOnService: 'lambda',
                reliesOnCall: 'listFunctions',
                filterKey: 'FunctionName',
                filterValue: 'FunctionName',
            },
            sendIntegration: {
                enabled: true
            }
        },
        LookoutEquipment: {
            describeDataset: {
                reliesOnService: 'lookoutequipment',
                reliesOnCall: 'listDatasets',
                filterKey: 'DatasetName',
                filterValue: 'DatasetName'
            }
        },
        Location: {
            describeTracker: {
                reliesOnService: 'location',
                reliesOnCall: 'listTrackers',
                filterKey: 'TrackerName',
                filterValue: 'TrackerName'
            },
            describeGeofenceCollection: {
                reliesOnService: 'location',
                reliesOnCall: 'listGeofenceCollections',
                filterKey: 'CollectionName',
                filterValue: 'CollectionName'
            }
        },
        LookoutVision: {
            listModels: {
                reliesOnService: 'lookoutvision',
                reliesOnCall: 'listProjects',
                filterKey: 'ProjectName',
                filterValue: 'ProjectName'
            }
        },
        LexModelsV2: {
            listBotAliases: {
                reliesOnService: 'lexmodelsv2',
                reliesOnCall: 'listBots',
                filterKey: 'botId',
                filterValue: 'botId'
            }
        },
        QLDB: {
            describeLedger: {
                reliesOnService: 'qldb',
                reliesOnCall: 'listLedgers',
                filterKey: 'Name',
                filterValue: 'Name'
            }
        },
        ManagedBlockchain: {
            listMembers: {
                reliesOnService: 'managedblockchain',
                reliesOnCall: 'listNetworks',
                filterKey: 'NetworkId',
                filterValue: 'Id'
            }
        },
        MQ: {
            describeBroker: {
                reliesOnService: 'mq',
                reliesOnCall: 'listBrokers',
                filterKey: 'BrokerId',
                filterValue: 'BrokerId'
            }
        },
        LookoutMetrics: {
            describeAnomalyDetector: {
                reliesOnService: 'lookoutmetrics',
                reliesOnCall: 'listAnomalyDetectors',
                filterKey: 'AnomalyDetectorArn',
                filterValue: 'AnomalyDetectorArn'
            }
        },
        MWAA: {
            getEnvironment: {
                reliesOnService: 'mwaa',
                reliesOnCall: 'listEnvironments',
                override: true
            }
        },
        Proton: {
            getEnvironmentTemplate: {
                reliesOnService: 'proton',
                reliesOnCall: 'listEnvironmentTemplates',
                filterKey: 'name',
                filterValue: 'name'
            }
        },
        RDS: {
            describeDBParameters: {
                reliesOnService: 'rds',
                reliesOnCall: 'describeDBParameterGroups',
                override: true
            },
            describeDBSnapshotAttributes: {
                reliesOnService: 'rds',
                reliesOnCall: 'describeDBSnapshots',
                filterKey: 'DBSnapshotIdentifier',
                filterValue: 'DBSnapshotIdentifier'
            },
            sendIntegration: {
                enabled: true
            }
        },
        Route53: {
            listResourceRecordSets: {
                reliesOnService: 'route53',
                reliesOnCall: 'listHostedZones',
                filterKey: 'HostedZoneId',
                filterValue: 'Id'
            },
        },
        Route53Domains: {
            getDomainDetail: {
                reliesOnService: 'route53domains',
                reliesOnCall: 'listDomains',
                filterKey: 'DomainName',
                filterValue: 'DomainName'
            },
        },
        S3Control: {
            getPublicAccessBlock: {
                reliesOnService: 'sts',
                reliesOnCall: 'getCallerIdentity',
                override: true
            }
        },
        Redshift: {
            describeClusterParameters: {
                reliesOnService: 'redshift',
                reliesOnCall: 'describeClusterParameterGroups',
                filterKey: 'ParameterGroupName',
                filterValue: 'ParameterGroupName'
            }
        },
        SageMaker: {
            describeNotebookInstance: {
                reliesOnService: 'sagemaker',
                reliesOnCall: 'listNotebookInstances',
                filterKey: 'NotebookInstanceName',
                filterValue: 'NotebookInstanceName'
            }
        },
        SecretsManager: {
            describeSecret: {
                reliesOnService: 'secretsmanager',
                reliesOnCall: 'listSecrets',
                filterKey: 'SecretId',
                filterValue: 'ARN',
            }
        },
        SES: {
            getIdentityDkimAttributes: {
                reliesOnService: 'ses',
                reliesOnCall: 'listIdentities',
                override: true,
                rateLimit: 1000
            }
        },
        SNS: {
            getTopicAttributes: {
                reliesOnService: 'sns',
                reliesOnCall: 'listTopics',
                filterKey: 'TopicArn',
                filterValue: 'TopicArn'
            }
        },
        SQS: {
            getQueueAttributes: {
                reliesOnService: 'sqs',
                reliesOnCall: 'listQueues',
                override: true
            }
        },
        Support: {
            describeTrustedAdvisorCheckResult: {
                reliesOnService: 'support',
                reliesOnCall: 'describeTrustedAdvisorChecks',
                filterKey: 'checkId',
                filterValue: 'id'
            },
        },
        WAFRegional: {
            listResourcesForWebACL: {
                reliesOnService: 'wafregional',
                reliesOnCall: 'listWebACLs',
                override: true
            }
        },
        WAFV2: {
            listResourcesForWebACL: {
                reliesOnService: 'wafv2',
                reliesOnCall: 'listWebACLs',
                override: true
            }
        },
        GuardDuty: {
            getDetector: {
                reliesOnService: 'guardduty',
                reliesOnCall: 'listDetectors',
                override: true,
            },
            getMasterAccount: {
                reliesOnService: 'guardduty',
                reliesOnCall: 'listDetectors',
                override: true,
            },
            listFindings: {
                reliesOnService: 'guardduty',
                reliesOnCall: 'listDetectors',
                override: true,
            },
            listPublishingDestinations: {
                reliesOnService: 'guardduty',
                reliesOnCall: 'listDetectors',
                override: true,
            },
        },
    },
    {
        APIGateway: {
            getClientCertificate: {
                reliesOnService: 'apigateway',
                reliesOnCall: 'getRestApis',
                override: true
            },
            getIntegration: {
                reliesOnService: 'apigateway',
                reliesOnCall: 'getRestApis',
                override: true
            },
            sendIntegration: {
                enabled: true
            }
        },
        AppMesh: {
            describeVirtualGateway: {
                reliesOnService: 'appmesh',
                reliesOnCall: 'listMeshes',
                override: true
            }
        },
        EMR: {
            describeSecurityConfiguration: {
                reliesOnService: 'emr',
                reliesOnCall: 'listClusters',
                override: true
            }
        },
        IAM: {
            getUserPolicy: {
                reliesOnService: 'iam',
                reliesOnCall: 'listUsers',
                override: true
            },
            getGroupPolicy: {
                reliesOnService: 'iam',
                reliesOnCall: 'listGroups',
                override: true
            },
            getRolePolicy: {
                reliesOnService: 'iam',
                reliesOnCall: 'listRoles',
                override: true
            },
            getPolicy: {
                reliesOnService: 'iam',
                reliesOnCall: 'listPolicies',
                filterKey: 'PolicyArn',
                filterValue: 'Arn'
            },
            getRole: {
                reliesOnService: 'iam',
                reliesOnCall: 'listRoles',
                filterKey: 'RoleName',
                filterValue: 'RoleName'
            }
        },
        EKS:{
            describeNodegroups: {
                reliesOnService: 'eks',
                reliesOnCall: 'listClusters',
                override: true
            },
            sendIntegration: {
                enabled: true
            }
        },
        ECS: {
            describeContainerInstances:  {
                override:true
            },
            listTasks:  {
                reliesOnService: 'ecs',
                override:true,
                reliesOnCall: 'listClusters'
            },
            describeServices: {
                override:true
            }
        },
        LookoutVision: {
            describeModel: {
                reliesOnService: 'lookoutvision',
                reliesOnCall: 'listProjects',
                override: true
            }
        },
        GuardDuty: {
            getFindings: {
                reliesOnService: 'guardduty',
                reliesOnCall: 'listDetectors',
                override: true,
            },
            describePublishingDestination: {
                reliesOnService: 'guardduty',
                reliesOnCall: 'listDetectors',
                override: true,
            },
        },
        LexModelsV2:{
            describeBotAlias: {
                reliesOnService: 'lexmodelsv2',
                reliesOnCall: 'listBots',
                override: true,
            }
        },
        ManagedBlockchain: {
            getMember: {
                reliesOnService: 'managedblockchain',
                reliesOnCall: 'listNetworks',
                override: true
            }
        }
    },
    {
        IAM: {
            getPolicyVersion: {
                reliesOnService: 'iam',
                reliesOnCall: 'listPolicies',
                override: true
            }
        },
        ECS: {
            describeTasks:  {
                override:true
            },
            sendIntegration: {
                enabled: true
            }
        },
    }
];

module.exports = {
    globalServices: globalServices,
    calls: calls,
    postcalls: postcalls,
    integrationSendLast: integrationSendLast
};<|MERGE_RESOLUTION|>--- conflicted
+++ resolved
@@ -917,11 +917,7 @@
             property: 'TagKeys',
             paginate: 'PaginationToken'
         },
-<<<<<<< HEAD
-        getResources :{
-=======
         getResources: {
->>>>>>> 083f0d9c
             property: 'ResourceTagMappingList',
             paginate: 'PaginationToken'
         }
