
var globalServices = [
    'S3',
    'IAM',
    'CloudFront',
    'Route53',
    'Route53Domains',
    'WAFRegional',
    'WAF'
];

var integrationSendLast = [
    'EC2'
];

/*
 enabled: send integration is enable or not
 isSingleSource: whether resource is single source or not

----------Bridge Side Data----------
 BridgeServiceName: it should be the api service name which we are storing in json file in s3 collection bucket.
 BridgeCall: it should be the api call which we are storing in json file in s3 collection bucket.
 BridgePluginCategoryName: it should be equivalent to Plugin Category Name.
 BridgeProvider: it should be the cloud provider
                 Eg. 'aws', 'Azure', 'Google'

 BridgeArnIdentifier: it should be the key of the arn field data which we are storing in json file in s3 collection bucket.
                      Eg. 'TrailARN'

 BridgeIdTemplate:  this should be the template for creating the resource id.
                    supported values: name, region, cloudAccount, project, id
                    Eg. "arn:aws:cloudtrail:{region}:{cloudAccount}:trail/{name}"

 Note: If there is an arn identifier then no need to pass the arn template otherwise we have to pass the template.

 BridgeResourceType: this should be type of the resource, fetch it from the arn.
                     Eg. 'trail'

 BridgeResourceNameIdentifier: it should be the key of resource name/id data which we are storing in json file in  s3 collection bucket.
                               Eg. 'Name' or 'Id'

 Note: if there is no name then we have to pass the id.

 BridgeExecutionService: it should be equivalent to service name which we are sending from executor in payload data.
 BridgeCollectionService: it should be equivalent to service name which we are sending from collector in payload data.
 DataIdentifier: it should be the parent key field of data which we want to collect in json file in s3 collection bucket.

----------Processor Side Data----------
These fields should be according to the user and product manager, what they want to show in Inventory UI.
 InvAsset: 'CloudTrail'
 InvService: 'CloudTrail'
 InvResourceCategory: 'cloud_resources'
 InvResourceType: 'CloudTrail'

 Note: For specific category add the category name otherwise it should be 'cloud_resource'

 Take the reference from the below map
*/

// Note: In Below service map add only single source resources.
// and service name should be plugin category.

var serviceMap = {
    'CloudTrail':
        {
            enabled: true, isSingleSource: true, InvAsset: 'CloudTrail', InvService: 'CloudTrail',
            InvResourceCategory: 'cloud_resources', InvResourceType: 'CloudTrail', BridgeServiceName: 'cloudtrail',
            BridgePluginCategoryName: 'CloudTrail', BridgeProvider: 'aws', BridgeCall: 'describeTrails',
            BridgeArnIdentifier: 'TrailARN', BridgeIdTemplate: '', BridgeResourceType: 'trail',
            BridgeResourceNameIdentifier: 'Name', BridgeExecutionService: 'CloudTrail',
            BridgeCollectionService: 'cloudtrail', DataIdentifier: 'data',
        },
    'Athena':
        {
            enabled: true, isSingleSource: true, InvAsset: 'instance', InvService: 'athena',
            InvResourceCategory: 'database', InvResourceType: 'athena_instance', BridgeServiceName: 'athena',
            BridgePluginCategoryName: 'Athena', BridgeProvider: 'aws', BridgeCall: 'listWorkGroups',
            BridgeArnIdentifier: '', BridgeIdTemplate: 'arn:aws:athena:{region}:{cloudAccount}:workgroup/{name}', BridgeResourceType: 'workgroup',
            BridgeResourceNameIdentifier: 'Name', BridgeExecutionService: 'Athena',
            BridgeCollectionService: 'athena', DataIdentifier: 'data',
        },
    'Timestream':
        {
            enabled: true, isSingleSource: true, InvAsset: 'instance', InvService: 'timestreamwrite',
            InvResourceCategory: 'database', InvResourceType: 'timestreamwrite_instance', BridgeServiceName: 'timestreamwrite',
            BridgePluginCategoryName: 'Timestream', BridgeProvider: 'aws', BridgeCall: 'listDatabases',
            BridgeArnIdentifier: 'Arn', BridgeIdTemplate: '', BridgeResourceType: 'database',
            BridgeResourceNameIdentifier: 'DatabaseName', BridgeExecutionService: 'Timestream',
            BridgeCollectionService: 'timestreamwrite', DataIdentifier: 'data',
        },
    'Redshift':
        {
            enabled: true, isSingleSource: true, InvAsset: 'instance', InvService: 'redshift',
            InvResourceCategory: 'database', InvResourceType: 'redshift_instance', BridgeServiceName: 'redshift',
            BridgePluginCategoryName: 'Redshift', BridgeProvider: 'aws', BridgeCall: 'describeClusters',
            BridgeArnIdentifier: '', BridgeIdTemplate: 'arn:aws:redshift:{region}:{cloudAccount}:cluster:{name}',
            BridgeResourceType: 'cluster', BridgeResourceNameIdentifier: 'ClusterIdentifier',
            BridgeExecutionService: 'Redshift', BridgeCollectionService: 'redshift', DataIdentifier: 'data',
        },
    'DocumentDB':
        {
            enabled: true, isSingleSource: true, InvAsset: 'instance', InvService: 'docdb',
            InvResourceCategory: 'database', InvResourceType: 'documentdb_instance', BridgeServiceName: 'docdb',
            BridgePluginCategoryName: 'DocumentDB', BridgeProvider: 'aws', BridgeCall: 'describeDBClusters',
            BridgeArnIdentifier: 'DBClusterArn', BridgeIdTemplate: '', BridgeResourceType: 'cluster',
            BridgeResourceNameIdentifier: 'DBClusterIdentifier', BridgeExecutionService: 'DocumentDB',
            BridgeCollectionService: 'docdb', DataIdentifier: 'data',
        },
    'Neptune':
        {
            enabled: true, isSingleSource: true, InvAsset: 'instance', InvService: 'neptune',
            InvResourceCategory: 'database', InvResourceType: 'neptune_instance', BridgeServiceName: 'neptune',
            BridgePluginCategoryName: 'Neptune', BridgeProvider: 'aws', BridgeCall: 'describeDBClusters',
            BridgeArnIdentifier: 'DBClusterArn', BridgeIdTemplate: '', BridgeResourceType: 'cluster',
            BridgeResourceNameIdentifier: 'DBClusterIdentifier', BridgeExecutionService: 'Neptune',
            BridgeCollectionService: 'neptune', DataIdentifier: 'data',
        },
    'ElastiCache':
        {
            enabled: true, isSingleSource: true, InvAsset: 'instance', InvService: 'elasticache',
            InvResourceCategory: 'database', InvResourceType: 'elasticache_instance', BridgeServiceName: 'elasticache',
            BridgePluginCategoryName: 'ElastiCache', BridgeProvider: 'aws', BridgeCall: 'describeCacheClusters',
            BridgeArnIdentifier: 'ARN', BridgeIdTemplate: '', BridgeResourceType: 'cluster',
            BridgeResourceNameIdentifier: 'CacheClusterId', BridgeExecutionService: 'ElastiCache',
            BridgeCollectionService: 'elasticache', DataIdentifier: 'data',
        },
    'MemoryDB':
        {
            enabled: true, isSingleSource: true, InvAsset: 'instance', InvService: 'memorydb',
            InvResourceCategory: 'database', InvResourceType: 'memorydb_instance', BridgeServiceName: 'memorydb',
            BridgePluginCategoryName: 'MemoryDB', BridgeProvider: 'aws', BridgeCall: 'describeClusters',
            BridgeArnIdentifier: 'ARN', BridgeIdTemplate: '', BridgeResourceType: 'cluster',
            BridgeResourceNameIdentifier: 'Name', BridgeExecutionService: 'MemoryDB',
            BridgeCollectionService: 'memorydb', DataIdentifier: 'data',
        },
    'Kendra':
        {
            enabled: true, isSingleSource: true, InvAsset: 'instance', InvService: 'kendra',
            InvResourceCategory: 'database', InvResourceType: 'kendra_instance', BridgeServiceName: 'kendra',
            BridgePluginCategoryName: 'Kendra', BridgeProvider: 'aws', BridgeCall: 'listIndices',
            BridgeArnIdentifier: '', BridgeIdTemplate: 'arn:aws:kendra:{region}:{cloudAccount}:index/{name}',
            BridgeResourceType: 'index', BridgeResourceNameIdentifier: 'Name', BridgeExecutionService: 'Kendra',
            BridgeCollectionService: 'kendra', DataIdentifier: 'data',
        },
    'ES':
        {
            enabled: true, isSingleSource: true, InvAsset: 'instance', InvService: 'elasticsearch',
            InvResourceCategory: 'database', InvResourceType: 'elasticsearch_instance', BridgeServiceName: 'es',
            BridgePluginCategoryName: 'ES', BridgeProvider: 'aws', BridgeCall: 'describeElasticsearchDomain',
            BridgeArnIdentifier: 'ARN', BridgeIdTemplate: '', BridgeResourceType: 'domain',
            BridgeResourceNameIdentifier: 'DomainName', BridgeExecutionService: 'ES',
            BridgeCollectionService: 'es', DataIdentifier: 'DomainStatus',
        },
    'QLDB':
        {
            enabled: true, isSingleSource: true, InvAsset: 'instance', InvService: 'qldb',
            InvResourceCategory: 'database', InvResourceType: 'qldb_instance', BridgeServiceName: 'qldb',
            BridgePluginCategoryName: 'QLDB', BridgeProvider: 'aws', BridgeCall: 'describeLedger',
            BridgeArnIdentifier: 'Arn', BridgeIdTemplate: '', BridgeResourceType: 'ledger',
            BridgeResourceNameIdentifier: 'Name', BridgeExecutionService: 'QLDB',
            BridgeCollectionService: 'qldb', DataIdentifier: 'data',
        },
    'DynamoDB':
        {
            enabled: true, isSingleSource: true, InvAsset: 'instance', InvService: 'dynamodb',
            InvResourceCategory: 'database', InvResourceType: 'dynamodb_instance', BridgeServiceName: 'dynamodb',
            BridgePluginCategoryName: 'DynamoDB', BridgeProvider: 'aws', BridgeCall: 'describeTable',
            BridgeArnIdentifier: 'TableArn', BridgeIdTemplate: '', BridgeResourceType: 'table',
            BridgeResourceNameIdentifier: 'TableName', BridgeExecutionService: 'DynamoDB',
            BridgeCollectionService: 'dynamodb', DataIdentifier: 'Table',
        },
    'Backup':
        {
            enabled: true, isSingleSource: true, InvAsset: 'instance', InvService: 'backup',
            InvResourceCategory: 'cloud_resources', InvResourceType: 'backup_instance', BridgeServiceName: 'backup',
            BridgePluginCategoryName: 'Backup', BridgeProvider: 'aws', BridgeCall: 'listBackupVaults',
            BridgeArnIdentifier: 'BackupVaultArn', BridgeIdTemplate: '', BridgeResourceType: 'backup-vault',
            BridgeResourceNameIdentifier: 'BackupVaultName', BridgeExecutionService: 'Backup',
            BridgeCollectionService: 'backup', DataIdentifier: 'data',
        },
    'EFS':
        {
            enabled: true, isSingleSource: true, InvAsset: 'instance', InvService: 'efs',
            InvResourceCategory: 'cloud_resources', InvResourceType: 'efs_instance', BridgeServiceName: 'efs',
            BridgePluginCategoryName: 'EFS', BridgeProvider: 'aws', BridgeCall: 'describeFileSystems',
            BridgeArnIdentifier: 'FileSystemArn', BridgeIdTemplate: '', BridgeResourceType: 'file-system',
            BridgeResourceNameIdentifier: 'Name', BridgeExecutionService: 'EFS',
            BridgeCollectionService: 'efs', DataIdentifier: 'data',
        },
    'Glacier':
        {
            enabled: true, isSingleSource: true, InvAsset: 'instance', InvService: 'glacier',
            InvResourceCategory: 'cloud_resources', InvResourceType: 'glacier_instance', BridgeServiceName: 'glacier',
            BridgePluginCategoryName: 'Glacier', BridgeProvider: 'aws', BridgeCall: 'listVaults',
            BridgeArnIdentifier: 'VaultARN', BridgeIdTemplate: '', BridgeResourceType: 'vaults',
            BridgeResourceNameIdentifier: 'VaultName', BridgeExecutionService: 'Glacier',
            BridgeCollectionService: 'glacier', DataIdentifier: 'data',
        },
    'KMS':
        {
            enabled: true, isSingleSource: true, InvAsset: 'instance', InvService: 'kms',
            InvResourceCategory: 'cloud_resources', InvResourceType: 'kms_instance', BridgeServiceName: 'kms',
            BridgePluginCategoryName: 'KMS', BridgeProvider: 'aws', BridgeCall: 'describeKey',
            BridgeArnIdentifier: 'Arn', BridgeIdTemplate: '', BridgeResourceType: 'key',
            BridgeResourceNameIdentifier: 'KeyId', BridgeExecutionService: 'KMS',
            BridgeCollectionService: 'kms', DataIdentifier: 'KeyMetadata',
        },
    'Secrets Manager':
        {
            enabled: true, isSingleSource: true, InvAsset: 'instance', InvService: 'secretsmanager',
            InvResourceCategory: 'cloud_resources', InvResourceType: 'secretsmanager_instance',
            BridgeServiceName: 'secretsmanager', BridgePluginCategoryName: 'Secrets Manager', BridgeProvider: 'aws',
            BridgeCall: 'listSecrets', BridgeArnIdentifier: 'ARN', BridgeIdTemplate: '', BridgeResourceType: 'secret',
            BridgeResourceNameIdentifier: 'Name', BridgeExecutionService: 'Secrets Manager',
            BridgeCollectionService: 'secretsmanager', DataIdentifier: 'data',
        },
    'CloudWatchLogs':
        {
            enabled: true, isSingleSource: true, InvAsset: 'instance', InvService: 'cloudwatchlogs',
            InvResourceCategory: 'cloud_resources', InvResourceType: 'cloudwatchlogs_instance',
            BridgeServiceName: 'cloudwatchlogs', BridgePluginCategoryName: 'CloudWatchLogs', BridgeProvider: 'aws',
            BridgeCall: 'describeLogGroups', BridgeArnIdentifier: 'arn', BridgeIdTemplate: '', BridgeResourceType: 'log-group',
            BridgeResourceNameIdentifier: 'logGroupName', BridgeExecutionService: 'CloudWatchLogs',
            BridgeCollectionService: 'cloudwatchlogs', DataIdentifier: 'data',
        },
    'EventBridge':
        {
            enabled: true, isSingleSource: true, InvAsset: 'instance', InvService: 'eventbridge',
            InvResourceCategory: 'cloud_resources', InvResourceType: 'eventbridge_instance',
            BridgeServiceName: 'eventbridge', BridgePluginCategoryName: 'EventBridge', BridgeProvider: 'aws',
            BridgeCall: 'listRules', BridgeArnIdentifier: 'Arn', BridgeIdTemplate: '', BridgeResourceType: 'event-bus',
            BridgeResourceNameIdentifier: 'Name', BridgeExecutionService: 'EventBridge',
            BridgeCollectionService: 'eventbridge', DataIdentifier: 'data',
        },
    'App Mesh':
        {
            enabled: true, isSingleSource: true, InvAsset: 'instance', InvService: 'appmesh',
            InvResourceCategory: 'cloud_resources', InvResourceType: 'app_mesh',
            BridgeServiceName: 'appmesh', BridgePluginCategoryName: 'App Mesh', BridgeProvider: 'aws',
            BridgeCall: 'listMeshes', BridgeArnIdentifier: 'arn', BridgeIdTemplate: '', BridgeResourceType: 'mesh',
            BridgeResourceNameIdentifier: 'meshName', BridgeExecutionService: 'App Mesh',
            BridgeCollectionService: 'appmesh', DataIdentifier: 'data',
        },
    'App Runner':
        {
            enabled: true, isSingleSource: true, InvAsset: 'instance', InvService: 'apprunner',
            InvResourceCategory: 'cloud_resources', InvResourceType: 'app_runner',
            BridgeServiceName: 'apprunner', BridgePluginCategoryName: 'App Runner', BridgeProvider: 'aws',
            BridgeCall: 'listServices', BridgeArnIdentifier: 'ServiceArn', BridgeIdTemplate: '', BridgeResourceType: 'service',
            BridgeResourceNameIdentifier: 'ServiceName', BridgeExecutionService: 'App Runner',
            BridgeCollectionService: 'apprunner', DataIdentifier: 'data',
        },
    'AutoScaling':
        {
            enabled: true, isSingleSource: true, InvAsset: 'instance', InvService: 'autoscaling',
            InvResourceCategory: 'cloud_resources', InvResourceType: 'auto_scaling',
            BridgeServiceName: 'autoscaling', BridgePluginCategoryName: 'AutoScaling', BridgeProvider: 'aws',
            BridgeCall: 'describeAutoScalingGroups', BridgeArnIdentifier: 'AutoScalingGroupARN', BridgeIdTemplate: '',
            BridgeResourceType: 'autoScalingGroup', BridgeResourceNameIdentifier: 'AutoScalingGroupName',
            BridgeExecutionService: 'AutoScaling', BridgeCollectionService: 'autoscaling', DataIdentifier: 'data',
        },
    'IAM':
        {
            enabled: true, isSingleSource: true, InvAsset: 'instance', InvService: 'accessanalyzer',
            InvResourceCategory: 'cloud_resources', InvResourceType: 'access_analyzer',
            BridgeServiceName: 'accessanalyzer', BridgePluginCategoryName: 'IAM', BridgeProvider: 'aws',
            BridgeCall: 'listAnalyzers', BridgeArnIdentifier: 'arn', BridgeIdTemplate: '',
            BridgeResourceType: 'analyzer', BridgeResourceNameIdentifier: 'name',
            BridgeExecutionService: 'IAM', BridgeCollectionService: 'accessanalyzer', DataIdentifier: 'data',
        },
    'EMR':
        {
            enabled: true, isSingleSource: true, InvAsset: 'instance', InvService: 'emr',
            InvResourceCategory: 'cloud_resources', InvResourceType: 'emr_instance',
            BridgeServiceName: 'emr', BridgePluginCategoryName: 'EMR', BridgeProvider: 'aws',
            BridgeCall: 'listClusters', BridgeArnIdentifier: 'ClusterArn', BridgeIdTemplate: '',
            BridgeResourceType: 'cluster', BridgeResourceNameIdentifier: 'Name',
            BridgeExecutionService: 'EMR', BridgeCollectionService: 'emr', DataIdentifier: 'data',
        },
    'CodeArtifact':
        {
            enabled: true, isSingleSource: true, InvAsset: 'instance', InvService: 'codeArtifact',
            InvResourceCategory: 'cloud_resources', InvResourceType: 'codeArtifact',
            BridgeServiceName: 'codeartifact', BridgePluginCategoryName: 'CodeArtifact', BridgeProvider: 'aws',
            BridgeCall: 'listDomains', BridgeArnIdentifier: 'arn', BridgeIdTemplate: '', BridgeResourceType: 'domain',
            BridgeResourceNameIdentifier: 'name', BridgeExecutionService: 'CodeArtifact',
            BridgeCollectionService: 'codeartifact', DataIdentifier: 'data',
        },
    'CodePipeline':
        {
            enabled: true, isSingleSource: true, InvAsset: 'instance', InvService: 'codePipeline',
            InvResourceCategory: 'cloud_resources', InvResourceType: 'codePipeline',
            BridgeServiceName: 'codepipeline', BridgePluginCategoryName: 'CodePipeline', BridgeProvider: 'aws',
            BridgeCall: 'getPipeline', BridgeArnIdentifier: '', BridgeResourceType: '',
            BridgeIdTemplate: 'arn:aws:codepipeline:{region}:{cloudAccount}:{name}',
            BridgeResourceNameIdentifier: 'name', BridgeExecutionService: 'CodePipeline',
            BridgeCollectionService: 'codepipeline', DataIdentifier: 'pipeline',
        },
    'CodeStar':
        {
            enabled: true, isSingleSource: true, InvAsset: 'instance', InvService: 'codeStar',
            InvResourceCategory: 'cloud_resources', InvResourceType: 'codeStar',
            BridgeServiceName: 'codestar', BridgePluginCategoryName: 'CodeStar', BridgeProvider: 'aws',
            BridgeCall: 'describeProject', BridgeArnIdentifier: 'arn', BridgeIdTemplate: '', BridgeResourceType: 'project',
            BridgeResourceNameIdentifier: 'name', BridgeExecutionService: 'CodeStar',
            BridgeCollectionService: 'codestar', DataIdentifier: 'data',
        },
    'Connect':
        {
            enabled: true, isSingleSource: true, InvAsset: 'instance', InvService: 'connect',
            InvResourceCategory: 'cloud_resources', InvResourceType: 'connect',
            BridgeServiceName: 'connect', BridgePluginCategoryName: 'Connect', BridgeProvider: 'aws',
            BridgeCall: 'listInstances', BridgeArnIdentifier: 'Arn', BridgeIdTemplate: '', BridgeResourceType: 'instance',
            BridgeResourceNameIdentifier: 'InstanceAlias', BridgeExecutionService: 'Connect',
            BridgeCollectionService: 'connect', DataIdentifier: 'data',
        },
    'DMS':
        {
            enabled: true, isSingleSource: true, InvAsset: 'instance', InvService: 'dms',
            InvResourceCategory: 'cloud_resources', InvResourceType: 'dms',
            BridgeServiceName: 'dms', BridgePluginCategoryName: 'DMS', BridgeProvider: 'aws',
            BridgeCall: 'describeReplicationInstances', BridgeArnIdentifier: 'ReplicationInstanceArn',
            BridgeIdTemplate: '', BridgeResourceType: 'rep', BridgeResourceNameIdentifier: 'ReplicationInstanceIdentifier',
            BridgeExecutionService: 'DMS', BridgeCollectionService: 'dms', DataIdentifier: 'data',
        },
    'CloudFormation':
        {
            enabled: true, isSingleSource: true, InvAsset: 'cloudFormation', InvService: 'cloudformation',
            InvResourceCategory: 'cloud_resources', InvResourceType: 'cloudformation',
            BridgeServiceName: 'cloudformation', BridgePluginCategoryName: 'CloudFormation', BridgeProvider: 'aws',
            BridgeCall: 'listStacks', BridgeArnIdentifier: 'StackId', BridgeIdTemplate: '', BridgeResourceType: 'stack',
            BridgeResourceNameIdentifier: 'StackName', BridgeExecutionService: 'CloudFormation',
            BridgeCollectionService: 'cloudformation', DataIdentifier: 'data',
        },
    'CodeBuild':
        {
            enabled: true, isSingleSource: true, InvAsset: 'codeBuild', InvService: 'codeBuild',
            InvResourceCategory: 'cloud_resources', InvResourceType: 'CodeBuild',
            BridgeServiceName: 'codebuild', BridgePluginCategoryName: 'CodeBuild', BridgeProvider: 'aws',
            BridgeCall: 'batchGetProjects', BridgeArnIdentifier: 'arn', BridgeIdTemplate: '', BridgeResourceType: 'project',
            BridgeResourceNameIdentifier: 'name', BridgeExecutionService: 'CodeBuild',
            BridgeCollectionService: 'codebuild', DataIdentifier: 'projects',
        },
    'CloudFront':
        {
            enabled: true, isSingleSource: true, InvAsset: 'distribution', InvService: 'cloudFront',
            InvResourceCategory: 'cloud_resources', InvResourceType: 'CloudFront',
            BridgeServiceName: 'cloudfront', BridgePluginCategoryName: 'CloudFront', BridgeProvider: 'aws',
            BridgeCall: 'listDistributions', BridgeArnIdentifier: 'ARN', BridgeArnTemplate: '', BridgeResourceType: 'distribution',
            BridgeResourceNameIdentifier: 'DomainName', BridgeExecutionService: 'CloudFront',
            BridgeCollectionService: 'cloudfront', DataIdentifier: 'data',
        }
};

var calls = {
    AccessAnalyzer: {
        listAnalyzers: {
            property: 'analyzers',
            paginate: 'NextToken'
        }
    },
    ACM: {
        listCertificates: {
            property: 'CertificateSummaryList',
            paginate: 'NextToken'
        }
    },
    APIGateway: {
        getRestApis: {
            property: 'items',
            paginate: 'NextToken'
        },
        getDomainNames: {
            property: 'items',
            paginate: 'NextToken'
        }
    },
    AppConfig: {
        listApplications: {
            property: 'Items',
            paginate: 'NextToken'
        }
    },
    AppMesh: {
        listMeshes: {
            property: 'meshes',
            paginate: 'nextToken'
        }
    },
    AppRunner: {
        listServices: {
            property: 'ServiceSummaryList',
            paginate: 'NextToken'
        }
    },
    Appflow: {
        listFlows: {
            property: 'flows',
            paginate: 'nextToken'
        }
    },
    Athena: {
        listWorkGroups: {
            property: 'WorkGroups',
            paginate: 'NextToken',
            params: {
                MaxResults: 50
            }
        }
    },
    AuditManager: {
        getSettings: {
            property: 'settings',
            params: {
                attribute: 'ALL'
            }
        }
    },
    AutoScaling: {
        describeAutoScalingGroups: {
            property: 'AutoScalingGroups',
            paginate: 'NextToken',
            params: {
                MaxRecords: 100
            }
        },
        describeLaunchConfigurations: {
            property: 'LaunchConfigurations',
            paginate: 'NextToken',
            params: {
                MaxRecords: 100
            }
        }
    },
    Backup: {
        listBackupVaults: {
            property: 'BackupVaultList',
            paginate: 'NextToken',
        },
        describeRegionSettings: {
            property: 'ResourceTypeOptInPreference',
        },
        listBackupPlans: {
            property: 'BackupPlansList',
            paginate: 'NextToken'
        }
    },
    CloudFormation: {
        listStacks: {
            property: 'StackSummaries',
            params: {
                'StackStatusFilter': [
                    'CREATE_IN_PROGRESS',
                    'CREATE_COMPLETE',
                    'ROLLBACK_IN_PROGRESS',
                    'ROLLBACK_FAILED',
                    'ROLLBACK_COMPLETE',
                    'DELETE_FAILED',
                    'UPDATE_IN_PROGRESS',
                    'UPDATE_COMPLETE_CLEANUP_IN_PROGRESS',
                    'UPDATE_COMPLETE',
                    'UPDATE_ROLLBACK_IN_PROGRESS',
                    'UPDATE_ROLLBACK_FAILED',
                    'UPDATE_ROLLBACK_COMPLETE_CLEANUP_IN_PROGRESS',
                    'UPDATE_ROLLBACK_COMPLETE',
                    'REVIEW_IN_PROGRESS',
                    'IMPORT_IN_PROGRESS',
                    'IMPORT_COMPLETE',
                    'IMPORT_ROLLBACK_IN_PROGRESS',
                    'IMPORT_ROLLBACK_FAILED',
                    'IMPORT_ROLLBACK_COMPLETE',
                ]
            }
        },
        describeStacks: {
            property: 'Stacks',
            paginate: 'NextToken',
        }
    },
    CloudFront: {
        // TODO: Pagination is using an older format
        listDistributions: {
            property: 'DistributionList',
            secondProperty: 'Items'
        }
    },
    CloudTrail: {
        describeTrails: {
            property: 'trailList'
        }
    },
    CloudWatch: {
        describeAlarms: {
            property: 'MetricAlarms',
            paginate: 'NextToken'
        }
    },
    CloudWatchLogs: {
        describeLogGroups: {
            property: 'logGroups',
            paginate: 'nextToken',
            params: {
                limit: 50
            },
            rateLimit: 500
        },
        describeMetricFilters: {
            property: 'metricFilters',
            paginate: 'nextToken',
            params: {
                limit: 50 // The max available
            }
        }
    },
    CodeArtifact: {
        listDomains: {
            property: 'domains',
            paginate: 'nextToken'
        }
    },
    CodeStar: {
        listProjects: {
            property: 'projects',
            paginate: 'nextToken'
        }
    },
    CodeBuild: {
        listProjects: {
            property: 'projects',
            paginate: 'nextToken'
        }
    },
    CognitoIdentityServiceProvider: {
        listUserPools: {
            property: 'UserPools',
            paginate: 'NextToken',
            params: {
                MaxResults: 60
            }
        }
    },
    CodePipeline: {
        listPipelines: {
            property: 'pipelines',
            paginate: 'nextToken'
        }
    },
    ComputeOptimizer: {
        getRecommendationSummaries : {
            property: 'recommendationSummaries',
            paginate: 'nextToken'
        }
    },
    Comprehend: {
        listEntitiesDetectionJobs: {
            property: 'EntitiesDetectionJobPropertiesList',
            paginate: 'NextToken',
            params: {
                MaxResults: 100
            }
        },
        listDocumentClassificationJobs: {
            property: 'DocumentClassificationJobPropertiesList',
            paginate: 'NextToken',
            params: {
                MaxResults: 100
            }
        },
        listDominantLanguageDetectionJobs: {
            property: 'DominantLanguageDetectionJobPropertiesList',
            paginate: 'NextToken',
            params: {
                MaxResults: 100
            }
        },
        listKeyPhrasesDetectionJobs: {
            property: 'KeyPhrasesDetectionJobPropertiesList',
            paginate: 'NextToken',
            params: {
                MaxResults: 100
            }
        },
        listSentimentDetectionJobs: {
            property: 'SentimentDetectionJobPropertiesList',
            paginate: 'NextToken',
            params: {
                MaxResults: 100
            }
        },
        listTopicsDetectionJobs: {
            property: 'TopicsDetectionJobPropertiesList',
            paginate: 'NextToken',
            params: {
                MaxResults: 100
            }
        }
    },
    Connect: {
        listInstances: {
            property: 'InstanceSummaryList',
            paginate: 'NextToken'
        }
    },
    ConfigService: {
        describeConfigurationRecorders: {
            property: 'ConfigurationRecorders'
        },
        describeConfigurationRecorderStatus: {
            property: 'ConfigurationRecordersStatus'
        },
        describeConfigRules: {
            property: 'ConfigRules',
            paginate: 'NextToken'
        },
        describeDeliveryChannels: {
            property: 'DeliveryChannels'
        },
        getDiscoveredResourceCounts: {
            property: 'resourceCounts',
            paginate: 'NextToken'
        }
    },
    CustomerProfiles: {
        listDomains: {
            property: 'Items',
            paginate: 'NextToken',
        }
    },
    DataBrew: {
        listJobs: {
            property: 'Jobs',
            paginate: 'NextToken'
        }
    },
    DevOpsGuru: {
        listNotificationChannels: {
            property: 'Channels',
            paginate: 'NextToken'
        }
    },
    DirectConnect: {
        describeDirectConnectGateways: {
            property: 'directConnectGateways',
            paginate: 'nextToken'
        }
    },
    DirectoryService: {
        describeDirectories: {
            property: 'DirectoryDescriptions',
            paginate: 'NextToken'
        }
    },
    DLM: {
        getLifecyclePolicies: {
            property: 'Policies'
        }
    },
    DMS: {
        describeReplicationInstances: {
            property: 'ReplicationInstances',
            paginate: 'Marker'
        }
    },
    DocDB: {
        describeDBClusters: {
            property: 'DBClusters',
            paginate: 'Marker',
            params: {
                Filters: [
                    {
                        Name: 'engine',
                        Values: [
                            'docdb'
                        ]
                    }
                ]
            }
        }
    },
    DynamoDB: {
        listTables: {
            property: 'TableNames',
            paginate: 'LastEvaluatedTableName',
            paginateReqProp: 'ExclusiveStartTableName'
        }
    },
    DAX: {
        describeClusters: {
            property: 'Clusters',
            paginate: 'NextToken'
        }
    },
    TimestreamWrite: {
        listDatabases: {
            property: 'Databases',
            paginate: 'NextToken'
        }
    },
    EC2: {
        describeAccountAttributes: {
            property: 'AccountAttributes'
        },
        describeSubnets: {
            property: 'Subnets',
            paginate: 'NextToken'
        },
        describeAddresses: {
            property: 'Addresses'
        },
        describeVolumes: {
            property: 'Volumes'
        },
        describeSnapshots: {
            // This call must be overridden because the
            // default call retrieves every snapshot
            // available, including public ones
            override: true
        },
        describeInstances: {
            property: 'Reservations',
            paginate: 'NextToken',
            params: {
                MaxResults: 1000,
                Filters: [
                    {
                        Name: 'instance-state-name',
                        Values: [
                            'pending',
                            'running',
                            'shutting-down',
                            'stopping',
                            'stopped'
                        ]
                    }
                ]
            }
        },
        describeSecurityGroups: {
            property: 'SecurityGroups'
        },
        describeVpcs: {
            property: 'Vpcs',
            paginate: 'NextToken'
        },
        describeFlowLogs: {
            // TODO: override bc flowlogs are not available in all regions?
            property: 'FlowLogs'
        },
        describeImages: {
            property: 'Images',
            params: {
                Owners: [
                    'self'
                ],
                Filters: [
                    {
                        Name: 'state',
                        Values: [
                            'available'
                        ]
                    }
                ]
            }
        },
        describeInternetGateways: {
            property: 'InternetGateways'
        },
        describeEgressOnlyInternetGateways: {
            property: 'EgressOnlyInternetGateways'
        },
        describeNatGateways: {
            property: 'NatGateways',
            paginate: 'NextToken',
            params: {
                Filter: [
                    {
                        Name: 'state',
                        Values: [
                            'available'
                        ]
                    }
                ]
            }
        },
        describeVpcPeeringConnections: {
            property: 'VpcPeeringConnections',
            paginate: 'NextToken',
            params: {
                Filters: [
                    {
                        Name: 'status-code',
                        Values: [
                            'pending-acceptance',
                            'provisioning',
                            'active'
                        ]
                    }
                ]
            }
        },
        describeVpnGateways: {
            property: 'VpnGateways',
            params: {
                Filters: [
                    {
                        Name: 'state',
                        Values: [
                            'available'
                        ]
                    }
                ]
            }
        },
        describeVpcEndpointServices: {
            property: 'ServiceDetails',
            paginate: 'NextToken'
        },
        describeVpcEndpoints: {
            property: 'VpcEndpoints',
            paginate: 'NextToken'
        },
        describeRouteTables: {
            property: 'RouteTables',
            paginate: 'NextToken'
        },
        describeTags: {
            property: 'Tags',
            paginate: 'NextToken',
        },
        describeNetworkInterfaces: {
            property: 'NetworkInterfaces',
            paginate: 'NextToken',
        },
        getEbsEncryptionByDefault: {
            property: 'EbsEncryptionByDefault'
        },
        getEbsDefaultKmsKeyId: {
            property: 'KmsKeyId'
        },
        describeVpnConnections: {
            property: 'VpnConnections',
            paginate: 'NextToken'
        },
        describeNetworkAcls: {
            property: 'NetworkAcls',
            paginate: 'NextToken',
        },
        describeLaunchTemplates: {
            property: 'LaunchTemplates',
            paginate: 'NextToken',
        }
    },
    ElastiCache: {
        describeCacheClusters: {
            property: 'CacheClusters',
            paginate: 'Marker'
        },
        describeReservedCacheNodes: {
            property: 'ReservedCacheNodes',
            paginate: 'Marker'
        }
    },
    ECR: {
        describeRepositories: {
            property: 'repositories',
            paginate: 'nextToken',
            params: {
                maxResults: 1000
            }
        },
        describeRegistry: {}
    },
    ECRPUBLIC: {
        describeRegistries: {
            property: 'registries',
            paginate: 'nextToken',
            params: {
                maxResults: 1000
            }
        }
    },
    EFS: {
        describeFileSystems: {
            property: 'FileSystems',
            paginate: 'NextMarker',
            paginateReqProp: 'Marker'
        }
    },
    EKS: {
        listClusters: {
            property: 'clusters',
            paginate: 'nextToken'
        }
    },
    ECS: {
        listClusters: {
            property: 'clusterArns',
            paginate: 'nextToken'
        }
    },
    ElasticBeanstalk: {
        describeEnvironments: {
            property: 'Environments',
            paginate: 'NextToken'
        }
    },
    ElasticTranscoder: {
        // TODO: Pagination via NextPageToken and PageToken
        listPipelines: {
            property: 'Pipelines',
            paginate: 'NextPageToken',
            paginateReqProp: 'PageToken'
        }
    },
    ELB: {
        describeLoadBalancers: {
            property: 'LoadBalancerDescriptions',
            paginate: 'NextMarker',
            paginateReqProp: 'Marker'
        }
    },
    ELBv2: {
        describeLoadBalancers: {
            property: 'LoadBalancers',
            paginate: 'NextMarker',
            reliesOnService: 'ec2',
            reliesOnCall: 'describeVpcs',
            paginateReqProp: 'Marker'
        },
        describeTargetGroups: {
            property: 'TargetGroups',
            paginate: 'NextMarker',
            paginateReqProp: 'Marker'
        },
        describeTargetHealth: {
            property: 'TargetGroups',
            paginate: 'NextMarker',
            paginateReqProp: 'Marker'
        }
    },
    EMR: {
        listClusters: {
            property: 'Clusters',
            paginate: 'Marker',
            params: {
                ClusterStates: [
                    'RUNNING','WAITING'
                ]
            }
        }
    },
    ES: {
        listDomainNames: {
            property: 'DomainNames',
        }
    },
    OpenSearch: {
        listDomainNames: {
            property: 'DomainNames',
        }
    },
    EventBridge: {
        listEventBuses: {
            property: 'EventBuses',
            paginate: 'NextToken',
            params:{
                Limit: 100,
            }
        },
        listRules: {
            property: 'Rules',
            paginate: 'NextToken',
        }
    },
    Finspace: {
        listEnvironments: {
            property: 'environments',
            paginate: 'nextToken'
        }
    },
    ForecastService: {
        listDatasets: {
            property: 'Datasets',
            paginate: 'NextToken'
        },
        listForecastExportJobs: {
            property: 'ForecastExportJobs',
            paginate: 'NextToken'
        }
    },
    FSx: {
        describeFileSystems: {
            property: 'FileSystems',
            paginate: 'NextToken'
        }
    },
    FraudDetector: {
        getDetectors: {
            property: 'detectors',
            paginate: 'nextToken'
        },
        getKMSEncryptionKey: {
            property: 'kmsKey'
        }
    },
    Glue: {
        getDataCatalogEncryptionSettings: {
            property: 'DataCatalogEncryptionSettings',
        },
        getSecurityConfigurations: {
            property: 'SecurityConfigurations',
            paginate: 'NextMarker'
        }
    },
    Glacier: {
        listVaults: {
            paginate: 'Marker',
            property: 'VaultList',
            params: {
                accountId: '-',
                limit: '50'
            },
        }
    },
    HealthLake: {
        listFHIRDatastores: {
            property: 'DatastorePropertiesList',
            paginate: 'NextToken'
        }
    },
    Imagebuilder: {
        listContainerRecipes: {
            property: 'containerRecipeSummaryList',
            paginate: 'nextToken'
        },
        listComponents: {
            property: 'componentVersionList',
            paginate: 'nextToken'
        },
        listImagePipelines: {
            property: 'imagePipelineList',
            paginate: 'nextToken'
        },
        listImageRecipes: {
            property: 'imageRecipeSummaryList',
            paginate: 'nextToken'
        },
        listInfrastructureConfigurations: {
            property: 'infrastructureConfigurationSummaryList',
            paginate: 'nextToken'
        }
    },
    IAM: {
        listServerCertificates: {
            property: 'ServerCertificateMetadataList',
            paginate: 'Marker'
        },
        listGroups: {
            property: 'Groups',
            paginate: 'Marker'
        },
        listUsers: {
            property: 'Users',
            paginate: 'Marker'
        },
        listRoles: {
            property: 'Roles',
            paginate: 'Marker'
        },
        listPolicies: {
            property: 'Policies',
            paginate: 'Marker',
            params: {
                OnlyAttached: true // Making this false will effect IAM Support Policy plugin
            }
        },
        listVirtualMFADevices: {
            property: 'VirtualMFADevices',
            paginate: 'Marker'
        },
        getAccountPasswordPolicy: {
            property: 'PasswordPolicy'
        },
        getAccountSummary: {
            property: 'SummaryMap'
        },
        generateCredentialReport: {
            override: true
        }
    },
    IoTSiteWise: {
        describeDefaultEncryptionConfiguration: {
        }
    },
    Kinesis: {
        listStreams: {
            property: 'StreamNames'
        }
    },
    KinesisVideo: {
        listStreams: {
            property: 'StreamInfoList',
            paginate: 'NextToken',
        }
    },
    Firehose: {
        listDeliveryStreams: {
            property: 'DeliveryStreamNames'
        }
    },
    GuardDuty: {
        listDetectors: {
            property: 'DetectorIds',
            paginate: 'NextToken',
        }
    },
    Kendra: {
        listIndices: {
            property: 'IndexConfigurationSummaryItems',
            paginate: 'NextToken'
        }
    },
    KMS: {
        listKeys: {
            property: 'Keys',
            paginate: 'NextMarker',
            paginateReqProp: 'Marker',
            params: {
                Limit: 1000
            }
        },
        listAliases: {
            property: 'Aliases',
            paginate: 'NextMarker',
            paginateReqProp: 'Marker',
            params: {
                Limit: 100
            }
        }
    },
    Kafka: {
        listClusters: {
            property: 'ClusterInfoList',
            paginate: 'NextToken'
        }
    },
    Lambda: {
        listFunctions: {
            property: 'Functions',
            paginate: 'NextMarker',
            paginateReqProp: 'Marker'
        }
    },
    LookoutEquipment: {
        listDatasets: {
            property: 'DatasetSummaries',
            paginate: 'NextToken'
        }
    },
    Location: {
        listTrackers: {
            property: 'Entries',
            paginate: 'NextToken',
        },
        listGeofenceCollections: {
            property: 'Entries',
            paginate: 'NextToken',
        }
    },
    LookoutVision: {
        listProjects: {
            property: 'Projects',
            paginate: 'NextToken'
        }
    },
    LexModelsV2: {
        listBots: {
            property: 'botSummaries',
            paginate: 'nextToken'
        }
    },
    LookoutMetrics: {
        listAnomalyDetectors: {
            property: 'AnomalyDetectorSummaryList',
            paginate: 'NextToken'
        }
    },
    MemoryDB: {
        describeClusters: {
            property:'Clusters',
            paginate:'NextToken'
        }
    },
    ManagedBlockchain: {
        listNetworks: {
            property: 'Networks',
            paginate: 'NextToken'
        }
    },
    MQ: {
        listBrokers:{
            property:'BrokerSummaries',
            paginate:'NextToken'
        }
    },
    MWAA: {
        listEnvironments: {
            property: 'Environments',
            paginate: 'NextToken'
        }
    },
    Neptune: {
        describeDBClusters: {
            property: 'DBClusters',
            paginate: 'Marker'
        }
    },
    Organizations: {
        describeOrganization: {
            property: 'Organization',
        },
        listHandshakesForAccount: {
            property: 'Handshakes',
        },
        listAccounts: {
            property: 'Accounts',
            paginate: 'NextToken'
        },
    },
    Proton: {
        listEnvironmentTemplates: {
            property: 'templates',
            paginate: 'nextToken'
        }
    },
    QLDB: {
        listLedgers: {
            property: 'Ledgers',
            paginate: 'NextToken'
        }
    },
    RDS: {
        describeDBInstances: {
            property: 'DBInstances',
            paginate: 'Marker'
        },
        describeDBClusters: {
            property: 'DBClusters',
            paginate: 'Marker'
        },
        describeDBEngineVersions: {
            property: 'DBEngineVersions',
            paginate: 'Marker',
            default: true
        },
        describeDBSnapshots: {
            property: 'DBSnapshots',
            paginate: 'Marker'
        },
        describeDBParameterGroups: {
            property: 'DBParameterGroups',
            paginate: 'Marker'
        },
        describeDBClusterSnapshots: {
            property: 'DBClusterSnapshots',
            paginate: 'Marker'
        }
    },
    Redshift: {
        describeClusters: {
            property: 'Clusters',
            paginate: 'Marker'
        },
        describeClusterParameterGroups: {
            property: 'ParameterGroups',
            paginate: 'Marker'
        },
        describeReservedNodes: {
            property: 'ReservedNodes',
            paginate: 'Marker'
        }
    },
    ResourceGroupsTaggingAPI: {
        getTagKeys: {
            property: 'TagKeys',
            paginate: 'PaginationToken'
        },
        getResources: {
            property: 'ResourceTagMappingList',
            paginate: 'PaginationToken'
        }
    },
    Route53: {
        listHostedZones: {
            property: 'HostedZones',
            paginate: 'NextPageMarker',
            paginateReqProp: 'Marker'
        },
    },
    Route53Domains: {
        listDomains: {
            property: 'Domains',
            paginate: 'NextPageMarker',
            paginateReqProp: 'Marker'
        }
    },
    S3: {
        listBuckets: {
            property: 'Buckets'
        }
    },
    SageMaker: {
        listNotebookInstances: {
            property: 'NotebookInstances',
            paginate: 'NextToken'
        }
    },
    SecretsManager: {
        listSecrets: {
            property: 'SecretList',
            paginate: 'NextToken'
        }
    },
    ServiceQuotas: {
        listServiceQuotas: {
            property: 'Quotas',
            paginate: 'NextToken',
            params: {
                ServiceCode: 'ec2'
            },
        }
    },
    SES: {
        listIdentities: {
            property: 'Identities',
            paginate: 'NextToken',
            params: {
                IdentityType: 'Domain', // TODO: maybe don't filter these?
                MaxItems: 1000
            },
            rateLimit: 1000 // ms to rate limit between regions
        },
        describeActiveReceiptRuleSet: {
        }
    },
    Shield: {
        describeSubscription: {
            property: 'Subscription'
        },
        describeEmergencyContactSettings: {
            property: 'EmergencyContactList'
        },
        listProtections: {
            property: 'Protections'
        }
    },
    SNS: {
        listTopics: {
            property: 'Topics',
            paginate: 'NextToken'
        },
        listSubscriptions: {
            property: 'Subscriptions',
            paginate: 'NextToken'
        },
    },
    SQS: {
        listQueues: {
            property: 'QueueUrls'
        }
    },
    SSM: {
        describeInstanceInformation: {
            property: 'InstanceInformationList',
            params: {
                MaxResults: 50
            },
            paginate: 'NextToken'
        },
        describeParameters: {
            property: 'Parameters',
            params: {
                MaxResults: 50
            },
            paginate: 'NextToken'
        },
        listAssociations: {
            property: 'Associations',
            paginate: 'NextToken'
        },
        getServiceSetting: {
            property: 'ServiceSetting',
            paginate: 'NextToken',
            params: {
                SettingId: '/ssm/documents/console/public-sharing-permission'
            }
        },
        describeSessions: {
            property: 'Sessions',
            paginate: 'NextToken',
            params: {
                State: 'Active'
            }
        }
    },
    STS: {
        getCallerIdentity: {
            property: 'Account'
        }
    },
    OpenSearchServerless: {
        listCollections : {
            paginate: 'NextToken',
            property: 'collectionSummaries'
        },
        listEncryptionSecurityPolicies:{
            override: true,
        },
        listNetworkSecurityPolicies: {
            override: true, 
        }
    },
    Support: {
        describeTrustedAdvisorChecks: {
            property: 'checks',
            params: { language: 'en' },
        },
    },
    Transfer: {
        listServers: {
            property: 'Servers',
            paginate: 'NextToken',
            params: {
                MaxResults: 1000
            }
        }
    },
    Translate: {
        listTextTranslationJobs: {
            property: 'TextTranslationJobPropertiesList',
            paginate: 'NextToken'
        }
    },
    VoiceID: {
        listDomains: {
            property: 'DomainSummaries',
            paginate: 'NextToken'
        }
    },
    WAFRegional: {
        listWebACLs: {
            property: 'WebACLs',
            paginate: 'NextMarker'
        }
    },
    WAFV2: {
        listWebACLs: {
            property: 'WebACLs',
            paginate: 'NextMarker',
            params: {
                Scope: 'REGIONAL'
            }
        }
    },
    WAF: {
        listWebACLs: {
            property: 'WebACLs',
            paginate: 'NextMarker'
        }
    },
    WorkSpaces: {
        describeWorkspaces: {
            property: 'Workspaces',
            paginate: 'NextToken'
        },
        describeWorkspaceDirectories:{
            property: 'Directories',
            paginate: 'NextToken'
        },
        describeIpGroups:{
            property: 'Result',
            paginate: 'NextToken'
        },
        describeWorkspacesConnectionStatus: {
            property: 'WorkspacesConnectionStatus',
            paginate: 'NextToken'
        }
    },
    Wisdom: {
        listAssistants: {
            property: 'assistantSummaries',
            paginate: 'NextToken'
        }
    },
    XRay: {
        getEncryptionConfig: {
            property: 'EncryptionConfig'
        }
    }
};

var postcalls = [
    {
        MemoryDB: {
            sendIntegration: serviceMap['MemoryDB']
        },
        DocDB: {
            sendIntegration: serviceMap['DocumentDB']
        },
        Neptune: {
            sendIntegration:serviceMap['Neptune']
        },
        TimestreamWrite: {
            sendIntegration: serviceMap['Timestream']
        },
        EFS: {
            sendIntegration: serviceMap['EFS']
        },
        EventBridge: {
            sendIntegration: serviceMap['EventBridge']
        },
        CloudWatchLogs: {
            sendIntegration: serviceMap['CloudWatchLogs']
        },
        CodeArtifact: {
            sendIntegration: serviceMap['CodeArtifact']
        },
        ComputeOptimizer: {
            sendIntegration: serviceMap['Compute Optimizer']
        },
        DevOpsGuru: {
            sendIntegration: serviceMap['DevOpsGuru']
        },
        DMS: {
            sendIntegration: serviceMap['DMS']
        },
        ACM: {
            describeCertificate: {
                reliesOnService: 'acm',
                reliesOnCall: 'listCertificates',
                filterKey: 'CertificateArn',
                filterValue: 'CertificateArn'
            }
        },
        AccessAnalyzer: {
            listFindings: {
                reliesOnService: 'accessanalyzer',
                reliesOnCall: 'listAnalyzers',
                override: true
            },
            sendIntegration: serviceMap['IAM']
        },
        APIGateway: {
            getStages: {
                reliesOnService: 'apigateway',
                reliesOnCall: 'getRestApis',
                filterKey: 'restApiId',
                filterValue: 'id'
            },
            getResources: {
                reliesOnService: 'apigateway',
                reliesOnCall: 'getRestApis',
                filterKey: 'restApiId',
                filterValue: 'id'
            },
            getAuthorizers:{
                reliesOnService: 'apigateway',
                reliesOnCall: 'getRestApis',
                filterKey: 'restApiId',
                filterValue: 'id'
            }
        },
        AppConfig: {
            listConfigurationProfiles: {
                reliesOnService: 'appconfig',
                reliesOnCall: 'listApplications',
                filterKey: 'ApplicationId',
                filterValue: 'Id'
            }
        },
        AppMesh: {
            listVirtualGateways: {
                reliesOnService: 'appmesh',
                reliesOnCall: 'listMeshes',
                filterKey: 'meshName',
                filterValue: 'meshName'
            },
            describeMesh: {
                reliesOnService: 'appmesh',
                reliesOnCall: 'listMeshes',
                filterKey: 'meshName',
                filterValue: 'meshName'
            },
            sendIntegration: serviceMap['App Mesh']
        },
        AppRunner: {
            describeService: {
                reliesOnService: 'apprunner',
                reliesOnCall: 'listServices',
                filterKey: 'ServiceArn',
                filterValue: 'ServiceArn'
            },
            sendIntegration: serviceMap['App Runner']
        },
        Appflow: {
            describeFlow: {
                reliesOnService: 'appflow',
                reliesOnCall: 'listFlows',
                filterKey: 'flowName',
                filterValue: 'flowName'
            }
        },
        Athena: {
            getWorkGroup: {
                reliesOnService: 'athena',
                reliesOnCall: 'listWorkGroups',
                filterKey: 'WorkGroup',
                filterValue: 'Name'
            },
            sendIntegration: serviceMap['Athena']
        },
        AutoScaling: {
            describeNotificationConfigurations: {
                reliesOnService: 'autoscaling',
                reliesOnCall: 'describeAutoScalingGroups',
                override: true
            },
            describeLaunchConfigurations: {
                reliesOnService: 'autoscaling',
                reliesOnCall: 'describeAutoScalingGroups',
                override: true
            },
            sendIntegration: serviceMap['AutoScaling']
        },
        Backup: {
            getBackupVaultNotifications: {
                reliesOnService: 'backup',
                reliesOnCall: 'listBackupVaults',
                filterKey: 'BackupVaultName',
                filterValue: 'BackupVaultName',
            },
            getBackupVaultAccessPolicy: {
                reliesOnService: 'backup',
                reliesOnCall: 'listBackupVaults',
                filterKey: 'BackupVaultName',
                filterValue: 'BackupVaultName',
            },
            getBackupPlan: {
                reliesOnService: 'backup',
                reliesOnCall: 'listBackupPlans',
                filterKey: 'BackupPlanId',
                filterValue: 'BackupPlanId',
            },
            sendIntegration: serviceMap['Backup']
        },
        CloudFormation: {
            describeStackEvents: {
                reliesOnService: 'cloudformation',
                reliesOnCall: 'listStacks',
                filterKey: 'StackName',
                filterValue: 'StackName',
                rateLimit: 100 // ms to rate limit between stacks
            },
            describeStacks: {
                reliesOnService: 'cloudformation',
                reliesOnCall: 'listStacks',
                filterKey: 'StackName',
                filterValue: 'StackName',
                rateLimit: 100 // ms to rate limit between stacks
            },
            sendIntegration: serviceMap['CloudFormation']
        },
        CloudFront: {
            getDistribution: {
                reliesOnService: 'cloudfront',
                reliesOnCall: 'listDistributions',
                override: true
            },
            sendIntegration: serviceMap['CloudFront']
        },
        CloudTrail: {
            getTrailStatus: {
                reliesOnService: 'cloudtrail',
                reliesOnCall: 'describeTrails',
                filterKey: 'Name',
                filterValue: 'TrailARN'
            },
            listTags: {
                reliesOnService: 'cloudtrail',
                reliesOnCall: 'describeTrails',
                override: true
            },
            getEventSelectors: {
                reliesOnService: 'cloudtrail',
                reliesOnCall: 'describeTrails',
                filterKey: 'TrailName',
                filterValue: 'TrailARN'
            },
            sendIntegration: serviceMap['CloudTrail']
        },
        Imagebuilder: {
            getContainerRecipe: {
                reliesOnService: 'imagebuilder',
                reliesOnCall: 'listContainerRecipes',
                filterKey: 'containerRecipeArn',
                filterValue: 'arn'
            },
            getComponent: {
                reliesOnService: 'imagebuilder',
                reliesOnCall: 'listComponents',
                filterKey: 'componentBuildVersionArn',
                filterValue: 'arn'
            },
            getInfrastructureConfiguration: {
                reliesOnService: 'imagebuilder',
                reliesOnCall: 'listInfrastructureConfigurations',
                filterKey: 'infrastructureConfigurationArn',
                filterValue: 'arn'
            },
            getImageRecipe: {
                reliesOnService: 'imagebuilder',
                reliesOnCall: 'listImageRecipes',
                filterKey: 'imageRecipeArn',
                filterValue: 'arn'
            }
        },
        CloudWatch: {
            getEsMetricStatistics: {
                reliesOnService: 'opensearch',
                reliesOnCall: 'listDomainNames',
                override: true,
            },
            getEcMetricStatistics: {
                reliesOnService: 'elasticache',
                reliesOnCall: 'describeCacheClusters',
                override: true,
            },
<<<<<<< HEAD
            getredshiftMetricStatistics: {
                reliesOnService: 'redshift',
                reliesOnCall: 'describeClusters',
=======
            getEc2MetricStatistics: {
                reliesOnService: 'ec2',
                reliesOnCall: 'describeInstances',
>>>>>>> 4f549127
                override: true,
            }
        },
        ConfigService: {
            getComplianceDetailsByConfigRule: {
                reliesOnService: 'configservice',
                reliesOnCall: 'describeConfigRules',
                filterKey: 'ConfigRuleName',
                filterValue: 'ConfigRuleName'
            }
        },
        CodeStar: {
            describeProject: {
                reliesOnService: 'codestar',
                reliesOnCall: 'listProjects',
                filterKey: 'id',
                filterValue: 'projectId'
            },
            sendIntegration: serviceMap['CodeStar']
        },
        CustomerProfiles: {
            getDomain: {
                reliesOnService: 'customerprofiles',
                reliesOnCall: 'listDomains',
                filterKey: 'DomainName',
                filterValue: 'DomainName'
            }
        },
        CodeBuild: {
            batchGetProjects: {
                reliesOnService: 'codebuild',
                reliesOnCall: 'listProjects',
                override: true
            },
            sendIntegration: serviceMap['CodeBuild']
        },
        CodePipeline: {
            getPipeline: {
                reliesOnService: 'codepipeline',
                reliesOnCall: 'listPipelines',
                filterKey: 'name',
                filterValue: 'name'
            },
            sendIntegration: serviceMap['CodePipeline']
        },
        Connect: {
            listInstanceCallRecordingStorageConfigs: {
                reliesOnService: 'connect',
                reliesOnCall: 'listInstances',
                override: true
            },
            listInstanceMediaStreamStorageConfigs: {
                reliesOnService: 'connect',
                reliesOnCall: 'listInstances',
                override: true
            },
            listInstanceChatTranscriptStorageConfigs: {
                reliesOnService: 'connect',
                reliesOnCall: 'listInstances',
                override: true
            },
            listInstanceExportedReportStorageConfigs: {
                reliesOnService: 'connect',
                reliesOnCall: 'listInstances',
                override: true
            },
            instanceAttachmentStorageConfigs: {
                reliesOnService: 'connect',
                reliesOnCall: 'listInstances',
                override: true
            },
            sendIntegration: serviceMap['Connect']
        },
        DynamoDB: {
            describeTable: {
                reliesOnService: 'dynamodb',
                reliesOnCall: 'listTables',
                override: true
            },
            describeContinuousBackups: {
                reliesOnService: 'dynamodb',
                reliesOnCall: 'listTables',
                override: true
            },
            listBackups: {
                reliesOnService: 'dynamodb',
                reliesOnCall: 'listTables',
                override: true
            },
            sendIntegration: serviceMap['DynamoDB']
        },
        ElastiCache: {
            describeReplicationGroups: {
                reliesOnService: 'elasticache',
                reliesOnCall: 'describeCacheClusters',
                filterKey: 'ReplicationGroupId',
                filterValue: 'ReplicationGroupId'
            },
            sendIntegration: serviceMap['ElastiCache']
        },
        ES: {
            describeElasticsearchDomain: {
                reliesOnService: 'es',
                reliesOnCall: 'listDomainNames',
                filterKey: 'DomainName',
                filterValue: 'DomainName'
            },
            sendIntegration: serviceMap['ES']
        },
        OpenSearch: {
            describeDomain: {
                reliesOnService: 'opensearch',
                reliesOnCall: 'listDomainNames',
                filterKey: 'DomainName',
                filterValue: 'DomainName'
            }
        },
        S3: {
            getBucketLogging: {
                reliesOnService: 's3',
                reliesOnCall: 'listBuckets',
                deleteRegion: true,
                signatureVersion: 'v4',
                override: true
            },
            getBucketVersioning: {
                reliesOnService: 's3',
                reliesOnCall: 'listBuckets',
                deleteRegion: true,
                signatureVersion: 'v4',
                override: true
            },
            getBucketAcl: {
                reliesOnService: 's3',
                reliesOnCall: 'listBuckets',
                deleteRegion: true,
                signatureVersion: 'v4',
                override: true
            },
            getBucketPolicy: {
                reliesOnService: 's3',
                reliesOnCall: 'listBuckets',
                deleteRegion: true,
                signatureVersion: 'v4',
                override: true
            },
            getBucketPolicyStatus: {
                reliesOnService: 's3',
                reliesOnCall: 'listBuckets',
                deleteRegion: true,
                signatureVersion: 'v4',
                override:true
            },
            getBucketEncryption: {
                reliesOnService: 's3',
                reliesOnCall: 'listBuckets',
                deleteRegion: true,
                signatureVersion: 'v4',
                override: true
            },
            getBucketTagging: {
                reliesOnService: 's3',
                reliesOnCall: 'listBuckets',
                deleteRegion: true,
                signatureVersion: 'v4',
                override: true
            },
            getBucketLocation: {
                reliesOnService: 's3',
                reliesOnCall: 'listBuckets',
                deleteRegion: true,
                signatureVersion: 'v4',
                override: true
            },
            getPublicAccessBlock: {
                reliesOnService: 's3',
                reliesOnCall: 'listBuckets',
                deleteRegion: true,
                signatureVersion: 'v4',
                override: true
            },
            getBucketWebsite: {
                reliesOnService: 's3',
                reliesOnCall: 'listBuckets',
                deleteRegion: true,
                signatureVersion: 'v4',
                override: true
            },
            getObjectLockConfiguration: {
                reliesOnService: 's3',
                reliesOnCall: 'listBuckets',
                deleteRegion: true,
                signatureVersion: 'v4',
                override: true
            },
            getBucketLifecycleConfiguration: {
                reliesOnService: 's3',
                reliesOnCall: 'listBuckets',
                deleteRegion: true,
                signatureVersion: 'v4',
                override: true
            },
            getBucketAccelerateConfiguration: {
                reliesOnService: 's3',
                reliesOnCall: 'listBuckets',
                filterKey: 'Bucket',
                filterValue: 'Name'
            },
            headBucket: {
                reliesOnService: 's3',
                reliesOnCall: 'listBuckets',
                filterKey: 'Bucket',
                filterValue: 'Name'
            },
            listObjects: {
                reliesOnService: 's3',
                reliesOnCall: 'listBuckets',
                filterKey: 'Bucket',
                filterValue: 'Name'
            },
            sendIntegration: {
                enabled: true
            }
        },
        CognitoIdentityServiceProvider: {
            describeUserPool: {
                reliesOnService: 'cognitoidentityserviceprovider',
                reliesOnCall: 'listUserPools',
                filterKey: 'UserPoolId',
                filterValue: 'Id'
            }
        },
        EC2: {
            describeSubnets: {
                reliesOnService: 'ec2',
                reliesOnCall: 'describeVpcs',
                override: true
            },
            describeSnapshotAttribute: {
                reliesOnService: 'ec2',
                reliesOnCall: 'describeSnapshots',
                override: true
            },
            describeVpcEndpointServicePermissions: {
                reliesOnService: 'ec2',
                reliesOnCall: 'describeVpcEndpointServices',
                filterKey: 'ServiceId',
                filterValue: 'ServiceId'
            },
            describeLaunchTemplateVersions: {
                reliesOnService: 'ec2',
                reliesOnCall: 'describeLaunchTemplates',
                filterKey: 'LaunchTemplateId',
                filterValue: 'LaunchTemplateId'
            },
            sendIntegration: {
                sendLast: true,
                enabled: true,
                integrationReliesOn: {
                    serviceName: ['ELBv2', 'IAM']
                }
            }
        },
        ECR: {
            getRepositoryPolicy: {
                reliesOnService: 'ecr',
                reliesOnCall: 'describeRepositories',
                filterKey: 'repositoryName',
                filterValue: 'repositoryName'
            },
            listTagsForResource:{
                reliesOnService: 'ecr',
                reliesOnCall: 'describeRepositories',
                filterKey: 'resourceArn',
                filterValue: 'repositoryArn'
            },
            sendIntegration: {
                enabled: true
            }
        },
        ECRPUBLIC: {
            describeRepositories: {
                reliesOnService: 'ecr',
                reliesOnCall: 'describeRegistries',
                filterKey: 'registryId',
                filterValue: 'registryId'
            }
        },
        EKS: {
            describeCluster: {
                reliesOnService: 'eks',
                reliesOnCall: 'listClusters',
                override: true
            },
            listNodegroups: {
                reliesOnService: 'eks',
                reliesOnCall: 'listClusters',
                override: true
            }
        },
        ECS: {
            describeCluster: {
                reliesOnService: 'ecs',
                reliesOnCall: 'listClusters',
                override: true
            },
            listContainerInstances: {
                reliesOnService: 'ecs',
                reliesOnCall: 'listClusters',
                override: true
            },
            listServices: {
                reliesOnService: 'ecs',
                reliesOnCall: 'listClusters',
                override: true
            }
        },
        ElasticBeanstalk: {
            describeConfigurationSettings: {
                reliesOnService: 'elasticbeanstalk',
                reliesOnCall: 'describeEnvironments',
                override: true
            }
        },
        ElasticTranscoder: {
            listJobsByPipeline:  {
                reliesOnService: 'elastictranscoder',
                reliesOnCall: 'listPipelines',
                filterKey: 'PipelineId',
                filterValue: 'Id'
            }
        },
        ELB: {
            describeLoadBalancerPolicies: {
                reliesOnService: 'elb',
                reliesOnCall: 'describeLoadBalancers',
                override: true
            },
            describeLoadBalancerAttributes: {
                reliesOnService: 'elb',
                reliesOnCall: 'describeLoadBalancers',
                override: true
            },
            describeTags: {
                reliesOnService: 'elb',
                reliesOnCall: 'describeLoadBalancers',
                override: true
            },
            describeInstanceHealth:{
                reliesOnService: 'elb',
                reliesOnCall: 'describeLoadBalancers',
                override: true

            }
        },
        ELBv2: {
            describeTargetHealth: {
                reliesOnService: 'elbv2',
                reliesOnCall: 'describeTargetGroups',
                filterKey: 'TargetGroupArn',
                filterValue: 'TargetGroupArn'
            },
            describeLoadBalancerAttributes: {
                reliesOnService: 'elbv2',
                reliesOnCall: 'describeLoadBalancers',
                override: true
            },
            describeListeners: {
                reliesOnService: 'elbv2',
                reliesOnCall: 'describeLoadBalancers',
                override: true
            },
            describeTargetGroups: {
                reliesOnService: 'elbv2',
                reliesOnCall: 'describeLoadBalancers',
                override: true
            },
            describeTargetGroupAttributes: {
                reliesOnService: 'elbv2',
                reliesOnCall: 'describeTargetGroups',
                filterKey: 'TargetGroupArn',
                filterValue: 'TargetGroupArn'
            },
            describeTags: {
                reliesOnService: 'elbv2',
                reliesOnCall: 'describeLoadBalancers',
                override: true
            },
            sendIntegration: {
                enabled: true
            },
        },
        EMR: {
            describeCluster: {
                reliesOnService: 'emr',
                reliesOnCall: 'listClusters',
                filterKey: 'ClusterId',
                filterValue: 'Id'
            },
            listInstanceGroups: {
                reliesOnService: 'emr',
                reliesOnCall: 'listClusters',
                filterKey: 'ClusterId',
                filterValue: 'Id'
            },
            sendIntegration: serviceMap['EMR']
        },
        DLM: {
            getLifecyclePolicy: {
                reliesOnService: 'dlm',
                reliesOnCall: 'getLifecyclePolicies',
                filterKey: 'PolicyId',
                filterValue: 'PolicyId'
            }
        },
        ForecastService: {
            describeDataset: {
                reliesOnService: 'forecastservice',
                reliesOnCall: 'listDatasets',
                filterKey: 'DatasetArn',
                filterValue: 'DatasetArn'
            }
        },
        Glacier: {
            getVaultAccessPolicy: {
                reliesOnService: 'glacier',
                reliesOnCall: 'listVaults',
                filterKey: 'vaultName',
                filterValue: 'VaultName'
            },
            sendIntegration: serviceMap['Glacier']
        },
        IAM: {
            getGroup: {
                reliesOnService: 'iam',
                reliesOnCall: 'listGroups',
                filterKey: 'GroupName',
                filterValue: 'GroupName'
            },
            listAttachedUserPolicies: {
                reliesOnService: 'iam',
                reliesOnCall: 'listUsers',
                filterKey: 'UserName',
                filterValue: 'UserName'
            },
            listAttachedGroupPolicies: {
                reliesOnService: 'iam',
                reliesOnCall: 'listGroups',
                filterKey: 'GroupName',
                filterValue: 'GroupName'
            },
            listAttachedRolePolicies: {
                reliesOnService: 'iam',
                reliesOnCall: 'listRoles',
                filterKey: 'RoleName',
                filterValue: 'RoleName'
            },
            listUserPolicies: {
                reliesOnService: 'iam',
                reliesOnCall: 'listUsers',
                filterKey: 'UserName',
                filterValue: 'UserName'
            },
            listGroupPolicies: {
                reliesOnService: 'iam',
                reliesOnCall: 'listGroups',
                filterKey: 'GroupName',
                filterValue: 'GroupName'
            },
            listRolePolicies: {
                reliesOnService: 'iam',
                reliesOnCall: 'listRoles',
                filterKey: 'RoleName',
                filterValue: 'RoleName'
            },
            listSSHPublicKeys: {
                reliesOnService: 'iam',
                reliesOnCall: 'listUsers',
                filterKey: 'UserName',
                filterValue: 'UserName'
            },
            listMFADevices: {
                reliesOnService: 'iam',
                reliesOnCall: 'listUsers',
                filterKey: 'UserName',
                filterValue: 'UserName'
            },
            listGroupsForUser: {
                reliesOnService: 'iam',
                reliesOnCall: 'listUsers',
                filterKey: 'UserName',
                filterValue: 'UserName',
                rateLimit: 100
            },
            getInstanceProfile: {
                reliesOnService: 'ec2',
                reliesOnCall: 'describeInstances',
                override: true
            },
            sendIntegration: {
                enabled: true
            }
        },
        Kendra: {
            describeIndex:  {
                reliesOnService: 'kendra',
                reliesOnCall: 'listIndices',
                filterKey: 'Id',
                filterValue: 'Id'
            },
            sendIntegration: serviceMap['Kendra']
        },
        Kinesis: {
            describeStream: {
                reliesOnService: 'kinesis',
                reliesOnCall: 'listStreams',
                override: true
            }
        },
        Firehose: {
            describeDeliveryStream: {
                reliesOnService: 'firehose',
                reliesOnCall: 'listDeliveryStreams',
                override: true
            }
        },
        KMS: {
            describeKey: {
                reliesOnService: 'kms',
                reliesOnCall: 'listKeys',
                filterKey: 'KeyId',
                filterValue: 'KeyId'
            },
            getKeyRotationStatus: {
                reliesOnService: 'kms',
                reliesOnCall: 'listKeys',
                filterKey: 'KeyId',
                filterValue: 'KeyId'
            },
            getKeyPolicy: {
                reliesOnService: 'kms',
                reliesOnCall: 'listKeys',
                override: true
            },
            listResourceTags: {
                reliesOnService: 'kms',
                reliesOnCall: 'listKeys',
                filterKey: 'KeyId',
                filterValue: 'KeyId'
            },
            listGrants: {
                reliesOnService: 'kms',
                reliesOnCall: 'listKeys',
                override: true
            },
            sendIntegration: serviceMap['KMS']
        },
        Lambda: {
            getPolicy: {
                reliesOnService: 'lambda',
                reliesOnCall: 'listFunctions',
                filterKey: 'FunctionName',
                filterValue: 'FunctionName',
                rateLimit: 100, // it's not documented but experimentially 10/second works.
            },
            listTags: {
                reliesOnService: 'lambda',
                reliesOnCall: 'listFunctions',
                filterKey: 'Resource',
                filterValue: 'FunctionArn'
            },
            getFunctionUrlConfig :{
                reliesOnService: 'lambda',
                reliesOnCall: 'listFunctions',
                filterKey: 'FunctionName',
                filterValue: 'FunctionName',
            },
            sendIntegration: {
                enabled: true
            }
        },
        LookoutEquipment: {
            describeDataset: {
                reliesOnService: 'lookoutequipment',
                reliesOnCall: 'listDatasets',
                filterKey: 'DatasetName',
                filterValue: 'DatasetName'
            }
        },
        Location: {
            describeTracker: {
                reliesOnService: 'location',
                reliesOnCall: 'listTrackers',
                filterKey: 'TrackerName',
                filterValue: 'TrackerName'
            },
            describeGeofenceCollection: {
                reliesOnService: 'location',
                reliesOnCall: 'listGeofenceCollections',
                filterKey: 'CollectionName',
                filterValue: 'CollectionName'
            }
        },
        LookoutVision: {
            listModels: {
                reliesOnService: 'lookoutvision',
                reliesOnCall: 'listProjects',
                filterKey: 'ProjectName',
                filterValue: 'ProjectName'
            }
        },
        LexModelsV2: {
            listBotAliases: {
                reliesOnService: 'lexmodelsv2',
                reliesOnCall: 'listBots',
                filterKey: 'botId',
                filterValue: 'botId'
            }
        },
        QLDB: {
            describeLedger: {
                reliesOnService: 'qldb',
                reliesOnCall: 'listLedgers',
                filterKey: 'Name',
                filterValue: 'Name'
            },
            sendIntegration: serviceMap['QLDB']
        },
        ManagedBlockchain: {
            listMembers: {
                reliesOnService: 'managedblockchain',
                reliesOnCall: 'listNetworks',
                filterKey: 'NetworkId',
                filterValue: 'Id'
            }
        },
        MQ: {
            describeBroker: {
                reliesOnService: 'mq',
                reliesOnCall: 'listBrokers',
                filterKey: 'BrokerId',
                filterValue: 'BrokerId'
            }
        },
        LookoutMetrics: {
            describeAnomalyDetector: {
                reliesOnService: 'lookoutmetrics',
                reliesOnCall: 'listAnomalyDetectors',
                filterKey: 'AnomalyDetectorArn',
                filterValue: 'AnomalyDetectorArn'
            }
        },
        MWAA: {
            getEnvironment: {
                reliesOnService: 'mwaa',
                reliesOnCall: 'listEnvironments',
                override: true
            }
        },
        Proton: {
            getEnvironmentTemplate: {
                reliesOnService: 'proton',
                reliesOnCall: 'listEnvironmentTemplates',
                filterKey: 'name',
                filterValue: 'name'
            }
        },
        RDS: {
            describeDBParameters: {
                reliesOnService: 'rds',
                reliesOnCall: 'describeDBParameterGroups',
                override: true
            },
            describeDBSnapshotAttributes: {
                reliesOnService: 'rds',
                reliesOnCall: 'describeDBSnapshots',
                filterKey: 'DBSnapshotIdentifier',
                filterValue: 'DBSnapshotIdentifier'
            },
            sendIntegration: {
                enabled: true
            }
        },
        Route53: {
            listResourceRecordSets: {
                reliesOnService: 'route53',
                reliesOnCall: 'listHostedZones',
                filterKey: 'HostedZoneId',
                filterValue: 'Id'
            },
        },
        Route53Domains: {
            getDomainDetail: {
                reliesOnService: 'route53domains',
                reliesOnCall: 'listDomains',
                filterKey: 'DomainName',
                filterValue: 'DomainName'
            },
        },
        S3Control: {
            getPublicAccessBlock: {
                reliesOnService: 'sts',
                reliesOnCall: 'getCallerIdentity',
                override: true
            }
        },
        Redshift: {
            describeClusterParameters: {
                reliesOnService: 'redshift',
                reliesOnCall: 'describeClusterParameterGroups',
                filterKey: 'ParameterGroupName',
                filterValue: 'ParameterGroupName'
            },
            sendIntegration: serviceMap['Redshift']
        },
        SageMaker: {
            describeNotebookInstance: {
                reliesOnService: 'sagemaker',
                reliesOnCall: 'listNotebookInstances',
                filterKey: 'NotebookInstanceName',
                filterValue: 'NotebookInstanceName'
            }
        },
        SecretsManager: {
            describeSecret: {
                reliesOnService: 'secretsmanager',
                reliesOnCall: 'listSecrets',
                filterKey: 'SecretId',
                filterValue: 'ARN',
            },
            sendIntegration: serviceMap['Secrets Manager']
        },
        SES: {
            getIdentityDkimAttributes: {
                reliesOnService: 'ses',
                reliesOnCall: 'listIdentities',
                override: true,
                rateLimit: 1000
            }
        },
        SNS: {
            getTopicAttributes: {
                reliesOnService: 'sns',
                reliesOnCall: 'listTopics',
                filterKey: 'TopicArn',
                filterValue: 'TopicArn'
            }
        },
        SQS: {
            getQueueAttributes: {
                reliesOnService: 'sqs',
                reliesOnCall: 'listQueues',
                override: true
            }
        },
        Support: {
            describeTrustedAdvisorCheckResult: {
                reliesOnService: 'support',
                reliesOnCall: 'describeTrustedAdvisorChecks',
                filterKey: 'checkId',
                filterValue: 'id'
            },
        },
        WAFRegional: {
            listResourcesForWebACL: {
                reliesOnService: 'wafregional',
                reliesOnCall: 'listWebACLs',
                override: true
            }
        },
        WAFV2: {
            listResourcesForWebACL: {
                reliesOnService: 'wafv2',
                reliesOnCall: 'listWebACLs',
                override: true
            },
            getWebACLForCognitoUserPool: {
                reliesOnService: 'cognitoidentityserviceprovider',
                reliesOnCall: 'listUserPools',
                override: true
            },
            getWebACL: {
                reliesOnService: 'wafv2',
                reliesOnCall: 'listWebACLs',
                override: true
            }
        },
        GuardDuty: {
            getDetector: {
                reliesOnService: 'guardduty',
                reliesOnCall: 'listDetectors',
                override: true,
            },
            getMasterAccount: {
                reliesOnService: 'guardduty',
                reliesOnCall: 'listDetectors',
                override: true,
            },
            listFindings: {
                reliesOnService: 'guardduty',
                reliesOnCall: 'listDetectors',
                override: true,
            },
            listPublishingDestinations: {
                reliesOnService: 'guardduty',
                reliesOnCall: 'listDetectors',
                override: true,
            },
        },
    },
    {
        APIGateway: {
            getClientCertificate: {
                reliesOnService: 'apigateway',
                reliesOnCall: 'getRestApis',
                override: true
            },
            getIntegration: {
                reliesOnService: 'apigateway',
                reliesOnCall: 'getRestApis',
                override: true
            },
            sendIntegration: {
                enabled: true
            }
        },
        AppMesh: {
            describeVirtualGateway: {
                reliesOnService: 'appmesh',
                reliesOnCall: 'listMeshes',
                override: true
            }
        },
        EMR: {
            describeSecurityConfiguration: {
                reliesOnService: 'emr',
                reliesOnCall: 'listClusters',
                override: true
            }
        },
        IAM: {
            getUserPolicy: {
                reliesOnService: 'iam',
                reliesOnCall: 'listUsers',
                override: true
            },
            getGroupPolicy: {
                reliesOnService: 'iam',
                reliesOnCall: 'listGroups',
                override: true
            },
            getRolePolicy: {
                reliesOnService: 'iam',
                reliesOnCall: 'listRoles',
                override: true
            },
            getPolicy: {
                reliesOnService: 'iam',
                reliesOnCall: 'listPolicies',
                filterKey: 'PolicyArn',
                filterValue: 'Arn'
            },
            getRole: {
                reliesOnService: 'iam',
                reliesOnCall: 'listRoles',
                filterKey: 'RoleName',
                filterValue: 'RoleName'
            },
            getUser: {
                reliesOnService: 'iam',
                reliesOnCall: 'listUsers',
                filterKey: 'UserName',
                filterValue: 'UserName'
            }
        },
        EKS:{
            describeNodegroups: {
                reliesOnService: 'eks',
                reliesOnCall: 'listClusters',
                override: true
            },
            sendIntegration: {
                enabled: true
            }
        },
        ECS: {
            describeContainerInstances:  {
                override:true
            },
            listTasks:  {
                reliesOnService: 'ecs',
                override:true,
                reliesOnCall: 'listClusters'
            },
            describeServices: {
                override:true
            }
        },
        LookoutVision: {
            describeModel: {
                reliesOnService: 'lookoutvision',
                reliesOnCall: 'listProjects',
                override: true
            }
        },
        GuardDuty: {
            getFindings: {
                reliesOnService: 'guardduty',
                reliesOnCall: 'listDetectors',
                override: true,
            },
            describePublishingDestination: {
                reliesOnService: 'guardduty',
                reliesOnCall: 'listDetectors',
                override: true,
            },
        },
        LexModelsV2:{
            describeBotAlias: {
                reliesOnService: 'lexmodelsv2',
                reliesOnCall: 'listBots',
                override: true,
            }
        },
        ManagedBlockchain: {
            getMember: {
                reliesOnService: 'managedblockchain',
                reliesOnCall: 'listNetworks',
                override: true
            }
        }
    },
    {
        IAM: {
            getPolicyVersion: {
                reliesOnService: 'iam',
                reliesOnCall: 'listPolicies',
                override: true
            }
        },
        ECS: {
            describeTasks:  {
                override:true
            },
            sendIntegration: {
                enabled: true
            }
        },
        OpenSearchServerless: {
            getEncryptionSecurityPolicy: {
                reliesOnService: 'opensearchserverless',
                reliesOnCall: 'listEncryptionSecurityPolicies',
                override: true
            },
            getNetworkSecurityPolicy: {
                reliesOnService: 'opensearchserverless',
                reliesOnCall: 'listNetworkSecurityPolicies',
                override: true
            }
        }
    }
];

module.exports = {
    globalServices: globalServices,
    serviceMap: serviceMap,
    calls: calls,
    postcalls: postcalls,
    integrationSendLast: integrationSendLast
};<|MERGE_RESOLUTION|>--- conflicted
+++ resolved
@@ -1735,15 +1735,14 @@
                 reliesOnCall: 'describeCacheClusters',
                 override: true,
             },
-<<<<<<< HEAD
             getredshiftMetricStatistics: {
                 reliesOnService: 'redshift',
                 reliesOnCall: 'describeClusters',
-=======
+                override: true,
+            },
             getEc2MetricStatistics: {
                 reliesOnService: 'ec2',
                 reliesOnCall: 'describeInstances',
->>>>>>> 4f549127
                 override: true,
             }
         },
