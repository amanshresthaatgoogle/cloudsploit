--- conflicted
+++ resolved
@@ -1408,15 +1408,12 @@
             paginate: 'NextToken',
             property: 'collectionSummaries'
         },
-<<<<<<< HEAD
         listEncryptionSecurityPolicies:{
             override: true,
-        }
-=======
+        },
         listNetworkSecurityPolicies: {
             override: true, 
-        },
->>>>>>> 577f81b6
+        }
     },
     Support: {
         describeTrustedAdvisorChecks: {
@@ -2660,16 +2657,15 @@
             }
         },
         OpenSearchServerless: {
-<<<<<<< HEAD
             getEncryptionSecurityPolicy: {
                 reliesOnService: 'opensearchserverless',
                 reliesOnCall: 'listEncryptionSecurityPolicies',
-=======
+                override: true
+            },
             getNetworkSecurityPolicy: {
                 reliesOnService: 'opensearchserverless',
                 reliesOnCall: 'listNetworkSecurityPolicies',
->>>>>>> 577f81b6
-                override: true,   
+                override: true
             }
         }
     }
