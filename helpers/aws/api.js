--- conflicted
+++ resolved
@@ -673,13 +673,12 @@
             property: 'imagePipelineList',
             paginate: 'nextToken'
         },
-<<<<<<< HEAD
         listImageRecipes: {
             property: 'imageRecipeSummaryList',
-=======
+            paginate: 'nextToken'
+        },
         listInfrastructureConfigurations: {
             property: 'infrastructureConfigurationSummaryList',
->>>>>>> 94d5eb1c
             paginate: 'nextToken'
         }
     },
