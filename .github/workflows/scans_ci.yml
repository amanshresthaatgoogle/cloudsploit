--- conflicted
+++ resolved
@@ -22,11 +22,4 @@
         run: npm test
 
       - name: Lint
-<<<<<<< HEAD
-        run: npm run lint
-
-
-      
-=======
-        run: npm run lint
->>>>>>> c8373993
+        run: npm run lint