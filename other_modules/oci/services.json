--- conflicted
+++ resolved
@@ -34,7 +34,6 @@
                 "method": "GET",
                 "path": "clusters",
                 "endpoint": "containerengine.{{region}}.oci.oraclecloud.com"
-<<<<<<< HEAD
             },
             "get": {
                 "encodedGet": "id",
@@ -46,9 +45,6 @@
                 "method": "GET",
                 "path": "clusters",
                 "endpoint": "containerengine.{{region}}.oci.oraclecloud.com"
-                
-=======
->>>>>>> cc15ecff
             }
         }
     },
