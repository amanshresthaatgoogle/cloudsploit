--- conflicted
+++ resolved
@@ -45,9 +45,6 @@
                 "method": "GET",
                 "path": "clusters",
                 "endpoint": "containerengine.{{region}}.oci.oraclecloud.com"
-<<<<<<< HEAD
-                
-=======
             }
         }
     },
@@ -74,7 +71,6 @@
                 "method": "GET",
                 "path": "subscriptions",
                 "endpoint": "notification.{{region}}.oraclecloud.com"
->>>>>>> 5131a5b1
             }
         }
     },
