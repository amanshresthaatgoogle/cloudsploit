{
  "name": "cloudsploit",
  "version": "2.0.0",
  "description": "AWS, Azure, GCP, Oracle, GitHub security scanning scripts",
  "main": "index.js",
  "scripts": {
    "test": "mocha './**/*.spec.js'",
    "test-watch": "nodemon --exec npm run test",
    "test-cov": "nyc --reporter text --reporter cobertura --reporter lcov --all -- npm run test",
    "test-cov-watch": "nodemon --exec npm run test-cov",
    "test-cov-html": "nyc --reporter html --reporter cobertura --reporter lcov --all -- npm run test",
    "test-cov-html-watch": "nodemon --exec npm run test-cov-html",
    "lint": "npx eslint ."
  },
  "bin": {
    "cloudsploit-scan": "./index.js"
  },
  "repository": {
    "type": "git",
    "url": "https://github.com/cloudsploit/scans.git"
  },
  "keywords": [
    "aws",
    "azure",
    "google",
    "gcp",
    "oracle",
    "oci",
    "cloud",
    "security"
  ],
  "author": "Aqua Security",
  "license": "GPL-3.0-or-later",
  "bugs": {
    "url": "https://github.com/cloudsploit/scans/issues"
  },
  "homepage": "https://cloud.aquasec.com",
  "publishConfig": {
    "access": "public"
  },
  "dependencies": {
    "@alicloud/pop-core": "^1.7.10",
    "@octokit/app": "^3.0.0",
    "@octokit/request": "^3.0.3",
    "@octokit/rest": "^16.3.2",
    "ali-oss": "^6.15.2",
    "argparse": "^2.0.0",
    "async": "^2.6.1",
    "aws-sdk": "^2.1148.0",
    "azure-storage": "^2.10.3",
    "csv-write-stream": "^2.0.0",
    "fast-safe-stringify": "^2.0.6",
<<<<<<< HEAD
=======
    "google-auth-library": "^8.1.1",
>>>>>>> 1ecc7d44
    "minimatch": "^3.0.4",
    "ms-rest-azure": "^2.6.0",
    "tty-table": "^4.1.3"
  },
  "devDependencies": {
    "chai": "^4.2.0",
    "mocha": "^6.1.4",
    "nodemon": "^1.19.4",
    "nyc": "^14.1.1",
    "eslint": "^6.8.0"
  }
}<|MERGE_RESOLUTION|>--- conflicted
+++ resolved
@@ -50,10 +50,7 @@
     "azure-storage": "^2.10.3",
     "csv-write-stream": "^2.0.0",
     "fast-safe-stringify": "^2.0.6",
-<<<<<<< HEAD
-=======
     "google-auth-library": "^8.1.1",
->>>>>>> 1ecc7d44
     "minimatch": "^3.0.4",
     "ms-rest-azure": "^2.6.0",
     "tty-table": "^4.1.3"
