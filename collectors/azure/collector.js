/*********************
 Collector - The collector will query Azure APIs for the information required
 to run the CloudSploit scans. This data will be returned in the callback
 as a JSON object.

 Arguments:
 - AzureConfig: If using an access key/secret, pass in the config object. Pass null if not.
 - settings: custom settings for the scan. Properties:
 - skip_locations: (Optional) List of locations to skip
 - api_calls: (Optional) If provided, will only query these APIs.
 - Example:
 {
     "skip_locations": ["eastus", "westus"],
     "api_calls": ["storageAccounts:list", "resourceGroups:list"]
 }
 - callback: Function to call when the collection is complete
 *********************/

var async = require('async');
var collectors = require(__dirname + '/index.js');

// Standard calls that contain top-level operations
var calls = {
    resourceGroups: {
        list: {
            url: 'https://management.azure.com/subscriptions/{subscriptionId}/resourcegroups?api-version=2019-10-01'
        }
    },
    advisor: {
        recommendationsList: {
            url: 'https://management.azure.com/subscriptions/{subscriptionId}/providers/Microsoft.Advisor/recommendations?api-version=2020-01-01'
        }
    },
    activityLogAlerts: {
        listBySubscriptionId: {
            url: 'https://management.azure.com/subscriptions/{subscriptionId}/providers/microsoft.insights/activityLogAlerts?api-version=2020-10-01'
        }
    },
    storageAccounts: {
        list: {
            url: 'https://management.azure.com/subscriptions/{subscriptionId}/providers/Microsoft.Storage/storageAccounts?api-version=2019-06-01',
            rateLimit: 3000
        }
    },
    virtualNetworks: {
        listAll: {
            url: 'https://management.azure.com/subscriptions/{subscriptionId}/providers/Microsoft.Network/virtualNetworks?api-version=2020-03-01'
        }
    },
    natGateways: {
        listBySubscription: {
            url: 'https://management.azure.com/subscriptions/{subscriptionId}/providers/Microsoft.Network/natGateways?api-version=2020-11-01'
        }
    },
    virtualMachines: {
        listAll: {
            url: 'https://management.azure.com/subscriptions/{subscriptionId}/providers/Microsoft.Compute/virtualMachines?api-version=2019-12-01',
            paginate: 'nextLink'
        }
    },
    snapshots: {
        list: {
            url: 'https://management.azure.com/subscriptions/{subscriptionId}/providers/Microsoft.Compute/snapshots?api-version=2020-12-01'
        }
    },
    disks: {
        list: {
            url: 'https://management.azure.com/subscriptions/{subscriptionId}/providers/Microsoft.Compute/disks?api-version=2019-07-01'
        }
    },
    networkSecurityGroups: {
        listAll: {
            url: 'https://management.azure.com/subscriptions/{subscriptionId}/providers/Microsoft.Network/networkSecurityGroups?api-version=2020-03-01'
        }
    },
    networkInterfaces: {
        listAll: {
            url: 'https://management.azure.com/subscriptions/{subscriptionId}/providers/Microsoft.Network/networkInterfaces?api-version=2020-11-01'
        }
    },
    vaults: {
        list: {
            url: 'https://management.azure.com/subscriptions/{subscriptionId}/providers/Microsoft.KeyVault/vaults?api-version=2019-09-01'
        }
    },
    recoveryServiceVaults: {
        listBySubscriptionId: {
            url: 'https://management.azure.com/subscriptions/{subscriptionId}/providers/Microsoft.RecoveryServices/vaults?api-version=2016-06-01'
        }
    },
    resources: {
        list: {
            url: 'https://management.azure.com/subscriptions/{subscriptionId}/resources?api-version=2019-10-01'
        }
    },
    redisCaches: {
        listBySubscription: {
            url: 'https://management.azure.com/subscriptions/{subscriptionId}/providers/Microsoft.Cache/redis?api-version=2020-06-01'
        }
    },
    managedClusters: {
        list: {
            url: 'https://management.azure.com/subscriptions/{subscriptionId}/providers/Microsoft.ContainerService/managedClusters?api-version=2020-03-01'
        }
    },
    networkWatchers: {
        listAll: {
            url: 'https://management.azure.com/subscriptions/{subscriptionId}/providers/Microsoft.Network/networkWatchers?api-version=2020-03-01'
        }
    },
    policyAssignments: {
        list: {
            url: 'https://management.azure.com/subscriptions/{subscriptionId}/providers/Microsoft.Authorization/policyAssignments?api-version=2019-09-01',
        }
    },
    policyDefinitions: {
        list: {
            url: 'https://management.azure.com/subscriptions/{subscriptionId}/providers/Microsoft.Authorization/policyDefinitions?api-version=2019-09-01'
        }
    },
    webApps: {
        list: {
            url: 'https://management.azure.com/subscriptions/{subscriptionId}/providers/Microsoft.Web/sites?api-version=2019-08-01'
        }
    },
    appServiceCertificates: {
        list: {
            url: 'https://management.azure.com/subscriptions/{subscriptionId}/providers/Microsoft.Web/certificates?api-version=2019-08-01'
        }
    },
    logProfiles: {
        list: {
            url: 'https://management.azure.com/subscriptions/{subscriptionId}/providers/microsoft.insights/logprofiles?api-version=2016-03-01'
        }
    },
    profiles: {
        list: {
            url: 'https://management.azure.com/subscriptions/{subscriptionId}/providers/Microsoft.Cdn/profiles?api-version=2019-04-15'
        }
    },
    autoProvisioningSettings: {
        list: {
            url: 'https://management.azure.com/subscriptions/{subscriptionId}/providers/Microsoft.Security/autoProvisioningSettings?api-version=2017-08-01-preview'
        }
    },
    securityContacts: {
        list: {
            url: 'https://management.azure.com/subscriptions/{subscriptionId}/providers/Microsoft.Security/securityContacts?api-version=2017-08-01-preview',
            ignoreLocation: true
        }
    },
    subscriptions: {
        listLocations: {
            url: 'https://management.azure.com/subscriptions/{subscriptionId}/locations?api-version=2020-01-01'
        }
    },
    roleDefinitions: {
        list: {
            url: 'https://management.azure.com/subscriptions/{subscriptionId}/providers/Microsoft.Authorization/roleDefinitions?api-version=2015-07-01'
        }
    },
    managementLocks: {
        listAtSubscriptionLevel: {
            url: 'https://management.azure.com/subscriptions/{subscriptionId}/providers/Microsoft.Authorization/locks?api-version=2016-09-01'
        }
    },
    loadBalancers: {
        listAll: {
            url: 'https://management.azure.com/subscriptions/{subscriptionId}/providers/Microsoft.Network/loadBalancers?api-version=2020-03-01'
        }
    },
    users: {
        list: {
            url: 'https://graph.windows.net/myorganization/users?api-version=1.6',
            graph: true
        }
    },
    registries: {
        list: {
            url: 'https://management.azure.com/subscriptions/{subscriptionId}/providers/Microsoft.ContainerRegistry/registries?api-version=2019-05-01'
        }
    },
    pricings: {
        list: {
            url: 'https://management.azure.com/subscriptions/{subscriptionId}/providers/Microsoft.Security/pricings?api-version=2018-06-01'
        }
    },
    availabilitySets: {
        listBySubscription: {
            url: 'https://management.azure.com/subscriptions/{subscriptionId}/providers/Microsoft.Compute/availabilitySets?api-version=2019-12-01'
        }
    },
    virtualMachineScaleSets: {
        listAll: {
            url: 'https://management.azure.com/subscriptions/{subscriptionId}/providers/Microsoft.Compute/virtualMachineScaleSets?api-version=2019-12-01'
        }
    },
    autoscaleSettings: {
        listBySubscription: {
            url: 'https://management.azure.com/subscriptions/{subscriptionId}/providers/microsoft.insights/autoscalesettings?api-version=2015-04-01'
        }
    },
    diagnosticSettingsOperations: {
        list: {
            url: 'https://management.azure.com/subscriptions/{subscriptionId}/providers/microsoft.insights/diagnosticSettings?api-version=2017-05-01-preview'
        }
    },
    servers: {
        listSql: {
            url: 'https://management.azure.com/subscriptions/{subscriptionId}/providers/Microsoft.Sql/servers?api-version=2019-06-01-preview'
        },
        listMysql: {
            url: 'https://management.azure.com/subscriptions/{subscriptionId}/providers/Microsoft.DBforMySQL/servers?api-version=2017-12-01'
        },
        listPostgres: {
            url: 'https://management.azure.com/subscriptions/{subscriptionId}/providers/Microsoft.DBforPostgreSQL/servers?api-version=2017-12-01'
        }
    },
    databaseAccounts: {
        list: {
            url: 'https://management.azure.com/subscriptions/{subscriptionId}/providers/Microsoft.DocumentDB/databaseAccounts?api-version=2020-06-01-preview'
        }
    }
};

var postcalls = {
    availabilitySets:{
        listByResourceGroup: {
            reliesOnPath: 'resourceGroups.list',
            properties: ['id'],
            url: 'https://management.azure.com/{id}/providers/Microsoft.Compute/availabilitySets?api-version=2020-12-01'
        }
    },
    advancedThreatProtection: {
        get: {
            reliesOnPath: 'databaseAccounts.list',
            properties: ['id'],
            url: 'https://management.azure.com/{id}/providers/Microsoft.Security/advancedThreatProtectionSettings/current?api-version=2017-08-01-preview'
        }
    },
    backupProtectedItems: {
        listByVault: {
            reliesOnPath: 'recoveryServiceVaults.listBySubscriptionId',
            properties: ['id'],
            url: 'https://management.azure.com/{id}/backupProtectedItems?api-version=2019-05-13'
        }
    },
    backupPolicies: {
        listByVault: {
            reliesOnPath: 'recoveryServiceVaults.listBySubscriptionId',
            properties: ['id'],
            url: 'https://management.azure.com/{id}/backupPolicies?api-version=2019-05-13'
        }
    },
    serverBlobAuditingPolicies: {
        get: {
            reliesOnPath: 'servers.listSql',
            properties: ['id'],
            url: 'https://management.azure.com/{id}/auditingSettings?api-version=2017-03-01-preview'
        }
    },
    serverSecurityAlertPolicies: {
        listByServer: {
            reliesOnPath: 'servers.listSql',
            properties: ['id'],
            url: 'https://management.azure.com/{id}/securityAlertPolicies?api-version=2017-03-01-preview'
        }
    },
<<<<<<< HEAD
    advancedThreatProtectionSettings: {
        listByServer: {
            reliesOnPath: 'servers.listSql',
            properties: ['id'],
            url: 'https://management.azure.com/{id}/advancedThreatProtectionSettings?api-version=2021-11-01-preview'
=======
    vulnerabilityAssessments: {
        listByServer: {
            reliesOnPath: 'servers.listSql',
            properties: ['id'],
            url: 'https://management.azure.com/{id}/vulnerabilityAssessments?api-version=2021-02-01-preview'
>>>>>>> 5e2e7a37
        }
    },
    failoverGroups: {
        listByServer: {
            reliesOnPath: 'servers.listSql',
            properties: ['id'],
            url: 'https://management.azure.com/{id}/failoverGroups?api-version=2017-03-01-preview'
        }
    },
    serverAutomaticTuning: {
        get: {
            reliesOnPath: 'servers.listSql',
            properties: ['id'],
            url: 'https://management.azure.com/{id}/automaticTuning/current?api-version=2020-08-01-preview'
        }
    },
    flowLogs: {
        list: {
            reliesOnPath: 'networkWatchers.listAll',
            properties: ['id'],
            url: 'https://management.azure.com/{id}/flowLogs?api-version=2020-11-01'
        }
    },
    virtualNetworkPeerings: {
        list: {
            reliesOnPath: 'virtualNetworks.listAll',
            properties: ['id'],
            url: 'https://management.azure.com/{id}/virtualNetworkPeerings?api-version=2020-11-01'
        }
    },
    configurations: {
        listByServer: {
            reliesOnPath: 'servers.listPostgres',
            properties: ['id'],
            url: 'https://management.azure.com/{id}/configurations?api-version=2017-12-01'
        }
    },
    serverAdministrators: {
        list: {
            reliesOnPath: 'servers.listPostgres',
            properties: ['id'],
            url: 'https://management.azure.com/{id}/administrators?api-version=2017-12-01'
        }
    },
    virtualMachines: {
        get: {
            reliesOnPath: 'virtualMachines.listAll',
            properties: ['id'],
            url: 'https://management.azure.com/{id}?api-version=2020-12-01'
        }
    },
    virtualMachineExtensions: {
        list: {
            reliesOnPath: 'virtualMachines.listAll',
            properties: ['id'],
            url: 'https://management.azure.com/{id}/extensions?api-version=2019-12-01'
        }
    },
    virtualMachineScaleSetVMs: {
        list: {
            reliesOnPath: 'virtualMachineScaleSets.listAll',
            properties: ['id'],
            url: 'https://management.azure.com/{id}/virtualMachines?api-version=2020-12-01'
        }
    },
    virtualNetworkGateways: {
        listByResourceGroup: {
            reliesOnPath: 'resourceGroups.list',
            properties: ['id'],
            url: 'https://management.azure.com/{id}/providers/Microsoft.Network/virtualNetworkGateways?api-version=2020-11-01'
        }
    },
    networkGatewayConnections: {
        listByResourceGroup: {
            reliesOnPath: 'resourceGroups.list',
            properties: ['id'],
            url: 'https://management.azure.com/{id}/providers/Microsoft.Network/connections?api-version=2020-11-01'
        }
    },
    blobContainers: {
        list: {
            reliesOnPath: 'storageAccounts.list',
            properties: ['id'],
            url: 'https://management.azure.com/{id}/blobServices/default/containers?api-version=2019-06-01',
            rateLimit: 3000
        }
    },
    blobServices: {
        list: {
            reliesOnPath: 'storageAccounts.list',
            properties: ['id'],
            url: 'https://management.azure.com/{id}/blobServices?api-version=2019-06-01',
            rateLimit: 3000
        },
        getServiceProperties: {
            reliesOnPath: 'storageAccounts.list',
            properties: ['id'],
            url: 'https://management.azure.com/{id}/blobServices/default?api-version=2019-06-01',
            rateLimit: 500
        }
    },
    fileShares: {
        list: {
            reliesOnPath: 'storageAccounts.list',
            properties: ['id'],
            url: 'https://management.azure.com/{id}/fileServices/default/shares?api-version=2019-06-01',
            rateLimit: 3000
        }
    },
    storageAccounts: {
        listKeys: {
            reliesOnPath: 'storageAccounts.list',
            properties: ['id'],
            url: 'https://management.azure.com/{id}/listKeys?api-version=2019-06-01',
            post: true,
            rateLimit: 3000
        }
    },
    encryptionProtectors: {
        listByServer: {
            reliesOnPath: 'servers.listSql',
            properties: ['id'],
            url: 'https://management.azure.com/{id}/encryptionProtector?api-version=2015-05-01-preview'
        },
    },
    webApps: {
        getAuthSettings: {
            reliesOnPath: 'webApps.list',
            properties: ['id'],
            url: 'https://management.azure.com/{id}/config/authsettings/list?api-version=2019-08-01',
            post: true
        },
        listConfigurations: {
            reliesOnPath: 'webApps.list',
            properties: ['id'],
            url: 'https://management.azure.com/{id}/config?api-version=2019-08-01'
        },
        listAppSettings: {
            reliesOnPath: 'webApps.list',
            properties: ['id'],
            url: 'https://management.azure.com/{id}/config/appsettings/list?api-version=2021-02-01',
        },
        getBackupConfiguration: {
            reliesOnPath: 'webApps.list',
            properties: ['id'],
            url: 'https://management.azure.com/{id}/config/backup/list?api-version=2021-02-01',
            post: true
        }
    },
    endpoints: {
        listByProfile: {
            reliesOnPath: 'profiles.list',
            properties: ['id'],
            url: 'https://management.azure.com/{id}/endpoints?api-version=2019-04-15'
        },
    },
    vaults: {
        getKeys: {
            reliesOnPath: 'vaults.list',
            properties: ['vaultUri'],
            url: '{vaultUri}keys?api-version=7.0',
            vault: true
        },
        getSecrets: {
            reliesOnPath: 'vaults.list',
            properties: ['vaultUri'],
            url: '{vaultUri}secrets?api-version=7.0',
            vault: true
        },
        getCertificates: {
            reliesOnPath: 'vaults.list',
            properties: ['vaultUri'],
            url: '{vaultUri}certificates?api-version=7.3',
            vault: true
        }
    },
    databases: {
        listByServer: {
            reliesOnPath: 'servers.listSql',
            properties: ['id'],
            url: 'https://management.azure.com/{id}/databases?api-version=2017-10-01-preview'
        },
    },
    serverAzureADAdministrators: {
        listByServer: {
            reliesOnPath: 'servers.listSql',
            properties: ['id'],
            url: 'https://management.azure.com/{id}/administrators?api-version=2014-04-01'
        }
    },
    usages: {
        list: {
            reliesOnPath: 'subscriptions.listLocations',
            properties: ['name'],
            url: 'https://management.azure.com/subscriptions/{subscriptionId}/providers/Microsoft.Network/locations/{name}/usages?api-version=2020-03-01'
        }
    },
    firewallRules: {
        listByServer: {
            reliesOnPath: 'servers.listSql',
            properties: ['id'],
            url: 'https://management.azure.com/{id}/firewallRules?api-version=2014-04-01'
        }
    },
    managedClusters: {
        getUpgradeProfile: {
            reliesOnPath: 'managedClusters.list',
            properties: ['id'],
            url: 'https://management.azure.com/{id}/upgradeProfiles/default?api-version=2020-03-01'
        }
    }
};

var tertiarycalls = {
    databaseBlobAuditingPolicies: {
        get: {
            reliesOnPath: 'databases.listByServer',
            properties: ['id'],
            url: 'https://management.azure.com/{id}/auditingSettings?api-version=2017-03-01-preview'
        }
    },
    diagnosticSettings: {
        listByEndpoint: {
            reliesOnPath: 'endpoints.listByProfile',
            properties: ['id'],
            url: 'https://management.azure.com/{id}/providers/microsoft.insights/diagnosticSettings?api-version=2017-05-01-preview'
        },
        listByKeyVault: {
            reliesOnPath: 'vaults.list',
            properties: ['id'],
            url: 'https://management.azure.com/{id}/providers/microsoft.insights/diagnosticSettings?api-version=2017-05-01-preview'
        },
        listByLoadBalancer: {
            reliesOnPath: 'loadBalancers.listAll',
            properties: ['id'],
            url: 'https://management.azure.com/{id}/providers/microsoft.insights/diagnosticSettings?api-version=2017-05-01-preview'
        },
        listByNetworkSecurityGroup: {
            reliesOnPath: 'networkSecurityGroups.listAll',
            properties: ['id'],
            url: 'https://management.azure.com/{id}/providers/microsoft.insights/diagnosticSettings?api-version=2017-05-01-preview'
        }
    },
    backupShortTermRetentionPolicies: {
        listByDatabase: {
            reliesOnPath: 'databases.listByServer',
            properties: ['id'],
            url: 'https://management.azure.com/{id}/backupShortTermRetentionPolicies?api-version=2017-10-01-preview'
        }
    },
    getCertificatePolicy: {
        get: {
            reliesOnPath: 'vaults.getCertificates',
            properties: ['id'],
            url: '{id}/policy?api-version=7.3',
            vault: true
        }
    }
};

var specialcalls = {
    tableService: {
        listTablesSegmented: {
            reliesOnPath: ['storageAccounts.listKeys'],
            rateLimit: 3000
        }
    },
    fileService: {
        listSharesSegmented: {
            reliesOnPath: ['storageAccounts.listKeys'],
            rateLimit: 3000
        }
    },
    blobService: {
        listContainersSegmented: {
            reliesOnPath: ['storageAccounts.listKeys'],
            rateLimit: 3000
        }
    },
    queueService: {
        listQueuesSegmented: {
            reliesOnPath: ['storageAccounts.listKeys'],
            rateLimit: 3000
        }
    }
};

function parseCollection(path, obj) {
    if (typeof path == 'string') path = path.split('.');
    if (path.length) {
        var localPath = path.shift();
        if (obj[localPath]) {
            return parseCollection(path, obj[localPath]);
        } else {
            return false;
        }
    } else {
        return obj;
    }
}

var collect = function(AzureConfig, settings, callback) {
    // Used to gather info only
    if (settings.gather) {
        return callback(null, calls, postcalls, tertiarycalls, specialcalls);
    }

    var helpers = require(__dirname + '/../../helpers/azure/auth.js');

    // Login using the Azure config
    helpers.login(AzureConfig, function(loginErr, loginData) {
        if (loginErr) return callback(loginErr);

        var collection = {};

        let makeCall = function(localUrl, obj, cb, localData) {
            helpers.call({
                url: localUrl,
                post: obj.post,
                token: obj.graph ? loginData.graphToken : (obj.vault ? loginData.vaultToken : loginData.token)
            }, function(err, data) {
                if (err) return cb(err);

                if (data && data.value && Array.isArray(data.value) && data.value.length && localData && localData.value) {
                    localData.value = localData.value.concat(data.value);
                } else if (localData && localData.value && localData.value.length && (!data || !((obj.paginate && data[obj.paginate]) || data['nextLink']))) {
                    return cb(null, localData);
                }

                if (data && ((obj.paginate && data[obj.paginate]) || data['nextLink'])) {
                    obj.url = data['nextLink'] || data[obj.paginate];
                    processCall(obj, cb, localData || data);
                } else {
                    return cb(null, localData || data || []);
                }
            });
        };

        var processCall = function(obj, cb, localData) {
            var localUrl = obj.url.replace(/\{subscriptionId\}/g, AzureConfig.SubscriptionID);
            if (obj.rateLimit) {
                setTimeout(function() {
                    makeCall(localUrl, obj, cb, localData);
                }, obj.rateLimit);
            } else {
                makeCall(localUrl, obj, cb, localData);
            }
        };

        async.series([
            // Calls - process the simple calls
            function(cb) {
                function processTopCall(collectionObj, service, subCallObj, subCallCb) {
                    processCall(subCallObj, function(processCallErr, processCallData) {
                        helpers.addLocations(subCallObj, service, collectionObj, processCallErr, processCallData);
                        subCallCb();
                    });
                }

                async.eachOfLimit(calls, 10, function(callObj, service, callCb) {
                    if (!collection[service]) collection[service] = {};
                    // Loop through sub-calls
                    async.eachOf(callObj, function(subCallObj, one, subCallCb) {
                        // Skip API calls unless required
                        if (settings &&
                            settings.api_calls &&
                            settings.api_calls.indexOf([service, one].join(':')) === -1) return subCallCb();

                        if (!collection[service][one]) collection[service][one] = {};
                        processTopCall(collection[service][one], service, subCallObj, subCallCb);
                    }, function() {
                        callCb();
                    });
                }, function() {
                    cb();
                });
            },

            // Post Calls - secondary calls that rely on calls
            function(cb) {
                function processTopCall(collectionObj, service, subCallObj, subCallCb) {
                    // Loop through original properties
                    var regionsToLoop = parseCollection(subCallObj.reliesOnPath, collection);
                    if (regionsToLoop && Object.keys(regionsToLoop).length) {
                        // Loop through regions
                        async.eachOfLimit(regionsToLoop, 5, function(regionObj, region, regionCb) {
                            if (regionObj && regionObj.data && regionObj.data.length) {
                                if (!collectionObj[region]) collectionObj[region] = {};
                                async.eachLimit(regionObj.data, 10, function(regionData, regionDataCb) {
                                    var localReq = {
                                        url: subCallObj.url,
                                        post: subCallObj.post,
                                        token: subCallObj.token,
                                        graph: subCallObj.graph,
                                        vault: subCallObj.vault,
                                        rateLimit: subCallObj.rateLimit
                                    };
                                    // Check and replace properties
                                    if (subCallObj.properties && subCallObj.properties.length) {
                                        subCallObj.properties.forEach(function(propToReplace) {
                                            if (regionData[propToReplace]) {
                                                var re = new RegExp(`{${propToReplace}}`, 'g');
                                                localReq.url = subCallObj.url.replace(re, regionData[propToReplace]);
                                            }
                                        });
                                    }

                                    // Add ID
                                    collectionObj[region][regionData.id] = {};

                                    // Call and process API
                                    processCall(localReq, function(processCallErr, processCallData) {
                                        if (processCallErr) collectionObj[region][regionData.id].err = processCallErr;
                                        if (processCallData) {
                                            if (processCallData.value) {
                                                collectionObj[region][regionData.id].data = processCallData.value;
                                            } else {
                                                collectionObj[region][regionData.id].data = processCallData;
                                            }
                                            helpers.reduceProperties(service, collectionObj[region][regionData.id].data);
                                        }
                                        regionDataCb();
                                    });
                                }, function() {
                                    regionCb();
                                });
                            } else {
                                regionCb();
                            }
                        }, function() {
                            subCallCb();
                        });
                    } else {
                        subCallCb();
                    }
                }

                async.eachOfLimit(postcalls, 10, function(callObj, service, callCb) {
                    if (!collection[service]) collection[service] = {};
                    // Loop through sub-calls
                    async.eachOf(callObj, function(subCallObj, one, subCallCb) {
                        if (settings &&
                            settings.api_calls &&
                            settings.api_calls.indexOf([service, one].join(':')) === -1) return subCallCb();

                        if (!collection[service][one]) collection[service][one] = {};
                        processTopCall(collection[service][one], service, subCallObj, subCallCb);
                    }, function() {
                        callCb();
                    });
                }, function() {
                    cb();
                });
            },

            // Tertiary Calls - tertiary calls that rely on secondary calls
            function(cb) {
                function processTopCall(collectionObj, service, subCallObj, subCallCb) {
                    // Loop through original properties
                    var regionsToLoop = parseCollection(subCallObj.reliesOnPath, collection);
                    if (regionsToLoop && Object.keys(regionsToLoop).length) {
                        // Loop through regions
                        async.eachOf(regionsToLoop, function(regionObj, region, regionCb) {
                            if (!collectionObj[region]) collectionObj[region] = {};
                            // Loop through the resources
                            async.eachOfLimit(regionObj, 5, function(resourceObj, resourceId, resourceCb){
                                function processResource(resourceData, resourceDataCb) {
                                    var localReq = {
                                        url: subCallObj.url,
                                        post: subCallObj.post,
                                        token: subCallObj.token,
                                        graph: subCallObj.graph,
                                        vault: subCallObj.vault,
                                        rateLimit: subCallObj.rateLimit
                                    };
                                    // Check and replace properties
                                    if (subCallObj.properties && subCallObj.properties.length) {
                                        subCallObj.properties.forEach(function(propToReplace) {
                                            if (resourceData[propToReplace]) {
                                                var re = new RegExp(`{${propToReplace}}`, 'g');
                                                localReq.url = subCallObj.url.replace(re, resourceData[propToReplace]);
                                            }
                                        });
                                    }

                                    // Add ID
                                    collectionObj[region][resourceData.id] = {};

                                    // Call and process API
                                    processCall(localReq, function(processCallErr, processCallData) {
                                        if (processCallErr) collectionObj[region][resourceData.id].err = processCallErr;
                                        if (processCallData) {
                                            if (processCallData.value) {
                                                collectionObj[region][resourceData.id].data = processCallData.value;
                                            } else {
                                                collectionObj[region][resourceData.id].data = processCallData;
                                            }
                                            helpers.reduceProperties(service, collectionObj[region][resourceData.id].data);
                                        }
                                        resourceDataCb();
                                    });
                                }

                                if (Array.isArray(resourceObj)) {
                                    async.eachLimit(resourceObj, 10, function(resourceData, resourceDataCb) {
                                        processResource(resourceData, resourceDataCb);
                                    }, function(){
                                        resourceCb();
                                    });
                                } else {
                                    if (resourceObj && resourceObj.data && resourceObj.data.length) {
                                        async.eachLimit(resourceObj.data, 10, function(resourceData, resourceDataCb) {
                                            processResource(resourceData, resourceDataCb);
                                        }, function() {
                                            resourceCb();
                                        });
                                    } else {
                                        resourceCb();
                                    }
                                }
                            }, function(){
                                regionCb();
                            });
                        }, function() {
                            subCallCb();
                        });
                    } else {
                        subCallCb();
                    }
                }

                async.eachOfLimit(tertiarycalls, 10, function(callObj, service, callCb) {
                    if (!collection[service]) collection[service] = {};
                    // Loop through sub-calls
                    async.eachOf(callObj, function(subCallObj, one, subCallCb) {
                        if (settings &&
                            settings.api_calls &&
                            settings.api_calls.indexOf([service, one].join(':')) === -1) return subCallCb();

                        if (!collection[service][one]) collection[service][one] = {};
                        if (subCallObj.url) {
                            processTopCall(collection[service][one], service, subCallObj, subCallCb);
                        } else {
                            // Go one level deeper
                            async.eachOf(subCallObj, function(innerCallObj, two, innerCb) {
                                if (settings &&
                                    settings.api_calls &&
                                    settings.api_calls.indexOf([service, one, two].join(':')) === -1) return subCallCb();

                                if (!collection[service][one][two]) collection[service][one][two] = {};
                                processTopCall(collection[service][one][two], service, innerCallObj, innerCb);
                            }, function() {
                                subCallCb();
                            });
                        }
                    }, function() {
                        callCb();
                    });
                }, function() {
                    cb();
                });
            },

            // Process special calls with override functions
            function(cb) {
                async.eachOfLimit(specialcalls, 10, function(callObj, service, callCb) {
                    if (!collectors[service]) return callCb();
                    if (!collection[service]) collection[service] = {};
                    async.eachOfLimit(callObj, 1, function(subCallObj, one, subCallCb) {
                        if (settings &&
                            settings.api_calls &&
                            settings.api_calls.indexOf([service, one].join(':')) === -1) return subCallCb();
                        if (!collectors[service][one]) return subCallCb();
                        if (!collection[service][one]) collection[service][one] = {};
                        var reliesOn = {};
                        if (subCallObj.reliesOnPath) {
                            subCallObj.reliesOnPath.forEach(function(path){
                                reliesOn[path] = parseCollection(path, collection);
                            });
                        }
                        collectors[service][one](collection, reliesOn, function(){
                            if (subCallObj.rateLimit) {
                                setTimeout(function() {
                                    subCallCb();
                                }, subCallObj.rateLimit);
                            } else {
                                subCallCb();
                            }
                        });
                    }, function(){
                        callCb();
                    });
                }, function() {
                    cb();
                });
            },

            // Finalize
            function() {
                //console.log(JSON.stringify(collection, null,2));
                callback(null, collection);
            }
        ]);
    });
};

module.exports = collect;<|MERGE_RESOLUTION|>--- conflicted
+++ resolved
@@ -266,19 +266,18 @@
             url: 'https://management.azure.com/{id}/securityAlertPolicies?api-version=2017-03-01-preview'
         }
     },
-<<<<<<< HEAD
     advancedThreatProtectionSettings: {
         listByServer: {
             reliesOnPath: 'servers.listSql',
             properties: ['id'],
             url: 'https://management.azure.com/{id}/advancedThreatProtectionSettings?api-version=2021-11-01-preview'
-=======
+        }
+    },
     vulnerabilityAssessments: {
         listByServer: {
             reliesOnPath: 'servers.listSql',
             properties: ['id'],
             url: 'https://management.azure.com/{id}/vulnerabilityAssessments?api-version=2021-02-01-preview'
->>>>>>> 5e2e7a37
         }
     },
     failoverGroups: {
