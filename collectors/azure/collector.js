/*********************
 Collector - The collector will query Azure APIs for the information required
 to run the CloudSploit scans. This data will be returned in the callback
 as a JSON object.

 Arguments:
 - AzureConfig: If using an access key/secret, pass in the config object. Pass null if not.
 - settings: custom settings for the scan. Properties:
 - skip_locations: (Optional) List of locations to skip
 - api_calls: (Optional) If provided, will only query these APIs.
 - Example:
 {
     "skip_locations": ["eastus", "westus"],
     "api_calls": ["storageAccounts:list", "resourceGroups:list"]
 }
 - callback: Function to call when the collection is complete
 *********************/

var async = require('async');
var collectors = require(__dirname + '/index.js');

// Standard calls that contain top-level operations
var calls = {
    resourceGroups: {
        list: {
            url: 'https://management.azure.com/subscriptions/{subscriptionId}/resourcegroups?api-version=2019-10-01'
        }
    },
    advisor: {
        recommendationsList: {
            url: 'https://management.azure.com/subscriptions/{subscriptionId}/providers/Microsoft.Advisor/recommendations?api-version=2020-01-01'
        }
    },
    activityLogAlerts: {
        listBySubscriptionId: {
            url: 'https://management.azure.com/subscriptions/{subscriptionId}/providers/microsoft.insights/activityLogAlerts?api-version=2020-10-01'
        }
    },
    storageAccounts: {
        list: {
            url: 'https://management.azure.com/subscriptions/{subscriptionId}/providers/Microsoft.Storage/storageAccounts?api-version=2019-06-01',
            rateLimit: 3000
        }
    },
    virtualNetworks: {
        listAll: {
            url: 'https://management.azure.com/subscriptions/{subscriptionId}/providers/Microsoft.Network/virtualNetworks?api-version=2020-03-01'
        }
    },
    natGateways: {
        listBySubscription: {
            url: 'https://management.azure.com/subscriptions/{subscriptionId}/providers/Microsoft.Network/natGateways?api-version=2020-11-01'
        }
    },
    virtualMachines: {
        listAll: {
            url: 'https://management.azure.com/subscriptions/{subscriptionId}/providers/Microsoft.Compute/virtualMachines?api-version=2019-12-01',
            paginate: 'nextLink'
        }
    },
    snapshots: {
        list: {
            url: 'https://management.azure.com/subscriptions/{subscriptionId}/providers/Microsoft.Compute/snapshots?api-version=2020-12-01'
        }
    },
    disks: {
        list: {
            url: 'https://management.azure.com/subscriptions/{subscriptionId}/providers/Microsoft.Compute/disks?api-version=2019-07-01'
        }
    },
    networkSecurityGroups: {
        listAll: {
            url: 'https://management.azure.com/subscriptions/{subscriptionId}/providers/Microsoft.Network/networkSecurityGroups?api-version=2020-03-01'
        }
    },
    networkInterfaces: {
        listAll: {
            url: 'https://management.azure.com/subscriptions/{subscriptionId}/providers/Microsoft.Network/networkInterfaces?api-version=2020-11-01'
        }
    },
    vaults: {
        list: {
            url: 'https://management.azure.com/subscriptions/{subscriptionId}/providers/Microsoft.KeyVault/vaults?api-version=2019-09-01'
        }
    },
    recoveryServiceVaults: {
        listBySubscriptionId: {
            url: 'https://management.azure.com/subscriptions/{subscriptionId}/providers/Microsoft.RecoveryServices/vaults?api-version=2016-06-01'
        }
    },
    resources: {
        list: {
            url: 'https://management.azure.com/subscriptions/{subscriptionId}/resources?api-version=2019-10-01'
        }
    },
    redisCaches: {
        listBySubscription: {
            url: 'https://management.azure.com/subscriptions/{subscriptionId}/providers/Microsoft.Cache/redis?api-version=2020-06-01'
        }
    },
    managedClusters: {
        list: {
            url: 'https://management.azure.com/subscriptions/{subscriptionId}/providers/Microsoft.ContainerService/managedClusters?api-version=2020-03-01'
        }
    },
    networkWatchers: {
        listAll: {
            url: 'https://management.azure.com/subscriptions/{subscriptionId}/providers/Microsoft.Network/networkWatchers?api-version=2020-03-01'
        }
    },
    policyAssignments: {
        list: {
            url: 'https://management.azure.com/subscriptions/{subscriptionId}/providers/Microsoft.Authorization/policyAssignments?api-version=2019-09-01',
        }
    },
    policyDefinitions: {
        list: {
            url: 'https://management.azure.com/subscriptions/{subscriptionId}/providers/Microsoft.Authorization/policyDefinitions?api-version=2019-09-01'
        }
    },
    webApps: {
        list: {
            url: 'https://management.azure.com/subscriptions/{subscriptionId}/providers/Microsoft.Web/sites?api-version=2019-08-01'
        }
    },
    appServiceCertificates: {
        list: {
            url: 'https://management.azure.com/subscriptions/{subscriptionId}/providers/Microsoft.Web/certificates?api-version=2019-08-01'
        }
    },
    logProfiles: {
        list: {
            url: 'https://management.azure.com/subscriptions/{subscriptionId}/providers/microsoft.insights/logprofiles?api-version=2016-03-01'
        }
    },
    profiles: {
        list: {
            url: 'https://management.azure.com/subscriptions/{subscriptionId}/providers/Microsoft.Cdn/profiles?api-version=2019-04-15'
        }
    },
    autoProvisioningSettings: {
        list: {
            url: 'https://management.azure.com/subscriptions/{subscriptionId}/providers/Microsoft.Security/autoProvisioningSettings?api-version=2017-08-01-preview'
        }
    },
    securityContacts: {
        list: {
            url: 'https://management.azure.com/subscriptions/{subscriptionId}/providers/Microsoft.Security/securityContacts?api-version=2017-08-01-preview',
            ignoreLocation: true
        }
    },
    subscriptions: {
        listLocations: {
            url: 'https://management.azure.com/subscriptions/{subscriptionId}/locations?api-version=2020-01-01'
        }
    },
    roleDefinitions: {
        list: {
            url: 'https://management.azure.com/subscriptions/{subscriptionId}/providers/Microsoft.Authorization/roleDefinitions?api-version=2015-07-01'
        }
    },
    managementLocks: {
        listAtSubscriptionLevel: {
            url: 'https://management.azure.com/subscriptions/{subscriptionId}/providers/Microsoft.Authorization/locks?api-version=2016-09-01'
        }
    },
    loadBalancers: {
        listAll: {
            url: 'https://management.azure.com/subscriptions/{subscriptionId}/providers/Microsoft.Network/loadBalancers?api-version=2020-03-01'
        }
    },
    users: {
        list: {
            url: 'https://graph.windows.net/myorganization/users?api-version=1.6',
            graph: true
        }
    },
    registries: {
        list: {
            url: 'https://management.azure.com/subscriptions/{subscriptionId}/providers/Microsoft.ContainerRegistry/registries?api-version=2019-05-01'
        }
    },
    pricings: {
        list: {
            url: 'https://management.azure.com/subscriptions/{subscriptionId}/providers/Microsoft.Security/pricings?api-version=2018-06-01'
        }
    },
    availabilitySets: {
        listBySubscription: {
            url: 'https://management.azure.com/subscriptions/{subscriptionId}/providers/Microsoft.Compute/availabilitySets?api-version=2019-12-01'
        }
    },
    virtualMachineScaleSets: {
        listAll: {
            url: 'https://management.azure.com/subscriptions/{subscriptionId}/providers/Microsoft.Compute/virtualMachineScaleSets?api-version=2019-12-01'
        }
    },
    autoscaleSettings: {
        listBySubscription: {
            url: 'https://management.azure.com/subscriptions/{subscriptionId}/providers/microsoft.insights/autoscalesettings?api-version=2015-04-01'
        }
    },
    diagnosticSettingsOperations: {
        list: {
            url: 'https://management.azure.com/subscriptions/{subscriptionId}/providers/microsoft.insights/diagnosticSettings?api-version=2017-05-01-preview'
        }
    },
    servers: {
        listSql: {
            url: 'https://management.azure.com/subscriptions/{subscriptionId}/providers/Microsoft.Sql/servers?api-version=2019-06-01-preview'
        },
        listMysql: {
            url: 'https://management.azure.com/subscriptions/{subscriptionId}/providers/Microsoft.DBforMySQL/servers?api-version=2017-12-01'
        },
        listPostgres: {
            url: 'https://management.azure.com/subscriptions/{subscriptionId}/providers/Microsoft.DBforPostgreSQL/servers?api-version=2017-12-01'
        }
    },
    databaseAccounts: {
        list: {
            url: 'https://management.azure.com/subscriptions/{subscriptionId}/providers/Microsoft.DocumentDB/databaseAccounts?api-version=2020-06-01-preview'
        }
    }
};

var postcalls = {
    availabilitySets:{
        listByResourceGroup: {
            reliesOnPath: 'resourceGroups.list',
            properties: ['id'],
            url: 'https://management.azure.com/{id}/providers/Microsoft.Compute/availabilitySets?api-version=2020-12-01'
        }
    },
    advancedThreatProtection: {
        get: {
            reliesOnPath: 'databaseAccounts.list',
            properties: ['id'],
            url: 'https://management.azure.com/{id}/providers/Microsoft.Security/advancedThreatProtectionSettings/current?api-version=2017-08-01-preview'
        }
    },
    backupProtectedItems: {
        listByVault: {
            reliesOnPath: 'recoveryServiceVaults.listBySubscriptionId',
            properties: ['id'],
            url: 'https://management.azure.com/{id}/backupProtectedItems?api-version=2019-05-13'
        }
    },
    backupPolicies: {
        listByVault: {
            reliesOnPath: 'recoveryServiceVaults.listBySubscriptionId',
            properties: ['id'],
            url: 'https://management.azure.com/{id}/backupPolicies?api-version=2019-05-13'
        }
    },
    serverBlobAuditingPolicies: {
        get: {
            reliesOnPath: 'servers.listSql',
            properties: ['id'],
            url: 'https://management.azure.com/{id}/auditingSettings?api-version=2017-03-01-preview'
        }
    },
    serverSecurityAlertPolicies: {
        listByServer: {
            reliesOnPath: 'servers.listSql',
            properties: ['id'],
            url: 'https://management.azure.com/{id}/securityAlertPolicies?api-version=2017-03-01-preview'
        }
    },
    vulnerabilityAssessments: {
        listByServer: {
            reliesOnPath: 'servers.listSql',
            properties: ['id'],
            url: 'https://management.azure.com/{id}/vulnerabilityAssessments?api-version=2021-02-01-preview'
        }
    },
    failoverGroups: {
        listByServer: {
            reliesOnPath: 'servers.listSql',
            properties: ['id'],
            url: 'https://management.azure.com/{id}/failoverGroups?api-version=2017-03-01-preview'
        }
    },
    serverAutomaticTuning: {
        get: {
            reliesOnPath: 'servers.listSql',
            properties: ['id'],
            url: 'https://management.azure.com/{id}/automaticTuning/current?api-version=2020-08-01-preview'
        }
    },
    flowLogs: {
        list: {
            reliesOnPath: 'networkWatchers.listAll',
            properties: ['id'],
            url: 'https://management.azure.com/{id}/flowLogs?api-version=2020-11-01'
        }
    },
    virtualNetworkPeerings: {
        list: {
            reliesOnPath: 'virtualNetworks.listAll',
            properties: ['id'],
            url: 'https://management.azure.com/{id}/virtualNetworkPeerings?api-version=2020-11-01'
        }
    },
    configurations: {
        listByServer: {
            reliesOnPath: 'servers.listPostgres',
            properties: ['id'],
            url: 'https://management.azure.com/{id}/configurations?api-version=2017-12-01'
        }
    },
    serverAdministrators: {
        list: {
            reliesOnPath: 'servers.listPostgres',
            properties: ['id'],
            url: 'https://management.azure.com/{id}/administrators?api-version=2017-12-01'
        }
    },
    virtualMachines: {
        get: {
            reliesOnPath: 'virtualMachines.listAll',
            properties: ['id'],
            url: 'https://management.azure.com/{id}?api-version=2020-12-01'
        }
    },
    virtualMachineExtensions: {
        list: {
            reliesOnPath: 'virtualMachines.listAll',
            properties: ['id'],
            url: 'https://management.azure.com/{id}/extensions?api-version=2019-12-01'
        }
    },
    virtualMachineScaleSetVMs: {
        list: {
            reliesOnPath: 'virtualMachineScaleSets.listAll',
            properties: ['id'],
            url: 'https://management.azure.com/{id}/virtualMachines?api-version=2020-12-01'
        }
    },
    virtualNetworkGateways: {
        listByResourceGroup: {
            reliesOnPath: 'resourceGroups.list',
            properties: ['id'],
            url: 'https://management.azure.com/{id}/providers/Microsoft.Network/virtualNetworkGateways?api-version=2020-11-01'
        }
    },
    networkGatewayConnections: {
        listByResourceGroup: {
            reliesOnPath: 'resourceGroups.list',
            properties: ['id'],
            url: 'https://management.azure.com/{id}/providers/Microsoft.Network/connections?api-version=2020-11-01'
        }
    },
    blobContainers: {
        list: {
            reliesOnPath: 'storageAccounts.list',
            properties: ['id'],
            url: 'https://management.azure.com/{id}/blobServices/default/containers?api-version=2019-06-01',
            rateLimit: 3000
        }
    },
    blobServices: {
        list: {
            reliesOnPath: 'storageAccounts.list',
            properties: ['id'],
            url: 'https://management.azure.com/{id}/blobServices?api-version=2019-06-01',
            rateLimit: 3000
        },
        getServiceProperties: {
            reliesOnPath: 'storageAccounts.list',
            properties: ['id'],
            url: 'https://management.azure.com/{id}/blobServices/default?api-version=2019-06-01',
            rateLimit: 500
        }
    },
    fileShares: {
        list: {
            reliesOnPath: 'storageAccounts.list',
            properties: ['id'],
            url: 'https://management.azure.com/{id}/fileServices/default/shares?api-version=2019-06-01',
            rateLimit: 3000
        }
    },
    storageAccounts: {
        listKeys: {
            reliesOnPath: 'storageAccounts.list',
            properties: ['id'],
            url: 'https://management.azure.com/{id}/listKeys?api-version=2019-06-01',
            post: true,
            rateLimit: 3000
        }
    },
    encryptionProtectors: {
        listByServer: {
            reliesOnPath: 'servers.listSql',
            properties: ['id'],
            url: 'https://management.azure.com/{id}/encryptionProtector?api-version=2015-05-01-preview'
        },
    },
    webApps: {
        getAuthSettings: {
            reliesOnPath: 'webApps.list',
            properties: ['id'],
            url: 'https://management.azure.com/{id}/config/authsettings/list?api-version=2019-08-01',
            post: true
        },
        listConfigurations: {
            reliesOnPath: 'webApps.list',
            properties: ['id'],
            url: 'https://management.azure.com/{id}/config?api-version=2019-08-01'
        },
        getBackupConfiguration: {
            reliesOnPath: 'webApps.list',
            properties: ['id'],
            url: 'https://management.azure.com/{id}/config/backup/list?api-version=2021-02-01',
            post: true
<<<<<<< HEAD
        },
=======
        }
>>>>>>> 6c340f56
    },
    endpoints: {
        listByProfile: {
            reliesOnPath: 'profiles.list',
            properties: ['id'],
            url: 'https://management.azure.com/{id}/endpoints?api-version=2019-04-15'
        },
    },
    vaults: {
        getKeys: {
            reliesOnPath: 'vaults.list',
            properties: ['vaultUri'],
            url: '{vaultUri}keys?api-version=7.0',
            vault: true
        },
        getSecrets: {
            reliesOnPath: 'vaults.list',
            properties: ['vaultUri'],
            url: '{vaultUri}secrets?api-version=7.0',
            vault: true
        }
    },
    databases: {
        listByServer: {
            reliesOnPath: 'servers.listSql',
            properties: ['id'],
            url: 'https://management.azure.com/{id}/databases?api-version=2017-10-01-preview'
        },
    },
    serverAzureADAdministrators: {
        listByServer: {
            reliesOnPath: 'servers.listSql',
            properties: ['id'],
            url: 'https://management.azure.com/{id}/administrators?api-version=2014-04-01'
        }
    },
    usages: {
        list: {
            reliesOnPath: 'subscriptions.listLocations',
            properties: ['name'],
            url: 'https://management.azure.com/subscriptions/{subscriptionId}/providers/Microsoft.Network/locations/{name}/usages?api-version=2020-03-01'
        }
    },
    firewallRules: {
        listByServer: {
            reliesOnPath: 'servers.listSql',
            properties: ['id'],
            url: 'https://management.azure.com/{id}/firewallRules?api-version=2014-04-01'
        }
    },
    managedClusters: {
        getUpgradeProfile: {
            reliesOnPath: 'managedClusters.list',
            properties: ['id'],
            url: 'https://management.azure.com/{id}/upgradeProfiles/default?api-version=2020-03-01'
        }
    }
};

var tertiarycalls = {
    databaseBlobAuditingPolicies: {
        get: {
            reliesOnPath: 'databases.listByServer',
            properties: ['id'],
            url: 'https://management.azure.com/{id}/auditingSettings?api-version=2017-03-01-preview'
        }
    },
    diagnosticSettings: {
        listByEndpoint: {
            reliesOnPath: 'endpoints.listByProfile',
            properties: ['id'],
            url: 'https://management.azure.com/{id}/providers/microsoft.insights/diagnosticSettings?api-version=2017-05-01-preview'
        },
        listByKeyVault: {
            reliesOnPath: 'vaults.list',
            properties: ['id'],
            url: 'https://management.azure.com/{id}/providers/microsoft.insights/diagnosticSettings?api-version=2017-05-01-preview'
        },
        listByLoadBalancer: {
            reliesOnPath: 'loadBalancers.listAll',
            properties: ['id'],
            url: 'https://management.azure.com/{id}/providers/microsoft.insights/diagnosticSettings?api-version=2017-05-01-preview'
        },
        listByNetworkSecurityGroup: {
            reliesOnPath: 'networkSecurityGroups.listAll',
            properties: ['id'],
            url: 'https://management.azure.com/{id}/providers/microsoft.insights/diagnosticSettings?api-version=2017-05-01-preview'
        }
    },
    backupShortTermRetentionPolicies: {
        listByDatabase: {
            reliesOnPath: 'databases.listByServer',
            properties: ['id'],
            url: 'https://management.azure.com/{id}/backupShortTermRetentionPolicies?api-version=2017-10-01-preview'
        }
    }
};

var specialcalls = {
    tableService: {
        listTablesSegmented: {
            reliesOnPath: ['storageAccounts.listKeys'],
            rateLimit: 3000
        }
    },
    fileService: {
        listSharesSegmented: {
            reliesOnPath: ['storageAccounts.listKeys'],
            rateLimit: 3000
        }
    },
    blobService: {
        listContainersSegmented: {
            reliesOnPath: ['storageAccounts.listKeys'],
            rateLimit: 3000
        }
    },
    queueService: {
        listQueuesSegmented: {
            reliesOnPath: ['storageAccounts.listKeys'],
            rateLimit: 3000
        }
    }
};

function parseCollection(path, obj) {
    if (typeof path == 'string') path = path.split('.');
    if (path.length) {
        var localPath = path.shift();
        if (obj[localPath]) {
            return parseCollection(path, obj[localPath]);
        } else {
            return false;
        }
    } else {
        return obj;
    }
}

var collect = function(AzureConfig, settings, callback) {
    // Used to gather info only
    if (settings.gather) {
        return callback(null, calls, postcalls, tertiarycalls, specialcalls);
    }
    
    var helpers = require(__dirname + '/../../helpers/azure/auth.js');
    
    // Login using the Azure config
    helpers.login(AzureConfig, function(loginErr, loginData) {
        if (loginErr) return callback(loginErr);

        var collection = {};

        let makeCall = function(localUrl, obj, cb, localData) {
            helpers.call({
                url: localUrl,
                post: obj.post,
                token: obj.graph ? loginData.graphToken : (obj.vault ? loginData.vaultToken : loginData.token)
            }, function(err, data) {
                if (err) return cb(err);

                if (data && data.value && Array.isArray(data.value) && data.value.length && localData && localData.value) {
                    localData.value = localData.value.concat(data.value);
                } else if (localData && localData.value && localData.value.length && (!data || !((obj.paginate && data[obj.paginate]) || data['nextLink']))) {
                    return cb(null, localData);
                }

                if (data && ((obj.paginate && data[obj.paginate]) || data['nextLink'])) {
                    obj.url = data['nextLink'] || data[obj.paginate];
                    processCall(obj, cb, localData || data);
                } else {
                    return cb(null, localData || data || []);
                }
            });
        };

        var processCall = function(obj, cb, localData) {
            var localUrl = obj.url.replace(/\{subscriptionId\}/g, AzureConfig.SubscriptionID);
            if (obj.rateLimit) {
                setTimeout(function() {
                    makeCall(localUrl, obj, cb, localData);
                }, obj.rateLimit);
            } else {
                makeCall(localUrl, obj, cb, localData);
            }
        };

        async.series([
            // Calls - process the simple calls
            function(cb) {
                function processTopCall(collectionObj, service, subCallObj, subCallCb) {
                    processCall(subCallObj, function(processCallErr, processCallData) {
                        helpers.addLocations(subCallObj, service, collectionObj, processCallErr, processCallData);
                        subCallCb();
                    });
                }
                
                async.eachOfLimit(calls, 10, function(callObj, service, callCb) {
                    if (!collection[service]) collection[service] = {};
                    // Loop through sub-calls
                    async.eachOf(callObj, function(subCallObj, one, subCallCb) {
                        // Skip API calls unless required
                        if (settings &&
                            settings.api_calls &&
                            settings.api_calls.indexOf([service, one].join(':')) === -1) return subCallCb();
                        
                        if (!collection[service][one]) collection[service][one] = {};
                        processTopCall(collection[service][one], service, subCallObj, subCallCb);
                    }, function() {
                        callCb();
                    });
                }, function() {
                    cb();
                });
            },

            // Post Calls - secondary calls that rely on calls
            function(cb) {
                function processTopCall(collectionObj, service, subCallObj, subCallCb) {
                    // Loop through original properties
                    var regionsToLoop = parseCollection(subCallObj.reliesOnPath, collection);
                    if (regionsToLoop && Object.keys(regionsToLoop).length) {
                        // Loop through regions
                        async.eachOfLimit(regionsToLoop, 5, function(regionObj, region, regionCb) {
                            if (regionObj && regionObj.data && regionObj.data.length) {
                                if (!collectionObj[region]) collectionObj[region] = {};
                                async.eachLimit(regionObj.data, 10, function(regionData, regionDataCb) {
                                    var localReq = {
                                        url: subCallObj.url,
                                        post: subCallObj.post,
                                        token: subCallObj.token,
                                        graph: subCallObj.graph,
                                        vault: subCallObj.vault,
                                        rateLimit: subCallObj.rateLimit
                                    };
                                    // Check and replace properties
                                    if (subCallObj.properties && subCallObj.properties.length) {
                                        subCallObj.properties.forEach(function(propToReplace) {
                                            if (regionData[propToReplace]) {
                                                var re = new RegExp(`{${propToReplace}}`, 'g');
                                                localReq.url = subCallObj.url.replace(re, regionData[propToReplace]);
                                            }
                                        });
                                    }

                                    // Add ID
                                    collectionObj[region][regionData.id] = {};

                                    // Call and process API
                                    processCall(localReq, function(processCallErr, processCallData) {
                                        if (processCallErr) collectionObj[region][regionData.id].err = processCallErr;
                                        if (processCallData) {
                                            if (processCallData.value) {
                                                collectionObj[region][regionData.id].data = processCallData.value;
                                            } else {
                                                collectionObj[region][regionData.id].data = processCallData;
                                            }
                                            helpers.reduceProperties(service, collectionObj[region][regionData.id].data);
                                        }
                                        regionDataCb();
                                    });
                                }, function() {
                                    regionCb();
                                });
                            } else {
                                regionCb();
                            }
                        }, function() {
                            subCallCb();
                        });
                    } else {
                        subCallCb();
                    }
                }
                
                async.eachOfLimit(postcalls, 10, function(callObj, service, callCb) {
                    if (!collection[service]) collection[service] = {};
                    // Loop through sub-calls
                    async.eachOf(callObj, function(subCallObj, one, subCallCb) {
                        if (settings &&
                            settings.api_calls &&
                            settings.api_calls.indexOf([service, one].join(':')) === -1) return subCallCb();
                        
                        if (!collection[service][one]) collection[service][one] = {};
                        processTopCall(collection[service][one], service, subCallObj, subCallCb);
                    }, function() {
                        callCb();
                    });
                }, function() {
                    cb();
                });
            },

            // Tertiary Calls - tertiary calls that rely on secondary calls
            function(cb) {
                function processTopCall(collectionObj, service, subCallObj, subCallCb) {
                    // Loop through original properties
                    var regionsToLoop = parseCollection(subCallObj.reliesOnPath, collection);
                    if (regionsToLoop && Object.keys(regionsToLoop).length) {
                        // Loop through regions
                        async.eachOf(regionsToLoop, function(regionObj, region, regionCb) {
                            if (!collectionObj[region]) collectionObj[region] = {};
                            // Loop through the resources
                            async.eachOfLimit(regionObj, 5, function(resourceObj, resourceId, resourceCb){
                                function processResource(resourceData, resourceDataCb) {
                                    var localReq = {
                                        url: subCallObj.url,
                                        post: subCallObj.post,
                                        token: subCallObj.token,
                                        graph: subCallObj.graph,
                                        vault: subCallObj.vault,
                                        rateLimit: subCallObj.rateLimit
                                    };
                                    // Check and replace properties
                                    if (subCallObj.properties && subCallObj.properties.length) {
                                        subCallObj.properties.forEach(function(propToReplace) {
                                            if (resourceData[propToReplace]) {
                                                var re = new RegExp(`{${propToReplace}}`, 'g');
                                                localReq.url = subCallObj.url.replace(re, resourceData[propToReplace]);
                                            }
                                        });
                                    }

                                    // Add ID
                                    collectionObj[region][resourceData.id] = {};

                                    // Call and process API
                                    processCall(localReq, function(processCallErr, processCallData) {
                                        if (processCallErr) collectionObj[region][resourceData.id].err = processCallErr;
                                        if (processCallData) {
                                            if (processCallData.value) {
                                                collectionObj[region][resourceData.id].data = processCallData.value;
                                            } else {
                                                collectionObj[region][resourceData.id].data = processCallData;
                                            }
                                            helpers.reduceProperties(service, collectionObj[region][resourceData.id].data);
                                        }
                                        resourceDataCb();
                                    });
                                }
                                
                                if (Array.isArray(resourceObj)) {
                                    async.eachLimit(resourceObj, 10, function(resourceData, resourceDataCb) {
                                        processResource(resourceData, resourceDataCb);
                                    }, function(){
                                        resourceCb();
                                    });
                                } else {
                                    if (resourceObj && resourceObj.data && resourceObj.data.length) {
                                        async.eachLimit(resourceObj.data, 10, function(resourceData, resourceDataCb) {
                                            processResource(resourceData, resourceDataCb);
                                        }, function() {
                                            resourceCb();
                                        });
                                    } else {
                                        resourceCb();
                                    }
                                }
                            }, function(){
                                regionCb();
                            });
                        }, function() {
                            subCallCb();
                        });
                    } else {
                        subCallCb();
                    }
                }

                async.eachOfLimit(tertiarycalls, 10, function(callObj, service, callCb) {
                    if (!collection[service]) collection[service] = {};
                    // Loop through sub-calls
                    async.eachOf(callObj, function(subCallObj, one, subCallCb) {
                        if (settings &&
                            settings.api_calls &&
                            settings.api_calls.indexOf([service, one].join(':')) === -1) return subCallCb();
                        
                        if (!collection[service][one]) collection[service][one] = {};
                        if (subCallObj.url) {
                            processTopCall(collection[service][one], service, subCallObj, subCallCb);
                        } else {
                            // Go one level deeper
                            async.eachOf(subCallObj, function(innerCallObj, two, innerCb) {
                                if (settings &&
                                    settings.api_calls &&
                                    settings.api_calls.indexOf([service, one, two].join(':')) === -1) return subCallCb();
                                
                                if (!collection[service][one][two]) collection[service][one][two] = {};
                                processTopCall(collection[service][one][two], service, innerCallObj, innerCb);
                            }, function() {
                                subCallCb();
                            });
                        }
                    }, function() {
                        callCb();
                    });
                }, function() {
                    cb();
                });
            },

            // Process special calls with override functions
            function(cb) {
                async.eachOfLimit(specialcalls, 10, function(callObj, service, callCb) {
                    if (!collectors[service]) return callCb();
                    if (!collection[service]) collection[service] = {};
                    async.eachOfLimit(callObj, 1, function(subCallObj, one, subCallCb) {
                        if (settings &&
                            settings.api_calls &&
                            settings.api_calls.indexOf([service, one].join(':')) === -1) return subCallCb();
                        if (!collectors[service][one]) return subCallCb();
                        if (!collection[service][one]) collection[service][one] = {};
                        var reliesOn = {};
                        if (subCallObj.reliesOnPath) {
                            subCallObj.reliesOnPath.forEach(function(path){
                                reliesOn[path] = parseCollection(path, collection);
                            });
                        }
                        collectors[service][one](collection, reliesOn, function(){
                            if (subCallObj.rateLimit) {
                                setTimeout(function() {
                                    subCallCb();
                                }, subCallObj.rateLimit);
                            } else {
                                subCallCb();
                            }
                        });
                    }, function(){
                        callCb();
                    });
                }, function() {
                    cb();
                });
            },

            // Finalize
            function() {
                //console.log(JSON.stringify(collection, null,2));
                callback(null, collection);
            }
        ]);
    });
};

module.exports = collect;<|MERGE_RESOLUTION|>--- conflicted
+++ resolved
@@ -413,11 +413,7 @@
             properties: ['id'],
             url: 'https://management.azure.com/{id}/config/backup/list?api-version=2021-02-01',
             post: true
-<<<<<<< HEAD
-        },
-=======
-        }
->>>>>>> 6c340f56
+        }
     },
     endpoints: {
         listByProfile: {
