--- conflicted
+++ resolved
@@ -457,18 +457,13 @@
                         postcallCb();
                     });
                 }, function() {
-<<<<<<< HEAD
                     async.eachOfLimit(tertiarycalls, 10, function(tertiaryCallObj, service, tertiaryCallCb) {
                         helpers.processCall(GoogleConfig, collection, settings, regions, tertiaryCallObj, service, client, function() {
                             tertiaryCallCb();
                         });
                     }, function() {
-                        JSON.stringify(collection, null, 2);
                         callback(null, collection);
                     });
-=======
-                    callback(null, collection);
->>>>>>> 1e36cf6e
                 });
             });
         });
