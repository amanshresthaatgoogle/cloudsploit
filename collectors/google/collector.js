/*********************
 Collector - The collector will query Google APIs for the information required
 to run the CloudSploit scans. This data will be returned in the callback
 as a JSON object.

 Arguments:
 - GoogleConfig: If using an access key/secret, pass in the config object. Pass null if not.
 - settings: custom settings for the scan. Properties:
 - skip_regions: (Optional) List of regions to skip
 - api_calls: (Optional) If provided, will only query these APIs.
 - Example:
 {
     "skip_regions": ["us-east2", "eu-west1"],
     "api_calls": ["", ""]
 }
 - callback: Function to call when the collection is complete
 *********************/
var async = require('async');

var helpers = require(__dirname + '/../../helpers/google');

var calls = {
    disks: {
        list: {
            url: 'https://compute.googleapis.com/compute/v1/projects/{projectId}/zones/{locationId}/disks',
            location: 'zone',
            pagination: true
        },
        aggregatedList: {
            url: 'https://compute.googleapis.com/compute/v1/projects/{projectId}/aggregated/disks',
            location: null,
            pagination: true
        }
    },
    images: {
        list: {
            url: 'https://compute.googleapis.com/compute/v1/projects/{projectId}/global/images',
            location: null,
            pagination: true
        }
    },
    snapshots: {
        list: {
            url: 'https://compute.googleapis.com/compute/v1/projects/{projectId}/global/snapshots',
            location: null,
            pagination: true
        }
    },
    securityPolicies: {
        list: {
            url: 'https://compute.googleapis.com/compute/v1/projects/{projectId}/global/securityPolicies',
            location: null,
            pagination: true
        }
    },
    resourcePolicies: {
        list: {
            url: 'https://compute.googleapis.com/compute/v1/projects/{projectId}/regions/{locationId}/resourcePolicies',
            location: 'region',
            pagination: true
        }
    },
    firewalls: {
        list: {
            url: 'https://compute.googleapis.com/compute/v1/projects/{projectId}/global/firewalls',
            location: null,
            pagination: true
        }
    },
    instances: {
        compute: { 
            list: {
                url: 'https://compute.googleapis.com/compute/v1/projects/{projectId}/zones/{locationId}/instances',
                location: 'zone',
                pagination: true
            },
            aggregatedList: {
                url: 'https://compute.googleapis.com/compute/v1/projects/{projectId}/aggregated/instances',
                location: null,
                pagination: true
            }
        },
        sql: {
            list: {
                url: 'https://sqladmin.googleapis.com/sql/v1beta4/projects/{projectId}/instances',
                location: null,
                pagination: true
            }
        },
        spanner: {
            list: {
                url: 'https://spanner.googleapis.com/v1/projects/{projectId}/instances',
                location: null,
                pagination: true,
                paginationKey: 'pageSize'
            }
        },
        manyApi: true,
    },
    instanceTemplates: {
        list: {
            url: 'https://compute.googleapis.com/compute/v1/projects/{projectId}/global/instanceTemplates',
            location: null,
            pagination: true
        }
    },
    instanceGroups: {
        aggregatedList: {
            url: 'https://compute.googleapis.com/compute/v1/projects/{projectId}/aggregated/instanceGroups',
            location: null,
            pagination: true
        }
    },
    functions: {
        list : {
            url: 'https://cloudfunctions.googleapis.com/v1/projects/{projectId}/locations/{locationId}/functions',
            location: 'region',
            paginationKey: 'pageSize',
            pagination: true
        }
    },
    keyRings: {
        list: {
            url: 'https://cloudkms.googleapis.com/v1/projects/{projectId}/locations/{locationId}/keyRings',
            location: 'region',
            paginationKey: 'pageSize',
            pagination: true
        }
    },
    networks: {
        list: {
            url: 'https://compute.googleapis.com/compute/v1/projects/{projectId}/global/networks',
            location: null,
            pagination: true
        }
    },
    backendServices: {
        list: {
            url: 'https://compute.googleapis.com/compute/beta/projects/{projectId}/global/backendServices',
            location: null,
            pagination: true
        }
    },
    healthChecks: {
        list: {
            url: 'https://compute.googleapis.com/compute/beta/projects/{projectId}/global/healthChecks',
            location: null,
            pagination: true
        }
    },
    buckets: {
        list: {
            url: 'https://storage.googleapis.com/storage/v1/b?project={projectId}',
            location: null,
            pagination: true
        }
    },
    targetHttpProxies: {
        list: {
            url: 'https://compute.googleapis.com/compute/v1/projects/{projectId}/global/targetHttpProxies',
            location: null,
            pagination: true
        }
    },
    autoscalers: {
        aggregatedList: {
            url: 'https://compute.googleapis.com/compute/v1/projects/{projectId}/aggregated/autoscalers',
            location: null,
            pagination: true
        }
    },
    subnetworks: {
        list: {
            url: 'https://compute.googleapis.com/compute/v1/projects/{projectId}/regions/{locationId}/subnetworks',
            location: 'region',
            pagination: true
        }
    },
    projects: {
        get: {
            url: 'https://compute.googleapis.com/compute/v1/projects/{projectId}',
            pagination: false
        },
        getIamPolicy: {
            url: 'https://cloudresourcemanager.googleapis.com/v1/projects/{projectId}:getIamPolicy',
            location: null,
            method: 'POST',
            pagination: false
        }
    },
    clusters: {
        list: {
            url: 'https://container.googleapis.com/v1/projects/{projectId}/locations/-/clusters',
            location: null,
            pagination: false
        }
    },
    managedZones: {
        list: {
            url: 'https://dns.googleapis.com/dns/v1/projects/{projectId}/managedZones',
            location: null,
            pagination: true
        }
    },
    metrics: {
        list: {
            url: 'https://logging.googleapis.com/v2/projects/{projectId}/metrics',
            location: null,
            pagination: true,
            paginationKey: 'pageSize'
        }
    },
    alertPolicies: {
        list: {
            url: 'https://monitoring.googleapis.com/v3/projects/{projectId}/alertPolicies',
            location: null,
            pagination: true,
            paginationKey: 'pageSize'
        }
    },
    serviceAccounts: {
        list: {
            url: 'https://iam.googleapis.com/v1/projects/{projectId}/serviceAccounts',
            location: null,
            pagination: true,
            paginationKey: 'pageSize'
            
        }
    },
    sinks: {
        list: {
            url: 'https://logging.googleapis.com/v2/projects/{projectId}/sinks',
            location: null,
            pagination: true,
            paginationKey: 'pageSize'
        }
    },
    datasets: {
        list: {
            url: 'https://bigquery.googleapis.com/bigquery/v2/projects/{projectId}/datasets',
            location: null,
            pagination: true
        }
    },
    policies: {
        list: {
            url: 'https://dns.googleapis.com/dns/v1/projects/{projectId}/policies',
            location: null,
            pagination: true
        }
    },
    topics: {
        list: {
            url: 'https://pubsub.googleapis.com/v1/projects/{projectId}/topics',
            location: null, 
            pagination: true,
            paginationKey: 'pageSize'
            
        }
    },
    subscriptions: {
        list: {
            url: 'https://pubsub.googleapis.com/v1/projects/{projectId}/subscriptions',
            location: null, 
            pagination: true,
            paginationKey: 'pageSize'
        }
    },
    jobs: {
        list: { //https://dataflow.googleapis.com/v1b3/projects/{projectId}/jobs:list
            url: 'https://dataflow.googleapis.com/v1b3/projects/{projectId}/locations/{locationId}/jobs',
            location: 'region', 
            pagination: true,
            paginationKey: 'pageSize'
        }
    },
    deployments: { // https://www.googleapis.com/deploymentmanager/v2/projects/project/global/deployments
        list: {
            url: 'https://www.googleapis.com/deploymentmanager/v2/projects/{projectId}/global/deployments',
            location: null, 
            pagination: true,            
        }
    },
    organizations:{ // https://cloudresourcemanager.googleapis.com/v1beta1/organizations
        list: {
            url: 'https://cloudresourcemanager.googleapis.com/v1beta1/organizations',
            pagination: false
        },
    },
    urlMaps: { // https://compute.googleapis.com/compute/v1/projects/{project}/global/urlMaps
        list: {
            url: 'https://compute.googleapis.com/compute/v1/projects/{projectId}/global/urlMaps',
            location: null,
            pagination: true
        }
    }
};

var postcalls = {
    instances: {
        getIamPolicy: {
            url: 'https://compute.googleapis.com/compute/v1/projects/{projectId}/zones/{locationId}/instances/{id}/getIamPolicy',
            location: 'zone',
            reliesOnService: ['instances'],
            reliesOnCall: ['list'],
            properties: ['id'],
            pagination: false
        }
    },
    cryptoKeys: {
        list: {
            url: 'https://cloudkms.googleapis.com/v1/{name}/cryptoKeys',
            location: 'region',
            reliesOnService: ['keyRings'],
            reliesOnCall: ['list'],
            properties: ['name'],
            pagination: true,
            paginationKey: 'pageSize'
        }
    },
    buckets: {
        getIamPolicy: {
            url: 'https://storage.googleapis.com/storage/v1/b/{name}/iam',
            location: null,
            reliesOnService: ['buckets'],
            reliesOnCall: ['list'],
            properties: ['name'],
            pagination: false
        }
    },
    keys: {
        list: {
            url: 'https://iam.googleapis.com/v1/{name}/keys',
            reliesOnService: ['serviceAccounts'],
            reliesOnCall: ['list'],
            properties: ['name'],
            pagination: false        
        }
    },
    users: {
        list: {
            url: 'https://sqladmin.googleapis.com/sql/v1beta4/projects/{projectId}/instances/{name}/users',
            location: null,
            reliesOnService: ['instances'],
            reliesOnSubService: ['sql'],
            reliesOnCall: ['list'],
            properties: ['name'],
            pagination: true //needs to be verified with multiple users
        }
    },
    backupRuns: {
        list: {
            url: 'https://sqladmin.googleapis.com/sql/v1beta4/projects/{projectId}/instances/{name}/backupRuns',
            location: null,
            reliesOnService: ['instances'],
            reliesOnSubService: ['sql'],
            reliesOnCall: ['list'],
            properties: ['name'],
            pagination: true
        }
    },
    datasets: {
        get: {
            url: 'https://bigquery.googleapis.com/bigquery/v2/projects/{projectId}/datasets/{datasetId}',
            location: null,
            reliesOnService: ['datasets'],
            reliesOnCall: ['list'],
            properties: ['datasetId'],
            subObj: ['datasetReference'],
            pagination: true
        }
    },
    jobs: {
        get: { //https://dataflow.googleapis.com/v1b3/projects/{projectId}/jobs/{jobId}
            url: 'https://dataflow.googleapis.com/v1b3/projects/{projectId}/locations/{locationId}/jobs/{id}',
            reliesOnService: ['jobs'],
            reliesOnCall: ['list'],
            location: 'region',
            properties: ['id'],
            pagination: false,
        }
    },
    organizations: { //https://cloudresourcemanager.googleapis.com/v1beta1/{resource=organizations/*}:getIamPolicy
        getIamPolicy: {
            url:'https://cloudresourcemanager.googleapis.com/v1/organizations/{organizationId}:getIamPolicy',
            reliesOnService: ['organizations'],
            reliesOnCall: ['list'],
            properties: ['organizationId'],
            method: 'POST', 
            pagination: false
        },
        listOrgPolicies: {
            url: 'https://cloudresourcemanager.googleapis.com/v1/organizations/{organizationId}:listOrgPolicies',
            reliesOnService: ['organizations'],
            reliesOnCall: ['list'],
            properties: ['organizationId'],
            method: 'POST', 
            pagination: true,
            paginationKey: 'pageSize'
        }
    }
};

var collect = function(GoogleConfig, settings, callback) {
    var collection = {};
<<<<<<< HEAD
=======
    if (settings.gather) {
        return callback(null, calls, postcalls);
    }
    GoogleConfig.maxRetries = 5;
    GoogleConfig.retryDelayOptions = {base: 300};
>>>>>>> 8d194076

    var regions = helpers.regions();

    helpers.authenticate(GoogleConfig)
        .then(client => {
            async.eachOfLimit(calls, 10, function(call, service, serviceCb) {
                if (!collection[service]) collection[service] = {};

                helpers.processCall(GoogleConfig, collection, settings, regions, call, service, client, function() {
                    serviceCb();
                });
            }, function() {
                async.eachOfLimit(postcalls, 10, function(postcallObj, service, postcallCb) {
                    helpers.processCall(GoogleConfig, collection, settings, regions, postcallObj, service, client, function() {
                        postcallCb();
                    });
                }, function() {
                    JSON.stringify(collection, null, 2);
                    callback(null, collection);
                });
            });
        });
};

module.exports = collect;<|MERGE_RESOLUTION|>--- conflicted
+++ resolved
@@ -403,14 +403,9 @@
 
 var collect = function(GoogleConfig, settings, callback) {
     var collection = {};
-<<<<<<< HEAD
-=======
-    if (settings.gather) {
-        return callback(null, calls, postcalls);
-    }
-    GoogleConfig.maxRetries = 5;
+   
+    GoogleConfig.mRetries = 5;
     GoogleConfig.retryDelayOptions = {base: 300};
->>>>>>> 8d194076
 
     var regions = helpers.regions();
 
