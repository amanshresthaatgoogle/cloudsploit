--- conflicted
+++ resolved
@@ -26,2017 +26,6 @@
 var agent = new https.Agent({maxSockets: 100});
 AWS.config.update({httpOptions: {agent: agent}});
 
-<<<<<<< HEAD
-var globalServices = [
-    'S3',
-    'IAM',
-    'CloudFront',
-    'Route53',
-    'Route53Domains',
-    'WAFRegional',
-    'WAF'
-];
-
-var calls = {
-    AccessAnalyzer: {
-        listAnalyzers: {
-            property: 'analyzers',
-            paginate: 'NextToken'
-        }
-    },
-    ACM: {
-        listCertificates: {
-            property: 'CertificateSummaryList',
-            paginate: 'NextToken'
-        }
-    },
-    APIGateway: {
-        getRestApis: {
-            property: 'items',
-            paginate: 'NextToken'
-        }
-    },
-    AppMesh: {
-        listMeshes: {
-            property: 'meshes',
-            paginate: 'nextToken'
-        }
-    },
-    AppRunner: {
-        listServices: {
-            property: 'ServiceSummaryList',
-            paginate: 'NextToken'
-        }
-    },
-    Appflow: {
-        listFlows: {
-            property: 'flows',
-            paginate: 'nextToken'
-        }
-    },
-    Athena: {
-        listWorkGroups: {
-            property: 'WorkGroups',
-            paginate: 'NextToken',
-            params: {
-                MaxResults: 50
-            }
-        }
-    },
-    AuditManager: {
-        getSettings: {
-            property: 'settings',
-            params: {
-                attribute: 'ALL'
-            }
-        }
-    },
-    AutoScaling: {
-        describeAutoScalingGroups: {
-            property: 'AutoScalingGroups',
-            paginate: 'NextToken',
-            params: {
-                MaxRecords: 100
-            }
-        },
-        describeLaunchConfigurations: {
-            property: 'LaunchConfigurations',
-            paginate: 'NextToken',
-            params: {
-                MaxRecords: 100
-            }
-        }
-    },
-    Backup: {
-        listBackupVaults: {
-            property: 'BackupVaultList',
-            paginate: 'NextToken',
-        },
-        listBackupPlans: {
-            property: 'BackupPlansList',
-            paginate: 'NextToken',
-        }
-    },
-    CloudFormation: {
-        listStacks: {
-            property: 'StackSummaries',
-            params: {
-                'StackStatusFilter': [
-                    'CREATE_IN_PROGRESS',
-                    'CREATE_COMPLETE',
-                    'ROLLBACK_IN_PROGRESS',
-                    'ROLLBACK_FAILED',
-                    'ROLLBACK_COMPLETE',
-                    'DELETE_FAILED',
-                    'UPDATE_IN_PROGRESS',
-                    'UPDATE_COMPLETE_CLEANUP_IN_PROGRESS',
-                    'UPDATE_COMPLETE',
-                    'UPDATE_ROLLBACK_IN_PROGRESS',
-                    'UPDATE_ROLLBACK_FAILED',
-                    'UPDATE_ROLLBACK_COMPLETE_CLEANUP_IN_PROGRESS',
-                    'UPDATE_ROLLBACK_COMPLETE',
-                    'REVIEW_IN_PROGRESS',
-                    'IMPORT_IN_PROGRESS',
-                    'IMPORT_COMPLETE',
-                    'IMPORT_ROLLBACK_IN_PROGRESS',
-                    'IMPORT_ROLLBACK_FAILED',
-                    'IMPORT_ROLLBACK_COMPLETE',
-                ]
-            }
-        },
-    },
-    CloudFront: {
-        // TODO: Pagination is using an older format
-        listDistributions: {
-            property: 'DistributionList',
-            secondProperty: 'Items'
-        }
-    },
-    CloudTrail: {
-        describeTrails: {
-            property: 'trailList'
-        }
-    },
-    CloudWatchLogs: {
-        describeLogGroups: {
-            property: 'logGroups',
-            paginate: 'nextToken',
-            params: {
-                limit: 50
-            }
-        },
-        describeMetricFilters: {
-            property: 'metricFilters',
-            paginate: 'nextToken',
-            params: {
-                limit: 50 // The max available
-            }
-        }
-    },
-    CodeArtifact: {
-        listDomains: {
-            property: 'domains',
-            paginate: 'nextToken'
-        }
-    },
-    CodeStar: {
-        listProjects: {
-            property: 'projects',
-            paginate: 'nextToken'
-        }
-    },
-    CodeBuild: {
-        listProjects: {
-            property: 'projects',
-            paginate: 'nextToken'
-        }
-    },
-    CodePipeline: {
-        listPipelines: {
-            property: 'pipelines',
-            paginate: 'nextToken'
-        }
-    },
-    Comprehend: {
-        listEntitiesDetectionJobs: {
-            property: 'EntitiesDetectionJobPropertiesList',
-            paginate: 'NextToken',
-            params: {
-                MaxResults: 100
-            }
-        },
-        listDocumentClassificationJobs: {
-            property: 'DocumentClassificationJobPropertiesList',
-            paginate: 'NextToken',
-            params: {
-                MaxResults: 100
-            }
-        },
-        listDominantLanguageDetectionJobs: {
-            property: 'DominantLanguageDetectionJobPropertiesList',
-            paginate: 'NextToken',
-            params: {
-                MaxResults: 100
-            }
-        },
-        listKeyPhrasesDetectionJobs: {
-            property: 'KeyPhrasesDetectionJobPropertiesList',
-            paginate: 'NextToken',
-            params: {
-                MaxResults: 100
-            }
-        },
-        listSentimentDetectionJobs: {
-            property: 'SentimentDetectionJobPropertiesList',
-            paginate: 'NextToken',
-            params: {
-                MaxResults: 100
-            }
-        },
-        listTopicsDetectionJobs: {
-            property: 'TopicsDetectionJobPropertiesList',
-            paginate: 'NextToken',
-            params: {
-                MaxResults: 100
-            }
-        }
-    },
-    Connect: {
-        listInstances: {
-            property: 'InstanceSummaryList',
-            paginate: 'NextToken'
-        }
-    },
-    ConfigService: {
-        describeConfigurationRecorders: {
-            property: 'ConfigurationRecorders'
-        },
-        describeConfigurationRecorderStatus: {
-            property: 'ConfigurationRecordersStatus'
-        },
-        describeConfigRules: {
-            property: 'ConfigRules',
-            paginate: 'NextToken' 
-        },
-        describeDeliveryChannels: {
-            property: 'DeliveryChannels'
-        }
-    },
-    CustomerProfiles: {
-        listDomains: {
-            property: 'Items',
-            paginate: 'NextToken',
-        }
-    },
-    DataBrew: {
-        listJobs: {
-            property: 'Jobs',
-            paginate: 'NextToken'
-        }
-    },
-    DevOpsGuru: {
-        listNotificationChannels: {
-            property: 'Channels',
-            paginate: 'NextToken'
-        }
-    },
-    DirectConnect: {
-        describeDirectConnectGateways: {
-            property: 'directConnectGateways',
-            paginate: 'nextToken'
-        }
-    },
-    DirectoryService: {
-        describeDirectories: {
-            property: 'DirectoryDescriptions',
-            paginate: 'NextToken'
-        }
-    },
-    DLM: {
-        getLifecyclePolicies: {
-            property: 'Policies'
-        }
-    },
-    DMS: {
-        describeReplicationInstances: {
-            property: 'ReplicationInstances',
-            paginate: 'Marker'
-        }
-    },
-    DocDB: {
-        describeDBClusters: {
-            property: 'DBClusters',
-            paginate: 'Marker'
-        }
-    },
-    DynamoDB: {
-        listTables: {
-            property: 'TableNames',
-            paginate: 'LastEvaluatedTableName',
-            paginateReqProp: 'ExclusiveStartTableName'
-        }
-    },
-    DAX: {
-        describeClusters: {
-            property: 'Clusters',
-            paginate: 'NextToken'
-        }
-    },
-    TimestreamWrite: {
-        listDatabases: {
-            property: 'Databases',
-            paginate: 'NextToken'
-        }
-    },
-    EC2: {
-        describeAccountAttributes: {
-            property: 'AccountAttributes'
-        },
-        describeSubnets: {
-            property: 'Subnets',
-            paginate: 'NextToken'
-        },
-        describeAddresses: {
-            property: 'Addresses'
-        },
-        describeVolumes: {
-            property: 'Volumes'
-        },
-        describeSnapshots: {
-            // This call must be overridden because the
-            // default call retrieves every snapshot
-            // available, including public ones
-            override: true
-        },
-        describeInstances: {
-            property: 'Reservations',
-            paginate: 'NextToken',
-            params: {
-                MaxResults: 1000,
-                Filters: [
-                    {
-                        Name: 'instance-state-name',
-                        Values: [
-                            'pending',
-                            'running',
-                            'shutting-down',
-                            'stopping',
-                            'stopped'
-                        ]
-                    }
-                ]
-            }
-        },
-        describeSecurityGroups: {
-            property: 'SecurityGroups'
-        },
-        describeVpcs: {
-            property: 'Vpcs',
-            paginate: 'NextToken'
-        },
-        describeFlowLogs: {
-            // TODO: override bc flowlogs are not available in all regions?
-            property: 'FlowLogs'
-        },
-        describeImages: {
-            property: 'Images',
-            params: {
-                Owners: [
-                    'self'
-                ],
-                Filters: [
-                    {
-                        Name: 'state',
-                        Values: [
-                            'available'
-                        ]
-                    }
-                ]
-            }
-        },
-        describeInternetGateways: {
-            property: 'InternetGateways'
-        },
-        describeEgressOnlyInternetGateways: {
-            property: 'EgressOnlyInternetGateways'
-        },
-        describeNatGateways: {
-            property: 'NatGateways',
-            paginate: 'NextToken',
-            params: {
-                Filter: [
-                    {
-                        Name: 'state',
-                        Values: [
-                            'available'
-                        ]
-                    }
-                ]
-            }
-        },
-        describeVpcPeeringConnections: {
-            property: 'VpcPeeringConnections',
-            paginate: 'NextToken',
-            params: {
-                Filters: [
-                    {
-                        Name: 'status-code',
-                        Values: [
-                            'pending-acceptance',
-                            'provisioning',
-                            'active'
-                        ]
-                    }
-                ]
-            }
-        },
-        describeVpnGateways: {
-            property: 'VpnGateways',
-            params: {
-                Filters: [
-                    {
-                        Name: 'state',
-                        Values: [
-                            'available'
-                        ]
-                    }
-                ]
-            }
-        },
-        describeVpcEndpointServices: {
-            property: 'ServiceDetails',
-            paginate: 'NextToken'
-        },
-        describeVpcEndpoints: {
-            property: 'VpcEndpoints',
-            paginate: 'NextToken'
-        },
-        describeRouteTables: {
-            property: 'RouteTables',
-            paginate: 'NextToken'
-        },
-        describeTags: {
-            property: 'Tags',
-            paginate: 'NextToken',
-        },
-        describeNetworkInterfaces: {
-            property: 'NetworkInterfaces',
-            paginate: 'NextToken',
-        },
-        getEbsEncryptionByDefault: {
-            property: 'EbsEncryptionByDefault'
-        },
-        getEbsDefaultKmsKeyId: {
-            property: 'KmsKeyId'
-        },
-        describeVpnConnections: {
-            property: 'VpnConnections',
-            paginate: 'NextToken'
-        },
-        describeNetworkAcls: {
-            property: 'NetworkAcls',
-            paginate: 'NextToken',
-        },
-        describeLaunchTemplates: {
-            property: 'LaunchTemplates',
-            paginate: 'NextToken',
-        }
-
-    },
-    ElastiCache: {
-        describeCacheClusters: {
-            property: 'CacheClusters',
-            paginate: 'Marker'
-        },
-        describeReservedCacheNodes: {
-            property: 'ReservedCacheNodes',
-            paginate: 'Marker'
-        }
-    },
-    ECR: {
-        describeRepositories: {
-            property: 'repositories',
-            paginate: 'nextToken',
-            params: {
-                maxResults: 1000
-            },
-            sendIntegration: true
-        },
-        describeRegistry: {
-            sendIntegration: true
-        },
-    },
-    ECRPUBLIC :{
-        describeRegistries: {
-            property: 'registries',
-            paginate: 'nextToken',
-            params: {
-                maxResults: 1000
-            },
-            sendIntegration: true
-        },
-    },
-    EFS: {
-        describeFileSystems: {
-            property: 'FileSystems',
-            paginate: 'NextMarker',
-            paginateReqProp: 'Marker'
-        }
-    },
-    EKS: {
-        listClusters: {
-            property: 'clusters',
-            paginate: 'nextToken',
-            sendIntegration: true
-        }
-    },
-    ECS: {
-        listClusters: {
-            property: 'clusterArns',
-            paginate: 'nextToken'
-        }
-    },
-    ElasticBeanstalk: {
-        describeEnvironments: {
-            property: 'Environments',
-            paginate: 'NextToken'
-        }
-    },
-    ElasticTranscoder: {
-        // TODO: Pagination via NextPageToken and PageToken
-        listPipelines: {
-            property: 'Pipelines',
-            paginate: 'NextPageToken',
-            paginateReqProp: 'PageToken'
-        }
-    },
-    ELB: {
-        describeLoadBalancers: {
-            property: 'LoadBalancerDescriptions',
-            paginate: 'NextMarker',
-            paginateReqProp: 'Marker'
-        }
-    },
-    ELBv2: {
-        describeLoadBalancers: {
-            property: 'LoadBalancers',
-            paginate: 'NextMarker',
-            paginateReqProp: 'Marker'
-        },
-        describeTargetGroups: {
-            property: 'TargetGroups',
-            paginate: 'NextMarker',
-            paginateReqProp: 'Marker'
-        },
-        describeTargetHealth: {
-            property: 'TargetGroups',
-            paginate: 'NextMarker',
-            paginateReqProp: 'Marker'
-        }
-    },
-    EMR: {
-        listClusters: {
-            property: 'Clusters',
-            paginate: 'Marker',
-            params: {
-                ClusterStates: [
-                    'RUNNING'
-                ]
-            }
-        }
-    },
-    ES: {
-        listDomainNames: {
-            property: 'DomainNames',
-        }
-    },
-    EventBridge: {
-        listEventBuses: {
-            property: 'EventBuses',
-            paginate: 'NextToken',
-            params:{                
-                Limit: 100,
-            }
-        }
-    },
-    Finspace: {
-        listEnvironments: {
-            property: 'environments',
-            paginate: 'nextToken'
-        }
-    },
-    ForecastService: {
-        listDatasets: {
-            property: 'Datasets',
-            paginate: 'NextToken'
-        },
-        listForecastExportJobs: {
-            property: 'ForecastExportJobs',
-            paginate: 'NextToken'
-        }
-    },
-    FSx: {
-        describeFileSystems: {
-            property: 'FileSystems',
-            paginate: 'NextToken'
-        }
-    },
-    FraudDetector: {
-        getDetectors: {
-            property: 'detectors',
-            paginate: 'nextToken'
-        },
-        getKMSEncryptionKey: {
-            property: 'kmsKey'
-        }
-    },
-    Glue: {
-        getDataCatalogEncryptionSettings: {
-            property: 'DataCatalogEncryptionSettings',
-        },
-        getSecurityConfigurations: {
-            property: 'SecurityConfigurations',
-            paginate: 'NextMarker'
-        }
-    },
-    Glacier: {
-        listVaults: {
-            paginate: 'Marker',
-            property: 'VaultList',
-            params: {
-                accountId: '-',
-                limit: '50'
-            },
-        }
-    },
-    HealthLake: {
-        listFHIRDatastores: {
-            property: 'DatastorePropertiesList',
-            paginate: 'NextToken'
-        }
-    },
-    Imagebuilder: {
-        listContainerRecipes: {
-            property: 'containerRecipeSummaryList',
-            paginate: 'nextToken'
-        }
-    },
-    IAM: {
-        listServerCertificates: {
-            property: 'ServerCertificateMetadataList',
-            paginate: 'Marker'
-        },
-        listGroups: {
-            property: 'Groups',
-            paginate: 'Marker'
-        },
-        listUsers: {
-            property: 'Users',
-            paginate: 'Marker'
-        },
-        listRoles: {
-            property: 'Roles',
-            paginate: 'Marker'
-        },
-        listPolicies: {
-            property: 'Policies',
-            paginate: 'Marker',
-            params: {
-                OnlyAttached: true // Making this false will effect IAM Support Policy plugin
-            }
-        },
-        listVirtualMFADevices: {
-            property: 'VirtualMFADevices',
-            paginate: 'Marker'
-        },
-        getAccountPasswordPolicy: {
-            property: 'PasswordPolicy'
-        },
-        getAccountSummary: {
-            property: 'SummaryMap'
-        },
-        generateCredentialReport: {
-            override: true
-        }
-    },
-    IoTSiteWise: {
-        describeDefaultEncryptionConfiguration: {    
-        }
-    },
-    Kinesis: {
-        listStreams: {
-            property: 'StreamNames'
-        }
-    },
-    KinesisVideo: {
-        listStreams: {
-            property: 'StreamInfoList',
-            paginate: 'NextToken',
-        }
-    },
-    Firehose: {
-        listDeliveryStreams: {
-            property: 'DeliveryStreamNames'
-        }
-    },
-    GuardDuty: {
-        listDetectors: {
-            property: 'DetectorIds',
-            paginate: 'NextToken',
-        }
-    },
-    Kendra: {
-        listIndices: {
-            property: 'IndexConfigurationSummaryItems',
-            paginate: 'NextToken'
-        }
-    },
-    KMS: {
-        listKeys: {
-            property: 'Keys',
-            paginate: 'NextMarker',
-            paginateReqProp: 'Marker',
-            params: {
-                Limit: 1000
-            }
-        },
-        listAliases: {
-            property: 'Aliases',
-            paginate: 'NextMarker',
-            paginateReqProp: 'Marker',
-            params: {
-                Limit: 100
-            }
-        }
-    },
-    Kafka: {
-        listClusters: {
-            property: 'ClusterInfoList',
-            paginate: 'NextToken'
-        }
-    },
-    Lambda: {
-        listFunctions: {
-            property: 'Functions',
-            paginate: 'NextMarker',
-            paginateReqProp: 'Marker',
-            sendIntegration: true
-        }
-    },
-    LookoutEquipment: {
-        listDatasets: {
-            property: 'DatasetSummaries',
-            paginate: 'NextToken'
-        }
-    },
-    Location: {
-        listTrackers: {
-            property: 'Entries',
-            paginate: 'NextToken',
-        },
-        listGeofenceCollections: {
-            property: 'Entries',
-            paginate: 'NextToken',
-        }
-    },
-    LookoutVision: {
-        listProjects: {
-            property: 'Projects',
-            paginate: 'NextToken'
-        }
-    },
-    LexModelsV2: {
-        listBots: {
-            property: 'botSummaries',
-            paginate: 'nextToken'
-        }
-    },
-    LookoutMetrics: {
-        listAnomalyDetectors: {
-            property: 'AnomalyDetectorSummaryList',
-            paginate: 'NextToken'
-        }
-    },
-    MemoryDB: {
-        describeClusters: {
-            property:'Clusters',
-            paginate:'NextToken'
-        }
-    },
-    ManagedBlockchain: {
-        listNetworks: {
-            property: 'Networks',
-            paginate: 'NextToken'
-        }
-    },
-    MQ: {
-        listBrokers:{
-            property:'BrokerSummaries',
-            paginate:'NextToken'
-        }
-    },
-    MWAA: {
-        listEnvironments: {
-            property: 'Environments',
-            paginate: 'NextToken'
-        }
-    },
-    Neptune: {
-        describeDBClusters: {
-            property: 'DBClusters',
-            paginate: 'Marker'
-        }
-    },
-    Organizations: {
-        describeOrganization: {
-            property: 'Organization',
-        },
-        listHandshakesForAccount: {
-            property: 'Handshakes',
-        },
-        listAccounts: {
-            property: 'Accounts',
-            paginate: 'NextToken'
-        },
-    },
-    Proton: {
-        listEnvironmentTemplates: {
-            property: 'templates',
-            paginate: 'nextToken'
-        }
-    },
-    QLDB: {
-        listLedgers: {
-            property: 'Ledgers',
-            paginate: 'NextToken'
-        }
-    },
-    RDS: {
-        describeDBInstances: {
-            property: 'DBInstances',
-            paginate: 'Marker'
-        },
-        describeDBClusters: {
-            property: 'DBClusters',
-            paginate: 'Marker'
-        },
-        describeDBEngineVersions: {
-            property: 'DBEngineVersions',
-            paginate: 'Marker',
-            default: true
-        },
-        describeDBSnapshots: {
-            property: 'DBSnapshots',
-            paginate: 'Marker'
-        },
-        describeDBParameterGroups: {
-            property: 'DBParameterGroups',
-            paginate: 'Marker'
-        }
-    },
-    Redshift: {
-        describeClusters: {
-            property: 'Clusters',
-            paginate: 'Marker'
-        },
-        describeClusterParameterGroups: {
-            property: 'ParameterGroups',
-            paginate: 'Marker'
-        },
-        describeReservedNodes: {
-            property: 'ReservedNodes',
-            paginate: 'Marker'
-        }
-    },
-    ResourceGroupsTaggingAPI: {
-        getTagKeys: {
-            property: 'TagKeys',
-            paginate: 'PaginationToken'
-        }
-    },
-    Route53: {
-        listHostedZones: {
-            property: 'HostedZones',
-            paginate: 'NextPageMarker',
-            paginateReqProp: 'Marker'
-        },
-    },
-    Route53Domains: {
-        listDomains: {
-            property: 'Domains',
-            paginate: 'NextPageMarker',
-            paginateReqProp: 'Marker'
-        }
-    },
-    S3: {
-        listBuckets: {
-            property: 'Buckets',
-            sendIntegration: true
-        }
-    },
-    SageMaker: {
-        listNotebookInstances: {
-            property: 'NotebookInstances',
-            paginate: 'NextToken'
-        }
-    },
-    SecretsManager: {
-        listSecrets: {
-            property: 'SecretList',
-            paginate: 'NextToken'
-        }
-    },
-    ServiceQuotas: {
-        listServiceQuotas: {
-            property: 'Quotas',
-            paginate: 'NextToken',
-            params: {
-                ServiceCode: 'ec2'
-            },
-        }
-    },
-    SES: {
-        listIdentities: {
-            property: 'Identities',
-            paginate: 'NextToken',
-            params: {
-                IdentityType: 'Domain', // TODO: maybe don't filter these?
-                MaxItems: 1000
-            },
-            rateLimit: 1000 // ms to rate limit between regions
-        },
-        describeActiveReceiptRuleSet: {
-        }
-    },
-    Shield: {
-        describeSubscription: {
-            property: 'Subscription'
-        },
-        describeEmergencyContactSettings: {
-            property: 'EmergencyContactList'
-        },
-        listProtections: {
-            property: 'Protections'
-        }
-    },
-    SNS: {
-        listTopics: {
-            property: 'Topics',
-            paginate: 'NextToken'
-        },
-        listSubscriptions: {
-            property: 'Subscriptions',
-            paginate: 'NextToken'
-        },
-    },
-    SQS: {
-        listQueues: {
-            property: 'QueueUrls'
-        }
-    },
-    SSM: {
-        describeInstanceInformation: {
-            property: 'InstanceInformationList',
-            params: {
-                MaxResults: 50
-            },
-            paginate: 'NextToken'
-        },
-        describeParameters: {
-            property: 'Parameters',
-            params: {
-                MaxResults: 50
-            },
-            paginate: 'NextToken'
-        },
-        listAssociations: {
-            property: 'Associations',
-            paginate: 'NextToken'
-        },
-        getServiceSetting: {
-            property: 'ServiceSetting',
-            paginate: 'NextToken',
-            params: {
-                SettingId: '/ssm/documents/console/public-sharing-permission'
-            }
-        }
-    },
-    STS: {
-        getCallerIdentity: {
-            property: 'Account'
-        }
-    },
-    Support: {
-        describeTrustedAdvisorChecks: {
-            property: 'checks',
-            params: { language: 'en' },
-        },
-    },
-    Transfer: {
-        listServers: {
-            property: 'Servers',
-            paginate: 'NextToken',
-            params: {
-                MaxResults: 1000
-            }
-        }
-    },
-    Translate: {
-        listTextTranslationJobs: {
-            property: 'TextTranslationJobPropertiesList',
-            paginate: 'NextToken'
-        }
-    },
-    VoiceID: {
-        listDomains: {
-            property: 'DomainSummaries',
-            paginate: 'NextToken'
-        }
-    },
-    WAFRegional: {
-        listWebACLs: {
-            property: 'WebACLs',
-            paginate: 'NextMarker'
-        }
-    },
-    WAFV2: {
-        listWebACLs: {
-            property: 'WebACLs',
-            paginate: 'NextMarker',
-            params: {
-                Scope: 'REGIONAL'
-            }
-        }
-    },
-    WAF: {
-        listWebACLs: {
-            property: 'WebACLs',
-            paginate: 'NextMarker'
-        }
-    },
-    WorkSpaces: {
-        describeWorkspaces: {
-            property: 'Workspaces',
-            paginate: 'NextToken'
-        },
-        describeWorkspaceDirectories:{
-            property: 'Directories',
-            paginate: 'NextToken'
-        },
-        describeIpGroups:{
-            property: 'Result',
-            paginate: 'NextToken'
-        },
-        describeWorkspacesConnectionStatus: {
-            property: 'WorkspacesConnectionStatus',
-            paginate: 'NextToken'
-        }
-    },
-    Wisdom: {
-        listAssistants: {
-            property: 'assistantSummaries',
-            paginate: 'NextToken'
-        }
-    },
-    XRay: {
-        getEncryptionConfig: {
-            property: 'EncryptionConfig'
-        }
-    }
-};
-
-var postcalls = [
-    {
-        ACM: {
-            describeCertificate: {
-                reliesOnService: 'acm',
-                reliesOnCall: 'listCertificates',
-                filterKey: 'CertificateArn',
-                filterValue: 'CertificateArn'
-            }
-        },
-        AccessAnalyzer: {
-            listFindings: {
-                reliesOnService: 'accessanalyzer',
-                reliesOnCall: 'listAnalyzers',
-                override: true
-            }
-        },
-        
-        APIGateway: {
-            getStages: {
-                reliesOnService: 'apigateway',
-                reliesOnCall: 'getRestApis',
-                filterKey: 'restApiId',
-                filterValue: 'id'
-            }
-        },
-        AppMesh: {
-            listVirtualGateways: {
-                reliesOnService: 'appmesh',
-                reliesOnCall: 'listMeshes',
-                filterKey: 'meshName',
-                filterValue: 'meshName'
-            },
-            describeMesh: {
-                reliesOnService: 'appmesh',
-                reliesOnCall: 'listMeshes',
-                filterKey: 'meshName',
-                filterValue: 'meshName'
-            }
-        },
-        AppRunner: {
-            describeService: {
-                reliesOnService: 'apprunner',
-                reliesOnCall: 'listServices',
-                filterKey: 'ServiceArn',
-                filterValue: 'ServiceArn'
-            }
-        },
-        Appflow: {
-            describeFlow: {
-                reliesOnService: 'appflow',
-                reliesOnCall: 'listFlows',
-                filterKey: 'flowName',
-                filterValue: 'flowName'
-            }
-        },
-        Athena: {
-            getWorkGroup: {
-                reliesOnService: 'athena',
-                reliesOnCall: 'listWorkGroups',
-                filterKey: 'WorkGroup',
-                filterValue: 'Name'
-            }
-        },
-        AutoScaling: {
-            describeNotificationConfigurations: {
-                reliesOnService: 'autoscaling',
-                reliesOnCall: 'describeAutoScalingGroups',
-                override: true
-            },
-            describeLaunchConfigurations: {
-                reliesOnService: 'autoscaling',
-                reliesOnCall: 'describeAutoScalingGroups',
-                override: true
-            }
-        },
-        Backup: {
-            getBackupPlan: {
-                reliesOnService: 'backup',
-                reliesOnCall: 'listBackupPlans',
-                filterKey: 'BackupPlanId',
-                filterValue: 'BackupPlanId',
-            }
-        },
-        CloudFormation: {    
-            describeStackEvents: {
-                reliesOnService: 'cloudformation',
-                reliesOnCall: 'listStacks',
-                filterKey: 'StackName',
-                filterValue: 'StackName',
-                rateLimit: 100 // ms to rate limit between stacks
-            },
-            describeStacks: {
-                reliesOnService: 'cloudformation',
-                reliesOnCall: 'listStacks',
-                filterKey: 'StackName',
-                filterValue: 'StackName',
-                rateLimit: 100 // ms to rate limit between stacks
-            }
-        },
-        CloudFront: {
-            getDistribution: {
-                reliesOnService: 'cloudfront',
-                reliesOnCall: 'listDistributions',
-                override: true
-            }
-        },
-        CloudTrail: {
-            getTrailStatus: {
-                reliesOnService: 'cloudtrail',
-                reliesOnCall: 'describeTrails',
-                filterKey: 'Name',
-                filterValue: 'TrailARN'
-            },
-            listTags: {
-                reliesOnService: 'cloudtrail',
-                reliesOnCall: 'describeTrails',
-                override: true
-            },
-            getEventSelectors: {
-                reliesOnService: 'cloudtrail',
-                reliesOnCall: 'describeTrails',
-                filterKey: 'TrailName',
-                filterValue: 'TrailARN'
-            }
-        },
-        CloudWatch: {
-            getEsMetricStatistics: {
-                reliesOnService: 'es',
-                reliesOnCall: 'listDomainNames',
-                override: true,
-            },
-            getEcMetricStatistics: {
-                reliesOnService: 'elasticache',
-                reliesOnCall: 'describeCacheClusters',
-                override: true,
-            },
-        },
-        ConfigService: {
-            getComplianceDetailsByConfigRule: {
-                reliesOnService: 'configservice',
-                reliesOnCall: 'describeConfigRules',
-                filterKey: 'ConfigRuleName',
-                filterValue: 'ConfigRuleName'
-            }
-        },
-        CodeStar: {
-            describeProject: {
-                reliesOnService: 'codestar',
-                reliesOnCall: 'listProjects',
-                filterKey: 'id',
-                filterValue: 'projectId'
-            }
-        },
-        CustomerProfiles: {
-            getDomain: {
-                reliesOnService: 'customerprofiles',
-                reliesOnCall: 'listDomains',
-                filterKey: 'DomainName',
-                filterValue: 'DomainName'
-            }
-        },
-        CodeBuild: {
-            batchGetProjects: {
-                reliesOnService: 'codebuild',
-                reliesOnCall: 'listProjects',
-                override: true
-            }
-        },
-        CodePipeline: {
-            getPipeline: {
-                reliesOnService: 'codepipeline',
-                reliesOnCall: 'listPipelines',
-                filterKey: 'name',
-                filterValue: 'name'
-            }
-        },
-        Connect: {
-            listInstanceCallRecordingStorageConfigs: {
-                reliesOnService: 'connect',
-                reliesOnCall: 'listInstances',
-                override: true
-            },
-            listInstanceMediaStreamStorageConfigs: {
-                reliesOnService: 'connect',
-                reliesOnCall: 'listInstances',
-                override: true
-            },
-            listInstanceChatTranscriptStorageConfigs: {
-                reliesOnService: 'connect',
-                reliesOnCall: 'listInstances',
-                override: true
-            },   
-            listInstanceExportedReportStorageConfigs: {
-                reliesOnService: 'connect',
-                reliesOnCall: 'listInstances',
-                override: true
-            },
-            instanceAttachmentStorageConfigs: {
-                reliesOnService: 'connect',
-                reliesOnCall: 'listInstances',
-                override: true
-            }
-        },
-        DynamoDB: {
-            describeTable: {
-                reliesOnService: 'dynamodb',
-                reliesOnCall: 'listTables',
-                override: true
-            },
-            describeContinuousBackups: {
-                reliesOnService: 'dynamodb',
-                reliesOnCall: 'listTables',
-                override: true
-            },
-            listBackups: {
-                reliesOnService: 'dynamodb',
-                reliesOnCall: 'listTables',
-                override: true
-            }
-        },
-        ElastiCache: {
-            describeReplicationGroups: {
-                reliesOnService: 'elasticache',
-                reliesOnCall: 'describeCacheClusters',
-                filterKey: 'ReplicationGroupId',
-                filterValue: 'ReplicationGroupId'
-            }
-        },
-        ES: {
-            describeElasticsearchDomain: {
-                reliesOnService: 'es',
-                reliesOnCall: 'listDomainNames',
-                filterKey: 'DomainName',
-                filterValue: 'DomainName'
-            }
-        },
-        S3: {
-            getBucketLogging: {
-                reliesOnService: 's3',
-                reliesOnCall: 'listBuckets',
-                deleteRegion: true,
-                signatureVersion: 'v4',
-                override: true
-            },
-            getBucketVersioning: {
-                reliesOnService: 's3',
-                reliesOnCall: 'listBuckets',
-                deleteRegion: true,
-                signatureVersion: 'v4',
-                override: true
-            },
-            getBucketAcl: {
-                reliesOnService: 's3',
-                reliesOnCall: 'listBuckets',
-                deleteRegion: true,
-                signatureVersion: 'v4',
-                override: true
-            },
-            getBucketPolicy: {
-                reliesOnService: 's3',
-                reliesOnCall: 'listBuckets',
-                deleteRegion: true,
-                signatureVersion: 'v4',
-                override: true
-            },
-            getBucketEncryption: {
-                reliesOnService: 's3',
-                reliesOnCall: 'listBuckets',
-                deleteRegion: true,
-                signatureVersion: 'v4',
-                override: true
-            },
-            getBucketTagging: {
-                reliesOnService: 's3',
-                reliesOnCall: 'listBuckets',
-                deleteRegion: true,
-                signatureVersion: 'v4',
-                override: true
-            },
-            getBucketLocation: {
-                reliesOnService: 's3',
-                reliesOnCall: 'listBuckets',
-                deleteRegion: true,
-                signatureVersion: 'v4',
-                override: true
-            },
-            getPublicAccessBlock: {
-                reliesOnService: 's3',
-                reliesOnCall: 'listBuckets',
-                deleteRegion: true,
-                signatureVersion: 'v4',
-                override: true
-            },
-            getBucketWebsite: {
-                reliesOnService: 's3',
-                reliesOnCall: 'listBuckets',
-                deleteRegion: true,
-                signatureVersion: 'v4',
-                override: true
-            },
-            getObjectLockConfiguration: {
-                reliesOnService: 's3',
-                reliesOnCall: 'listBuckets',
-                deleteRegion: true,
-                signatureVersion: 'v4',
-                override: true
-            },
-            getBucketLifecycleConfiguration: {
-                reliesOnService: 's3',
-                reliesOnCall: 'listBuckets',
-                deleteRegion: true,
-                signatureVersion: 'v4',
-                override: true
-            },
-            getBucketAccelerateConfiguration: {
-                reliesOnService: 's3',
-                reliesOnCall: 'listBuckets',
-                filterKey: 'Bucket',
-                filterValue: 'Name'
-            },
-            headBucket: {
-                reliesOnService: 's3',
-                reliesOnCall: 'listBuckets',
-                filterKey: 'Bucket',
-                filterValue: 'Name'
-            },
-        },
-        EC2: {
-            describeSubnets: {
-                reliesOnService: 'ec2',
-                reliesOnCall: 'describeVpcs',
-                override: true
-            },
-            describeSnapshotAttribute: {
-                reliesOnService: 'ec2',
-                reliesOnCall: 'describeSnapshots',
-                override: true
-            },
-            describeVpcEndpointServicePermissions: {
-                reliesOnService: 'ec2',
-                reliesOnCall: 'describeVpcEndpointServices',
-                filterKey: 'ServiceId',
-                filterValue: 'ServiceId'
-            },
-            describeLaunchTemplateVersions: {
-                reliesOnService: 'ec2',
-                reliesOnCall: 'describeLaunchTemplates',
-                filterKey: 'LaunchTemplateId',
-                filterValue: 'LaunchTemplateId'
-            }
-        },
-        ECR: {
-            getRepositoryPolicy: {
-                reliesOnService: 'ecr',
-                reliesOnCall: 'describeRepositories',
-                filterKey: 'repositoryName',
-                filterValue: 'repositoryName'
-            },
-        },
-        ECRPUBLIC :{
-            describeRepositories: {
-                reliesOnService: 'ecr',
-                reliesOnCall: 'describeRegistries',
-                filterKey: 'registryId',
-                filterValue: 'registryId',
-                sendIntegration: true
-            }
-        },
-        EKS: {
-            describeCluster: {
-                reliesOnService: 'eks',
-                reliesOnCall: 'listClusters',
-                override: true,
-                sendIntegration: true
-            },
-            listNodegroups: {
-                reliesOnService: 'eks',
-                reliesOnCall: 'listClusters',
-                override: true,
-                sendIntegration: true
-            }
-        },
-        ECS: {
-            describeCluster: {
-                reliesOnService: 'ecs',
-                reliesOnCall: 'listClusters',
-                override: true
-            },
-            listContainerInstances: {
-                reliesOnService: 'ecs',
-                reliesOnCall: 'listClusters',
-                override: true
-            }
-        },
-        ElasticBeanstalk: {
-            describeConfigurationSettings: {
-                reliesOnService: 'elasticbeanstalk',
-                reliesOnCall: 'describeEnvironments',
-                override: true
-            }
-        },
-        ElasticTranscoder: {
-            listJobsByPipeline : {
-                reliesOnService: 'elastictranscoder',
-                reliesOnCall: 'listPipelines',
-                filterKey: 'PipelineId',
-                filterValue: 'Id'
-            }
-        },
-        ELB: {
-            describeLoadBalancerPolicies: {
-                reliesOnService: 'elb',
-                reliesOnCall: 'describeLoadBalancers',
-                override: true
-            },
-            describeLoadBalancerAttributes: {
-                reliesOnService: 'elb',
-                reliesOnCall: 'describeLoadBalancers',
-                override: true
-            },
-            describeTags: {
-                reliesOnService: 'elb',
-                reliesOnCall: 'describeLoadBalancers',
-                override: true
-            }
-        },
-        ELBv2: {
-            describeTargetHealth: {
-                reliesOnService: 'elbv2',
-                reliesOnCall: 'describeTargetGroups',
-                filterKey: 'TargetGroupArn',
-                filterValue: 'TargetGroupArn'
-            },
-            describeLoadBalancerAttributes: {
-                reliesOnService: 'elbv2',
-                reliesOnCall: 'describeLoadBalancers',
-                override: true
-            },
-            describeListeners: {
-                reliesOnService: 'elbv2',
-                reliesOnCall: 'describeLoadBalancers',
-                override: true
-            },
-            describeTargetGroups: {
-                reliesOnService: 'elbv2',
-                reliesOnCall: 'describeLoadBalancers',
-                override: true
-            },
-            describeTargetGroupAttributes: {
-                reliesOnService: 'elbv2',
-                reliesOnCall: 'describeTargetGroups',
-                filterKey: 'TargetGroupArn',
-                filterValue: 'TargetGroupArn'
-            }
-        },
-        EMR: {
-            describeCluster: {
-                reliesOnService: 'emr',
-                reliesOnCall: 'listClusters',
-                filterKey: 'ClusterId',
-                filterValue: 'Id'
-            },
-            listInstanceGroups: {
-                reliesOnService: 'emr',
-                reliesOnCall: 'listClusters',
-                filterKey: 'ClusterId',
-                filterValue: 'Id'
-            }
-        },
-        DLM: {
-            getLifecyclePolicy: {
-                reliesOnService: 'dlm',
-                reliesOnCall: 'getLifecyclePolicies',
-                filterKey: 'PolicyId',
-                filterValue: 'PolicyId'
-            }
-        },
-        ForecastService: {
-            describeDataset: {
-                reliesOnService: 'forecastservice',
-                reliesOnCall: 'listDatasets',
-                filterKey: 'DatasetArn',
-                filterValue: 'DatasetArn'
-            }
-        },
-        Imagebuilder: {
-            getContainerRecipe: {
-                reliesOnService: 'imagebuilder',
-                reliesOnCall: 'listContainerRecipes',
-                filterKey: 'containerRecipeArn',
-                filterValue: 'arn'
-            },
-        },
-        Glacier: {
-            getVaultAccessPolicy: {
-                reliesOnService: 'glacier',
-                reliesOnCall: 'listVaults',
-                filterKey: 'vaultName',
-                filterValue: 'VaultName'
-            }
-        },
-        IAM: {
-            getGroup: {
-                reliesOnService: 'iam',
-                reliesOnCall: 'listGroups',
-                filterKey: 'GroupName',
-                filterValue: 'GroupName'
-            },
-            listAttachedUserPolicies: {
-                reliesOnService: 'iam',
-                reliesOnCall: 'listUsers',
-                filterKey: 'UserName',
-                filterValue: 'UserName'
-            },
-            listAttachedGroupPolicies: {
-                reliesOnService: 'iam',
-                reliesOnCall: 'listGroups',
-                filterKey: 'GroupName',
-                filterValue: 'GroupName'
-            },
-            listAttachedRolePolicies: {
-                reliesOnService: 'iam',
-                reliesOnCall: 'listRoles',
-                filterKey: 'RoleName',
-                filterValue: 'RoleName'
-            },
-            listUserPolicies: {
-                reliesOnService: 'iam',
-                reliesOnCall: 'listUsers',
-                filterKey: 'UserName',
-                filterValue: 'UserName'
-            },
-            listGroupPolicies: {
-                reliesOnService: 'iam',
-                reliesOnCall: 'listGroups',
-                filterKey: 'GroupName',
-                filterValue: 'GroupName'
-            },
-            listRolePolicies: {
-                reliesOnService: 'iam',
-                reliesOnCall: 'listRoles',
-                filterKey: 'RoleName',
-                filterValue: 'RoleName'
-            },
-            listSSHPublicKeys: {
-                reliesOnService: 'iam',
-                reliesOnCall: 'listUsers',
-                filterKey: 'UserName',
-                filterValue: 'UserName'
-            },
-            listMFADevices: {
-                reliesOnService: 'iam',
-                reliesOnCall: 'listUsers',
-                filterKey: 'UserName',
-                filterValue: 'UserName'
-            },
-            listGroupsForUser: {
-                reliesOnService: 'iam',
-                reliesOnCall: 'listUsers',
-                filterKey: 'UserName',
-                filterValue: 'UserName',
-                rateLimit: 100
-            },
-            getInstanceProfile: {
-                reliesOnService: 'ec2',
-                reliesOnCall: 'describeInstances',
-                override: true,
-                sendIntegration: true,
-                reliesIntegration: true
-            },
-        },
-        Kendra: {
-            describeIndex : {
-                reliesOnService: 'kendra',
-                reliesOnCall: 'listIndices',
-                filterKey: 'Id',
-                filterValue: 'Id'
-            }
-        },
-        Kinesis: {
-            describeStream: {
-                reliesOnService: 'kinesis',
-                reliesOnCall: 'listStreams',
-                override: true
-            }
-        },
-        Firehose: {
-            describeDeliveryStream: {
-                reliesOnService: 'firehose',
-                reliesOnCall: 'listDeliveryStreams',
-                override: true
-            }
-        },
-        KMS: {
-            describeKey: {
-                reliesOnService: 'kms',
-                reliesOnCall: 'listKeys',
-                filterKey: 'KeyId',
-                filterValue: 'KeyId'
-            },
-            getKeyRotationStatus: {
-                reliesOnService: 'kms',
-                reliesOnCall: 'listKeys',
-                filterKey: 'KeyId',
-                filterValue: 'KeyId'
-            },
-            getKeyPolicy: {
-                reliesOnService: 'kms',
-                reliesOnCall: 'listKeys',
-                override: true
-            },
-            listResourceTags: {
-                reliesOnService: 'kms',
-                reliesOnCall: 'listKeys',
-                filterKey: 'KeyId',
-                filterValue: 'KeyId'
-            },
-            listGrants: {
-                reliesOnService: 'kms',
-                reliesOnCall: 'listKeys',
-                override: true
-            }
-        },
-        Lambda: {
-            getPolicy: {
-                reliesOnService: 'lambda',
-                reliesOnCall: 'listFunctions',
-                filterKey: 'FunctionName',
-                filterValue: 'FunctionName',
-                rateLimit: 100, // it's not documented but experimentially 10/second works.
-            },
-            listTags: {
-                reliesOnService: 'lambda',
-                reliesOnCall: 'listFunctions',
-                filterKey: 'Resource',
-                filterValue: 'FunctionArn'
-            }
-        },
-        LookoutEquipment: {
-            describeDataset: {
-                reliesOnService: 'lookoutequipment',
-                reliesOnCall: 'listDatasets',
-                filterKey: 'DatasetName',
-                filterValue: 'DatasetName'
-            }
-        },
-        Location: {
-            describeTracker: {
-                reliesOnService: 'location',
-                reliesOnCall: 'listTrackers',
-                filterKey: 'TrackerName',
-                filterValue: 'TrackerName'
-            },
-            describeGeofenceCollection: {
-                reliesOnService: 'location',
-                reliesOnCall: 'listGeofenceCollections',
-                filterKey: 'CollectionName',
-                filterValue: 'CollectionName'
-            }
-        },
-        LookoutVision: {
-            listModels: {
-                reliesOnService: 'lookoutvision',
-                reliesOnCall: 'listProjects',
-                filterKey: 'ProjectName',
-                filterValue: 'ProjectName'
-            }
-        },
-        LexModelsV2: {
-            listBotAliases: {
-                reliesOnService: 'lexmodelsv2',
-                reliesOnCall: 'listBots',
-                filterKey: 'botId',
-                filterValue: 'botId' 
-            }
-        },
-        QLDB: {
-            describeLedger: {
-                reliesOnService: 'qldb',
-                reliesOnCall: 'listLedgers',
-                filterKey: 'Name',
-                filterValue: 'Name'
-            }
-        },
-        ManagedBlockchain: {
-            listMembers: {
-                reliesOnService: 'managedblockchain',
-                reliesOnCall: 'listNetworks',
-                filterKey: 'NetworkId',
-                filterValue: 'Id'
-            }
-        },
-        MQ: {
-            describeBroker: {
-                reliesOnService: 'mq',
-                reliesOnCall: 'listBrokers',
-                filterKey: 'BrokerId',
-                filterValue: 'BrokerId'
-            }
-        },
-        LookoutMetrics: {
-            describeAnomalyDetector: {
-                reliesOnService: 'lookoutmetrics',
-                reliesOnCall: 'listAnomalyDetectors',
-                filterKey: 'AnomalyDetectorArn',
-                filterValue: 'AnomalyDetectorArn'
-            }
-        },
-        MWAA: {
-            getEnvironment: {
-                reliesOnService: 'mwaa',
-                reliesOnCall: 'listEnvironments',
-                override: true
-            }
-        },
-        Proton: {
-            getEnvironmentTemplate: {
-                reliesOnService: 'proton',
-                reliesOnCall: 'listEnvironmentTemplates',
-                filterKey: 'name',
-                filterValue: 'name'
-            }
-        },
-        RDS: {
-            describeDBParameters: {
-                reliesOnService: 'rds',
-                reliesOnCall: 'describeDBParameterGroups',
-                override: true
-            }
-        },
-        Route53: {
-            listResourceRecordSets: {
-                reliesOnService: 'route53',
-                reliesOnCall: 'listHostedZones',
-                filterKey: 'HostedZoneId',
-                filterValue: 'Id'
-            },
-        },
-        Route53Domains: {
-            getDomainDetail: {
-                reliesOnService: 'route53domains',
-                reliesOnCall: 'listDomains',
-                filterKey: 'DomainName',
-                filterValue: 'DomainName'
-            },
-        },
-        S3Control: {
-            getPublicAccessBlock: {
-                reliesOnService: 'sts',
-                reliesOnCall: 'getCallerIdentity',
-                override: true
-            }
-        },
-        Redshift: {
-            describeClusterParameters: {
-                reliesOnService: 'redshift',
-                reliesOnCall: 'describeClusterParameterGroups',
-                filterKey: 'ParameterGroupName',
-                filterValue: 'ParameterGroupName'
-            }
-        },
-        SageMaker: {
-            describeNotebookInstance: {
-                reliesOnService: 'sagemaker',
-                reliesOnCall: 'listNotebookInstances',
-                filterKey: 'NotebookInstanceName',
-                filterValue: 'NotebookInstanceName'
-            }
-        },
-        SecretsManager: {
-            describeSecret: {
-                reliesOnService: 'secretsmanager',
-                reliesOnCall: 'listSecrets',
-                filterKey: 'SecretId',
-                filterValue: 'ARN',
-            }
-        },
-        SES: {
-            getIdentityDkimAttributes: {
-                reliesOnService: 'ses',
-                reliesOnCall: 'listIdentities',
-                override: true,
-                rateLimit: 1000
-            }
-        },
-        SNS: {
-            getTopicAttributes: {
-                reliesOnService: 'sns',
-                reliesOnCall: 'listTopics',
-                filterKey: 'TopicArn',
-                filterValue: 'TopicArn'
-            }
-        },
-        SQS: {
-            getQueueAttributes: {
-                reliesOnService: 'sqs',
-                reliesOnCall: 'listQueues',
-                override: true
-            }
-        },
-        Support: {
-            describeTrustedAdvisorCheckResult: {
-                reliesOnService: 'support',
-                reliesOnCall: 'describeTrustedAdvisorChecks',
-                filterKey: 'checkId',
-                filterValue: 'id'
-            },
-        },
-        WAFRegional: {
-            listResourcesForWebACL: {
-                reliesOnService: 'wafregional',
-                reliesOnCall: 'listWebACLs',
-                override: true
-            }
-        },
-        WAFV2: {
-            listResourcesForWebACL: {
-                reliesOnService: 'wafv2',
-                reliesOnCall: 'listWebACLs',
-                override: true
-            }
-        },
-        GuardDuty: {
-            getDetector: {
-                reliesOnService: 'guardduty',
-                reliesOnCall: 'listDetectors',
-                override: true,
-            },
-            getMasterAccount: {
-                reliesOnService: 'guardduty',
-                reliesOnCall: 'listDetectors',
-                override: true,
-            },
-            listFindings: {
-                reliesOnService: 'guardduty',
-                reliesOnCall: 'listDetectors',
-                override: true,
-            },
-            listPublishingDestinations: {
-                reliesOnService: 'guardduty',
-                reliesOnCall: 'listDetectors',
-                override: true,
-            },
-        },
-    },
-    {
-        APIGateway: {
-            getClientCertificate: {
-                reliesOnService: 'apigateway',
-                reliesOnCall: 'getRestApis',
-                override: true
-            }
-        },
-        AppMesh: {
-            describeVirtualGateway: {
-                reliesOnService: 'appmesh',
-                reliesOnCall: 'listMeshes',
-                override: true
-            }
-        },
-        EMR: {
-            describeSecurityConfiguration: {
-                reliesOnService: 'emr',
-                reliesOnCall: 'listClusters',
-                override: true
-            }
-        },
-        IAM: {
-            getUserPolicy: {
-                reliesOnService: 'iam',
-                reliesOnCall: 'listUsers',
-                override: true
-            },
-            getGroupPolicy: {
-                reliesOnService: 'iam',
-                reliesOnCall: 'listGroups',
-                override: true
-            },
-            getRolePolicy: {
-                reliesOnService: 'iam',
-                reliesOnCall: 'listRoles',
-                override: true
-            },
-            getPolicy: {
-                reliesOnService: 'iam',
-                reliesOnCall: 'listPolicies',
-                filterKey: 'PolicyArn',
-                filterValue: 'Arn'
-            },
-            getRole: {
-                reliesOnService: 'iam',
-                reliesOnCall: 'listRoles',
-                filterKey: 'RoleName',
-                filterValue: 'RoleName'
-            }
-        },
-        EKS:{
-            describeNodegroups: {
-                reliesOnService: 'eks',
-                reliesOnCall: 'listClusters',
-                override: true,
-                sendIntegration: true
-            }
-        },
-        LookoutVision: {
-            describeModel: {
-                reliesOnService: 'lookoutvision',
-                reliesOnCall: 'listProjects',
-                override: true
-            }
-        },
-        GuardDuty: {
-            getFindings: {
-                reliesOnService: 'guardduty',
-                reliesOnCall: 'listDetectors',
-                override: true,
-            },
-            describePublishingDestination: {
-                reliesOnService: 'guardduty',
-                reliesOnCall: 'listDetectors',
-                override: true,
-            },
-        },
-        LexModelsV2:{
-            describeBotAlias: {
-                reliesOnService: 'lexmodelsv2',
-                reliesOnCall: 'listBots',
-                override: true,
-            }
-        },
-        ManagedBlockchain: {
-            getMember: {
-                reliesOnService: 'managedblockchain',
-                reliesOnCall: 'listNetworks',
-                override: true
-            }
-        }
-    },
-    {
-        IAM: {
-            getPolicyVersion: {
-                reliesOnService: 'iam',
-                reliesOnCall: 'listPolicies',
-                override: true
-            }
-        }
-    }
-];
-
-=======
->>>>>>> c1b90d74
 var rateError = {message: 'rate', statusCode: 429};
 
 var apiRetryAttempts = 2;
