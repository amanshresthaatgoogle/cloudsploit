/*********************
 Collector - The collector will query AWS APIs for the information required
 to run the CloudSploit scans. This data will be returned in the callback
 as a JSON object.

 Arguments:
 - AWSConfig: If using an access key/secret, pass in the config object. Pass null if not.
 - settings: custom settings for the scan. Properties:
 - skip_regions: (Optional) List of regions to skip
 - api_calls: (Optional) If provided, will only query these APIs.
 - Example:
 {
     "skip_regions": ["us-east-2", "eu-west-1"],
     "api_calls": ["EC2:describeInstances", "S3:listBuckets"]
 }
 - callback: Function to call when the collection is complete
 *********************/

var AWS = require('aws-sdk');
var async = require('async');
var https = require('https');
var helpers = require(__dirname + '/../../helpers/aws');
var collectors = require(__dirname + '/../../collectors/aws');

// Override max sockets
var agent = new https.Agent({maxSockets: 100});
AWS.config.update({httpOptions: {agent: agent}});

var globalServices = [
    'S3',
    'IAM',
    'CloudFront',
    'Route53',
    'Route53Domains',
    'WAFRegional',
    'WAF'
];

var calls = {
    AccessAnalyzer: {
        listAnalyzers: {
            property: 'analyzers',
            paginate: 'NextToken'
        }
    },
    ACM: {
        listCertificates: {
            property: 'CertificateSummaryList',
            paginate: 'NextToken'
        }
    },
    APIGateway: {
        getRestApis: {
            property: 'items',
            paginate: 'NextToken'
        }
    },
    AppMesh: {
        listMeshes: {
            property: 'meshes',
            paginate: 'nextToken'
        }
    },
    AppRunner: {
        listServices: {
            property: 'ServiceSummaryList',
            paginate: 'NextToken'
        }
    },
    Appflow: {
        listFlows: {
            property: 'flows',
            paginate: 'nextToken'
        }
    },
    Athena: {
        listWorkGroups: {
            property: 'WorkGroups',
            paginate: 'NextToken',
            params: {
                MaxResults: 50
            }
        }
    },
    AuditManager: {
        getSettings: {
            property: 'settings',
            params: {
                attribute: 'ALL'
            }
        }
    },
    AutoScaling: {
        describeAutoScalingGroups: {
            property: 'AutoScalingGroups',
            paginate: 'NextToken',
            params: {
                MaxRecords: 100
            }
        },
        describeLaunchConfigurations: {
            property: 'LaunchConfigurations',
            paginate: 'NextToken',
            params: {
                MaxRecords: 100
            }
        }
    },
    Backup: {
        listBackupVaults: {
            property: 'BackupVaultList',
            paginate: 'NextToken',
        }
    },
    CloudFormation: {
        listStacks: {
            property: 'StackSummaries',
            params: {
                'StackStatusFilter': [
                    'CREATE_IN_PROGRESS',
                    'CREATE_COMPLETE',
                    'ROLLBACK_IN_PROGRESS',
                    'ROLLBACK_FAILED',
                    'ROLLBACK_COMPLETE',
                    'DELETE_FAILED',
                    'UPDATE_IN_PROGRESS',
                    'UPDATE_COMPLETE_CLEANUP_IN_PROGRESS',
                    'UPDATE_COMPLETE',
                    'UPDATE_ROLLBACK_IN_PROGRESS',
                    'UPDATE_ROLLBACK_FAILED',
                    'UPDATE_ROLLBACK_COMPLETE_CLEANUP_IN_PROGRESS',
                    'UPDATE_ROLLBACK_COMPLETE',
                    'REVIEW_IN_PROGRESS',
                    'IMPORT_IN_PROGRESS',
                    'IMPORT_COMPLETE',
                    'IMPORT_ROLLBACK_IN_PROGRESS',
                    'IMPORT_ROLLBACK_FAILED',
                    'IMPORT_ROLLBACK_COMPLETE',
                ]
            }
        },
    },
    CloudFront: {
        // TODO: Pagination is using an older format
        listDistributions: {
            property: 'DistributionList',
            secondProperty: 'Items'
        }
    },
    CloudTrail: {
        describeTrails: {
            property: 'trailList'
        }
    },
    CloudWatchLogs: {
        describeLogGroups: {
            property: 'logGroups',
            paginate: 'nextToken',
            params: {
                limit: 50
            }
        },
        describeMetricFilters: {
            property: 'metricFilters',
            paginate: 'nextToken',
            params: {
                limit: 50 // The max available
            }
        }
    },
    CodeArtifact: {
        listDomains: {
            property: 'domains',
            paginate: 'nextToken'
        }
    },
    CodeStar: {
        listProjects: {
            property: 'projects',
            paginate: 'nextToken'
        }
    },
    CodeBuild: {
        listProjects: {
            property: 'projects',
            paginate: 'nextToken'
        }
    },
    CodePipeline: {
        listPipelines: {
            property: 'pipelines',
            paginate: 'nextToken'
        }
    },
    Comprehend: {
        listEntitiesDetectionJobs: {
            property: 'EntitiesDetectionJobPropertiesList',
            paginate: 'NextToken',
            params: {
                MaxResults: 100
            }
        },
        listDocumentClassificationJobs: {
            property: 'DocumentClassificationJobPropertiesList',
            paginate: 'NextToken',
            params: {
                MaxResults: 100
            }
        },
        listDominantLanguageDetectionJobs: {
            property: 'DominantLanguageDetectionJobPropertiesList',
            paginate: 'NextToken',
            params: {
                MaxResults: 100
            }
        },
        listKeyPhrasesDetectionJobs: {
            property: 'KeyPhrasesDetectionJobPropertiesList',
            paginate: 'NextToken',
            params: {
                MaxResults: 100
            }
        },
        listSentimentDetectionJobs: {
            property: 'SentimentDetectionJobPropertiesList',
            paginate: 'NextToken',
            params: {
                MaxResults: 100
            }
        },
        listTopicsDetectionJobs: {
            property: 'TopicsDetectionJobPropertiesList',
            paginate: 'NextToken',
            params: {
                MaxResults: 100
            }
        }
    },
    Connect: {
        listInstances: {
            property: 'InstanceSummaryList',
            paginate: 'NextToken'
        }
    },
    ConfigService: {
        describeConfigurationRecorders: {
            property: 'ConfigurationRecorders'
        },
        describeConfigurationRecorderStatus: {
            property: 'ConfigurationRecordersStatus'
        },
<<<<<<< HEAD
        describeConfigRules: {
            property: 'ConfigRules',
            paginate: 'NextToken' 
=======
        describeDeliveryChannels: {
            property: 'DeliveryChannels'
>>>>>>> f359fa10
        }
    },
    CustomerProfiles: {
        listDomains: {
            property: 'Items',
            paginate: 'NextToken',
        }
    },
    DataBrew: {
        listJobs: {
            property: 'Jobs',
            paginate: 'NextToken'
        }
    },
    DevOpsGuru: {
        listNotificationChannels: {
            property: 'Channels',
            paginate: 'NextToken'
        }
    },
    DirectConnect: {
        describeDirectConnectGateways: {
            property: 'directConnectGateways',
            paginate: 'nextToken'
        }
    },
    DirectoryService: {
        describeDirectories: {
            property: 'DirectoryDescriptions',
            paginate: 'NextToken'
        }
    },
    DLM: {
        getLifecyclePolicies: {
            property: 'Policies'
        }
    },
    DMS: {
        describeReplicationInstances: {
            property: 'ReplicationInstances',
            paginate: 'Marker'
        }
    },
    DocDB: {
        describeDBClusters: {
            property: 'DBClusters',
            paginate: 'Marker'
        }
    },
    DynamoDB: {
        listTables: {
            property: 'TableNames',
            paginate: 'LastEvaluatedTableName',
            paginateReqProp: 'ExclusiveStartTableName'
        }
    },
    DAX: {
        describeClusters: {
            property: 'Clusters',
            paginate: 'NextToken'
        }
    },
    TimestreamWrite: {
        listDatabases: {
            property: 'Databases',
            paginate: 'NextToken'
        }
    },
    EC2: {
        describeAccountAttributes: {
            property: 'AccountAttributes'
        },
        describeSubnets: {
            property: 'Subnets',
            paginate: 'NextToken'
        },
        describeAddresses: {
            property: 'Addresses'
        },
        describeVolumes: {
            property: 'Volumes'
        },
        describeSnapshots: {
            // This call must be overridden because the
            // default call retrieves every snapshot
            // available, including public ones
            override: true
        },
        describeInstances: {
            property: 'Reservations',
            paginate: 'NextToken',
            params: {
                MaxResults: 1000,
                Filters: [
                    {
                        Name: 'instance-state-name',
                        Values: [
                            'pending',
                            'running',
                            'shutting-down',
                            'stopping',
                            'stopped'
                        ]
                    }
                ]
            }
        },
        describeSecurityGroups: {
            property: 'SecurityGroups'
        },
        describeVpcs: {
            property: 'Vpcs',
            paginate: 'NextToken'
        },
        describeFlowLogs: {
            // TODO: override bc flowlogs are not available in all regions?
            property: 'FlowLogs'
        },
        describeImages: {
            property: 'Images',
            params: {
                Owners: [
                    'self'
                ],
                Filters: [
                    {
                        Name: 'state',
                        Values: [
                            'available'
                        ]
                    }
                ]
            }
        },
        describeInternetGateways: {
            property: 'InternetGateways'
        },
        describeEgressOnlyInternetGateways: {
            property: 'EgressOnlyInternetGateways'
        },
        describeNatGateways: {
            property: 'NatGateways',
            paginate: 'NextToken',
            params: {
                Filter: [
                    {
                        Name: 'state',
                        Values: [
                            'available'
                        ]
                    }
                ]
            }
        },
        describeVpcPeeringConnections: {
            property: 'VpcPeeringConnections',
            paginate: 'NextToken',
            params: {
                Filters: [
                    {
                        Name: 'status-code',
                        Values: [
                            'pending-acceptance',
                            'provisioning',
                            'active'
                        ]
                    }
                ]
            }
        },
        describeVpnGateways: {
            property: 'VpnGateways',
            params: {
                Filters: [
                    {
                        Name: 'state',
                        Values: [
                            'available'
                        ]
                    }
                ]
            }
        },
        describeVpcEndpointServices: {
            property: 'ServiceDetails',
            paginate: 'NextToken'
        },
        describeVpcEndpoints: {
            property: 'VpcEndpoints',
            paginate: 'NextToken'
        },
        describeRouteTables: {
            property: 'RouteTables',
            paginate: 'NextToken'
        },
        describeTags: {
            property: 'Tags',
            paginate: 'NextToken',
        },
        describeNetworkInterfaces: {
            property: 'NetworkInterfaces',
            paginate: 'NextToken',
        },
        getEbsEncryptionByDefault: {
            property: 'EbsEncryptionByDefault'
        },
        getEbsDefaultKmsKeyId: {
            property: 'KmsKeyId'
        },
        describeVpnConnections: {
            property: 'VpnConnections',
            paginate: 'NextToken'
        },
        describeNetworkAcls: {
            property: 'NetworkAcls',
            paginate: 'NextToken',
        },
        describeLaunchTemplates: {
            property: 'LaunchTemplates',
            paginate: 'NextToken',
        }

    },
    ElastiCache: {
        describeCacheClusters: {
            property: 'CacheClusters',
            paginate: 'Marker'
        },
        describeReservedCacheNodes: {
            property: 'ReservedCacheNodes',
            paginate: 'Marker'
        }
    },
    ECR: {
        describeRepositories: {
            property: 'repositories',
            paginate: 'nextToken',
            params: {
                maxResults: 1000
            },
            sendIntegration: true
        },
        describeRegistry: {
            sendIntegration: true
        },
    },
    ECRPUBLIC :{
        describeRegistries: {
            property: 'registries',
            paginate: 'nextToken',
            params: {
                maxResults: 1000
            },
            sendIntegration: true
        },
    },
    EFS: {
        describeFileSystems: {
            property: 'FileSystems',
            paginate: 'NextMarker',
            paginateReqProp: 'Marker'
        }
    },
    EKS: {
        listClusters: {
            property: 'clusters',
            paginate: 'nextToken',
            sendIntegration: true
        }
    },
    ECS: {
        listClusters: {
            property: 'clusterArns',
            paginate: 'nextToken'
        }
    },
    ElasticBeanstalk: {
        describeEnvironments: {
            property: 'Environments',
            paginate: 'NextToken'
        }
    },
    ElasticTranscoder: {
        // TODO: Pagination via NextPageToken and PageToken
        listPipelines: {
            property: 'Pipelines',
            paginate: 'NextPageToken',
            paginateReqProp: 'PageToken'
        }
    },
    ELB: {
        describeLoadBalancers: {
            property: 'LoadBalancerDescriptions',
            paginate: 'NextMarker',
            paginateReqProp: 'Marker'
        }
    },
    ELBv2: {
        describeLoadBalancers: {
            property: 'LoadBalancers',
            paginate: 'NextMarker',
            paginateReqProp: 'Marker'
        },
        describeTargetGroups: {
            property: 'TargetGroups',
            paginate: 'NextMarker',
            paginateReqProp: 'Marker'
        },
        describeTargetHealth: {
            property: 'TargetGroups',
            paginate: 'NextMarker',
            paginateReqProp: 'Marker'
        }
    },
    EMR: {
        listClusters: {
            property: 'Clusters',
            paginate: 'Marker',
            params: {
                ClusterStates: [
                    'RUNNING'
                ]
            }
        }
    },
    ES: {
        listDomainNames: {
            property: 'DomainNames',
        }
    },
    EventBridge: {
        listEventBuses: {
            property: 'EventBuses',
            paginate: 'NextToken',
            params:{                
                Limit: 100,
            }
        }
    },
    Finspace: {
        listEnvironments: {
            property: 'environments',
            paginate: 'nextToken'
        }
    },
    ForecastService: {
        listDatasets: {
            property: 'Datasets',
            paginate: 'NextToken'
        },
        listForecastExportJobs: {
            property: 'ForecastExportJobs',
            paginate: 'NextToken'
        }
    },
    FSx: {
        describeFileSystems: {
            property: 'FileSystems',
            paginate: 'NextToken'
        }
    },
    FraudDetector: {
        getDetectors: {
            property: 'detectors',
            paginate: 'nextToken'
        },
        getKMSEncryptionKey: {
            property: 'kmsKey'
        }
    },
    Glue: {
        getDataCatalogEncryptionSettings: {
            property: 'DataCatalogEncryptionSettings',
        },
        getSecurityConfigurations: {
            property: 'SecurityConfigurations',
            paginate: 'NextMarker'
        }
    },
    Glacier: {
        listVaults: {
            paginate: 'Marker',
            property: 'VaultList',
            params: {
                accountId: '-',
                limit: '50'
            },
        }
    },
    HealthLake: {
        listFHIRDatastores: {
            property: 'DatastorePropertiesList',
            paginate: 'NextToken'
        }
    },
    IAM: {
        listServerCertificates: {
            property: 'ServerCertificateMetadataList',
            paginate: 'Marker'
        },
        listGroups: {
            property: 'Groups',
            paginate: 'Marker'
        },
        listUsers: {
            property: 'Users',
            paginate: 'Marker'
        },
        listRoles: {
            property: 'Roles',
            paginate: 'Marker'
        },
        listPolicies: {
            property: 'Policies',
            paginate: 'Marker',
            params: {
                OnlyAttached: true // Making this false will effect IAM Support Policy plugin
            }
        },
        listVirtualMFADevices: {
            property: 'VirtualMFADevices',
            paginate: 'Marker'
        },
        getAccountPasswordPolicy: {
            property: 'PasswordPolicy'
        },
        getAccountSummary: {
            property: 'SummaryMap'
        },
        generateCredentialReport: {
            override: true
        }
    },
    IoTSiteWise: {
        describeDefaultEncryptionConfiguration: {    
        }
    },
    Kinesis: {
        listStreams: {
            property: 'StreamNames'
        }
    },
    KinesisVideo: {
        listStreams: {
            property: 'StreamInfoList',
            paginate: 'NextToken',
        }
    },
    Firehose: {
        listDeliveryStreams: {
            property: 'DeliveryStreamNames'
        }
    },
    GuardDuty: {
        listDetectors: {
            property: 'DetectorIds',
            paginate: 'NextToken',
        }
    },
    Kendra: {
        listIndices: {
            property: 'IndexConfigurationSummaryItems',
            paginate: 'NextToken'
        }
    },
    KMS: {
        listKeys: {
            property: 'Keys',
            paginate: 'NextMarker',
            paginateReqProp: 'Marker',
            params: {
                Limit: 1000
            }
        },
        listAliases: {
            property: 'Aliases',
            paginate: 'NextMarker',
            paginateReqProp: 'Marker',
            params: {
                Limit: 100
            }
        }
    },
    Kafka: {
        listClusters: {
            property: 'ClusterInfoList',
            paginate: 'NextToken'
        }
    },
    Lambda: {
        listFunctions: {
            property: 'Functions',
            paginate: 'NextMarker',
            paginateReqProp: 'Marker',
            sendIntegration: true
        }
    },
    LookoutEquipment: {
        listDatasets: {
            property: 'DatasetSummaries',
            paginate: 'NextToken'
        }
    },
    Location: {
        listTrackers: {
            property: 'Entries',
            paginate: 'NextToken',
        },
        listGeofenceCollections: {
            property: 'Entries',
            paginate: 'NextToken',
        }
    },
    LookoutVision: {
        listProjects: {
            property: 'Projects',
            paginate: 'NextToken'
        }
    },
    LexModelsV2: {
        listBots: {
            property: 'botSummaries',
            paginate: 'nextToken'
        }
    },
    LookoutMetrics: {
        listAnomalyDetectors: {
            property: 'AnomalyDetectorSummaryList',
            paginate: 'NextToken'
        }
    },
    MemoryDB: {
        describeClusters: {
            property:'Clusters',
            paginate:'NextToken'
        }
    },
    ManagedBlockchain: {
        listNetworks: {
            property: 'Networks',
            paginate: 'NextToken'
        }
    },
    MQ: {
        listBrokers:{
            property:'BrokerSummaries',
            paginate:'NextToken'
        }
    },
    MWAA: {
        listEnvironments: {
            property: 'Environments',
            paginate: 'NextToken'
        }
    },
    Neptune: {
        describeDBClusters: {
            property: 'DBClusters',
            paginate: 'Marker'
        }
    },
    Organizations: {
        describeOrganization: {
            property: 'Organization',
        },
        listHandshakesForAccount: {
            property: 'Handshakes',
        },
        listAccounts: {
            property: 'Accounts',
            paginate: 'NextToken'
        },
    },
    Proton: {
        listEnvironmentTemplates: {
            property: 'templates',
            paginate: 'nextToken'
        }
    },
    QLDB: {
        listLedgers: {
            property: 'Ledgers',
            paginate: 'NextToken'
        }
    },
    RDS: {
        describeDBInstances: {
            property: 'DBInstances',
            paginate: 'Marker'
        },
        describeDBClusters: {
            property: 'DBClusters',
            paginate: 'Marker'
        },
        describeDBEngineVersions: {
            property: 'DBEngineVersions',
            paginate: 'Marker',
            default: true
        },
        describeDBSnapshots: {
            property: 'DBSnapshots',
            paginate: 'Marker'
        },
        describeDBParameterGroups: {
            property: 'DBParameterGroups',
            paginate: 'Marker'
        }
    },
    Redshift: {
        describeClusters: {
            property: 'Clusters',
            paginate: 'Marker'
        },
        describeClusterParameterGroups: {
            property: 'ParameterGroups',
            paginate: 'Marker'
        },
        describeReservedNodes: {
            property: 'ReservedNodes',
            paginate: 'Marker'
        }
    },
    ResourceGroupsTaggingAPI: {
        getTagKeys: {
            property: 'TagKeys',
            paginate: 'PaginationToken'
        }
    },
    Route53: {
        listHostedZones: {
            property: 'HostedZones',
            paginate: 'NextPageMarker',
            paginateReqProp: 'Marker'
        },
    },
    Route53Domains: {
        listDomains: {
            property: 'Domains',
            paginate: 'NextPageMarker',
            paginateReqProp: 'Marker'
        }
    },
    S3: {
        listBuckets: {
            property: 'Buckets',
            sendIntegration: true
        }
    },
    SageMaker: {
        listNotebookInstances: {
            property: 'NotebookInstances',
            paginate: 'NextToken'
        }
    },
    SecretsManager: {
        listSecrets: {
            property: 'SecretList',
            paginate: 'NextToken'
        }
    },
    ServiceQuotas: {
        listServiceQuotas: {
            property: 'Quotas',
            paginate: 'NextToken',
            params: {
                ServiceCode: 'ec2'
            },
        }
    },
    SES: {
        listIdentities: {
            property: 'Identities',
            paginate: 'NextToken',
            params: {
                IdentityType: 'Domain', // TODO: maybe don't filter these?
                MaxItems: 1000
            },
            rateLimit: 1000 // ms to rate limit between regions
        },
        describeActiveReceiptRuleSet: {
        }
    },
    Shield: {
        describeSubscription: {
            property: 'Subscription'
        },
        describeEmergencyContactSettings: {
            property: 'EmergencyContactList'
        },
        listProtections: {
            property: 'Protections'
        }
    },
    SNS: {
        listTopics: {
            property: 'Topics',
            paginate: 'NextToken'
        }
    },
    SQS: {
        listQueues: {
            property: 'QueueUrls'
        }
    },
    SSM: {
        describeInstanceInformation: {
            property: 'InstanceInformationList',
            params: {
                MaxResults: 50
            },
            paginate: 'NextToken'
        },
        describeParameters: {
            property: 'Parameters',
            params: {
                MaxResults: 50
            },
            paginate: 'NextToken'
        },
        listAssociations: {
            property: 'Associations',
            paginate: 'NextToken'
        },
        getServiceSetting: {
            property: 'ServiceSetting',
            paginate: 'NextToken',
            params: {
                SettingId: '/ssm/documents/console/public-sharing-permission'
            }
        }
    },
    STS: {
        getCallerIdentity: {
            property: 'Account'
        }
    },
    Support: {
        describeTrustedAdvisorChecks: {
            property: 'checks',
            params: { language: 'en' },
        },
    },
    Transfer: {
        listServers: {
            property: 'Servers',
            paginate: 'NextToken',
            params: {
                MaxResults: 1000
            }
        }
    },
    Translate: {
        listTextTranslationJobs: {
            property: 'TextTranslationJobPropertiesList',
            paginate: 'NextToken'
        }
    },
    VoiceID: {
        listDomains: {
            property: 'DomainSummaries',
            paginate: 'NextToken'
        }
    },
    WAFRegional: {
        listWebACLs: {
            property: 'WebACLs',
            paginate: 'NextMarker'
        }
    },
    WAFV2: {
        listWebACLs: {
            property: 'WebACLs',
            paginate: 'NextMarker',
            params: {
                Scope: 'REGIONAL'
            }
        }
    },
    WAF: {
        listWebACLs: {
            property: 'WebACLs',
            paginate: 'NextMarker'
        }
    },
    WorkSpaces: {
        describeWorkspaces: {
            property: 'Workspaces',
            paginate: 'NextToken'
        },
        describeWorkspaceDirectories:{
            property: 'Directories',
            paginate: 'NextToken'
        },
        describeIpGroups:{
            property: 'Result',
            paginate: 'NextToken'
        },
        describeWorkspacesConnectionStatus: {
            property: 'WorkspacesConnectionStatus',
            paginate: 'NextToken'
        }
    },
    Wisdom: {
        listAssistants: {
            property: 'assistantSummaries',
            paginate: 'NextToken'
        }
    },
    XRay: {
        getEncryptionConfig: {
            property: 'EncryptionConfig'
        }
    }
};

var postcalls = [
    {
        ACM: {
            describeCertificate: {
                reliesOnService: 'acm',
                reliesOnCall: 'listCertificates',
                filterKey: 'CertificateArn',
                filterValue: 'CertificateArn'
            }
        },
        AccessAnalyzer: {
            listFindings: {
                reliesOnService: 'accessanalyzer',
                reliesOnCall: 'listAnalyzers',
                override: true
            }
        },
        
        APIGateway: {
            getStages: {
                reliesOnService: 'apigateway',
                reliesOnCall: 'getRestApis',
                filterKey: 'restApiId',
                filterValue: 'id'
            }
        },
        AppMesh: {
            listVirtualGateways: {
                reliesOnService: 'appmesh',
                reliesOnCall: 'listMeshes',
                filterKey: 'meshName',
                filterValue: 'meshName'
            }
        },
        AppRunner: {
            describeService: {
                reliesOnService: 'apprunner',
                reliesOnCall: 'listServices',
                filterKey: 'ServiceArn',
                filterValue: 'ServiceArn'
            }
        },
        Appflow: {
            describeFlow: {
                reliesOnService: 'appflow',
                reliesOnCall: 'listFlows',
                filterKey: 'flowName',
                filterValue: 'flowName'
            }
        },
        Athena: {
            getWorkGroup: {
                reliesOnService: 'athena',
                reliesOnCall: 'listWorkGroups',
                filterKey: 'WorkGroup',
                filterValue: 'Name'
            }
        },
        AutoScaling: {
            describeNotificationConfigurations: {
                reliesOnService: 'autoscaling',
                reliesOnCall: 'describeAutoScalingGroups',
                override: true
            },
            describeLaunchConfigurations: {
                reliesOnService: 'autoscaling',
                reliesOnCall: 'describeAutoScalingGroups',
                override: true
            }
        },
        CloudFormation: {    
            describeStackEvents: {
                reliesOnService: 'cloudformation',
                reliesOnCall: 'listStacks',
                filterKey: 'StackName',
                filterValue: 'StackName',
                rateLimit: 100 // ms to rate limit between stacks
            },
            describeStacks: {
                reliesOnService: 'cloudformation',
                reliesOnCall: 'listStacks',
                filterKey: 'StackName',
                filterValue: 'StackName',
                rateLimit: 100 // ms to rate limit between stacks
            }
        },
        CloudFront: {
            getDistribution: {
                reliesOnService: 'cloudfront',
                reliesOnCall: 'listDistributions',
                override: true
            }
        },
        CloudTrail: {
            getTrailStatus: {
                reliesOnService: 'cloudtrail',
                reliesOnCall: 'describeTrails',
                filterKey: 'Name',
                filterValue: 'TrailARN'
            },
            listTags: {
                reliesOnService: 'cloudtrail',
                reliesOnCall: 'describeTrails',
                override: true
            },
            getEventSelectors: {
                reliesOnService: 'cloudtrail',
                reliesOnCall: 'describeTrails',
                filterKey: 'TrailName',
                filterValue: 'TrailARN'
            }
        },
        CloudWatch: {
            getEsMetricStatistics: {
                reliesOnService: 'es',
                reliesOnCall: 'listDomainNames',
                override: true,
            },
            getEcMetricStatistics: {
                reliesOnService: 'elasticache',
                reliesOnCall: 'describeCacheClusters',
                override: true,
            },
        },
        ConfigService: {
            getComplianceDetailsByConfigRule: {
                reliesOnService: 'configservice',
                reliesOnCall: 'describeConfigRules',
                filterKey: 'ConfigRuleName',
                filterValue: 'ConfigRuleName'
            }
        },
        CodeStar: {
            describeProject: {
                reliesOnService: 'codestar',
                reliesOnCall: 'listProjects',
                filterKey: 'id',
                filterValue: 'projectId'
            }
        },
        CustomerProfiles: {
            getDomain: {
                reliesOnService: 'customerprofiles',
                reliesOnCall: 'listDomains',
                filterKey: 'DomainName',
                filterValue: 'DomainName'
            }
        },
        CodeBuild: {
            batchGetProjects: {
                reliesOnService: 'codebuild',
                reliesOnCall: 'listProjects',
                override: true
            }
        },
        CodePipeline: {
            getPipeline: {
                reliesOnService: 'codepipeline',
                reliesOnCall: 'listPipelines',
                filterKey: 'name',
                filterValue: 'name'
            }
        },
        Connect: {
            listInstanceCallRecordingStorageConfigs: {
                reliesOnService: 'connect',
                reliesOnCall: 'listInstances',
                override: true
            },
            listInstanceMediaStreamStorageConfigs: {
                reliesOnService: 'connect',
                reliesOnCall: 'listInstances',
                override: true
            },
            listInstanceChatTranscriptStorageConfigs: {
                reliesOnService: 'connect',
                reliesOnCall: 'listInstances',
                override: true
            },   
            listInstanceExportedReportStorageConfigs: {
                reliesOnService: 'connect',
                reliesOnCall: 'listInstances',
                override: true
            },
            instanceAttachmentStorageConfigs: {
                reliesOnService: 'connect',
                reliesOnCall: 'listInstances',
                override: true
            }
        },
        DynamoDB: {
            describeTable: {
                reliesOnService: 'dynamodb',
                reliesOnCall: 'listTables',
                override: true
            },
            describeContinuousBackups: {
                reliesOnService: 'dynamodb',
                reliesOnCall: 'listTables',
                override: true
            },
            listBackups: {
                reliesOnService: 'dynamodb',
                reliesOnCall: 'listTables',
                override: true
            }
        },
        ElastiCache: {
            describeReplicationGroups: {
                reliesOnService: 'elasticache',
                reliesOnCall: 'describeCacheClusters',
                filterKey: 'ReplicationGroupId',
                filterValue: 'ReplicationGroupId'
            }
        },
        ES: {
            describeElasticsearchDomain: {
                reliesOnService: 'es',
                reliesOnCall: 'listDomainNames',
                filterKey: 'DomainName',
                filterValue: 'DomainName'
            }
        },
        S3: {
            getBucketLogging: {
                reliesOnService: 's3',
                reliesOnCall: 'listBuckets',
                deleteRegion: true,
                signatureVersion: 'v4',
                override: true
            },
            getBucketVersioning: {
                reliesOnService: 's3',
                reliesOnCall: 'listBuckets',
                deleteRegion: true,
                signatureVersion: 'v4',
                override: true
            },
            getBucketAcl: {
                reliesOnService: 's3',
                reliesOnCall: 'listBuckets',
                deleteRegion: true,
                signatureVersion: 'v4',
                override: true
            },
            getBucketPolicy: {
                reliesOnService: 's3',
                reliesOnCall: 'listBuckets',
                deleteRegion: true,
                signatureVersion: 'v4',
                override: true
            },
            getBucketEncryption: {
                reliesOnService: 's3',
                reliesOnCall: 'listBuckets',
                deleteRegion: true,
                signatureVersion: 'v4',
                override: true
            },
            getBucketTagging: {
                reliesOnService: 's3',
                reliesOnCall: 'listBuckets',
                deleteRegion: true,
                signatureVersion: 'v4',
                override: true
            },
            getBucketLocation: {
                reliesOnService: 's3',
                reliesOnCall: 'listBuckets',
                deleteRegion: true,
                signatureVersion: 'v4',
                override: true
            },
            getPublicAccessBlock: {
                reliesOnService: 's3',
                reliesOnCall: 'listBuckets',
                deleteRegion: true,
                signatureVersion: 'v4',
                override: true
            },
            getBucketWebsite: {
                reliesOnService: 's3',
                reliesOnCall: 'listBuckets',
                deleteRegion: true,
                signatureVersion: 'v4',
                override: true
            },
            getObjectLockConfiguration: {
                reliesOnService: 's3',
                reliesOnCall: 'listBuckets',
                deleteRegion: true,
                signatureVersion: 'v4',
                override: true
            },
            getBucketLifecycleConfiguration: {
                reliesOnService: 's3',
                reliesOnCall: 'listBuckets',
                deleteRegion: true,
                signatureVersion: 'v4',
                override: true
            },
            getBucketAccelerateConfiguration: {
                reliesOnService: 's3',
                reliesOnCall: 'listBuckets',
                filterKey: 'Bucket',
                filterValue: 'Name'
            },
            headBucket: {
                reliesOnService: 's3',
                reliesOnCall: 'listBuckets',
                filterKey: 'Bucket',
                filterValue: 'Name'
            },
        },
        EC2: {
            describeSubnets: {
                reliesOnService: 'ec2',
                reliesOnCall: 'describeVpcs',
                override: true
            },
            describeSnapshotAttribute: {
                reliesOnService: 'ec2',
                reliesOnCall: 'describeSnapshots',
                override: true
            },
            describeVpcEndpointServicePermissions: {
                reliesOnService: 'ec2',
                reliesOnCall: 'describeVpcEndpointServices',
                filterKey: 'ServiceId',
                filterValue: 'ServiceId'
            },
            describeLaunchTemplateVersions: {
                reliesOnService: 'ec2',
                reliesOnCall: 'describeLaunchTemplates',
                filterKey: 'LaunchTemplateId',
                filterValue: 'LaunchTemplateId'
            }
        },
        ECR: {
            getRepositoryPolicy: {
                reliesOnService: 'ecr',
                reliesOnCall: 'describeRepositories',
                filterKey: 'repositoryName',
                filterValue: 'repositoryName'
            },
        },
        ECRPUBLIC :{
            describeRepositories: {
                reliesOnService: 'ecr',
                reliesOnCall: 'describeRegistries',
                filterKey: 'registryId',
                filterValue: 'registryId',
                sendIntegration: true
            }
        },
        EKS: {
            describeCluster: {
                reliesOnService: 'eks',
                reliesOnCall: 'listClusters',
                override: true,
                sendIntegration: true
            },
            listNodegroups: {
                reliesOnService: 'eks',
                reliesOnCall: 'listClusters',
                override: true,
                sendIntegration: true
            }
        },
        ECS: {
            describeCluster: {
                reliesOnService: 'ecs',
                reliesOnCall: 'listClusters',
                override: true
            },
            listContainerInstances: {
                reliesOnService: 'ecs',
                reliesOnCall: 'listClusters',
                override: true
            }
        },
        ElasticBeanstalk: {
            describeConfigurationSettings: {
                reliesOnService: 'elasticbeanstalk',
                reliesOnCall: 'describeEnvironments',
                override: true
            }
        },
        ElasticTranscoder: {
            listJobsByPipeline : {
                reliesOnService: 'elastictranscoder',
                reliesOnCall: 'listPipelines',
                filterKey: 'PipelineId',
                filterValue: 'Id'
            }
        },
        ELB: {
            describeLoadBalancerPolicies: {
                reliesOnService: 'elb',
                reliesOnCall: 'describeLoadBalancers',
                override: true
            },
            describeLoadBalancerAttributes: {
                reliesOnService: 'elb',
                reliesOnCall: 'describeLoadBalancers',
                override: true
            },
            describeTags: {
                reliesOnService: 'elb',
                reliesOnCall: 'describeLoadBalancers',
                override: true
            }
        },
        ELBv2: {
            describeTargetHealth: {
                reliesOnService: 'elbv2',
                reliesOnCall: 'describeTargetGroups',
                filterKey: 'TargetGroupArn',
                filterValue: 'TargetGroupArn'
            },
            describeLoadBalancerAttributes: {
                reliesOnService: 'elbv2',
                reliesOnCall: 'describeLoadBalancers',
                override: true
            },
            describeListeners: {
                reliesOnService: 'elbv2',
                reliesOnCall: 'describeLoadBalancers',
                override: true
            },
            describeTargetGroups: {
                reliesOnService: 'elbv2',
                reliesOnCall: 'describeLoadBalancers',
                override: true
            },
            describeTargetGroupAttributes: {
                reliesOnService: 'elbv2',
                reliesOnCall: 'describeTargetGroups',
                filterKey: 'TargetGroupArn',
                filterValue: 'TargetGroupArn'
            }
        },
        EMR: {
            describeCluster: {
                reliesOnService: 'emr',
                reliesOnCall: 'listClusters',
                filterKey: 'ClusterId',
                filterValue: 'Id'
            },
            listInstanceGroups: {
                reliesOnService: 'emr',
                reliesOnCall: 'listClusters',
                filterKey: 'ClusterId',
                filterValue: 'Id'
            }
        },
        DLM: {
            getLifecyclePolicy: {
                reliesOnService: 'dlm',
                reliesOnCall: 'getLifecyclePolicies',
                filterKey: 'PolicyId',
                filterValue: 'PolicyId'
            }
        },
        ForecastService: {
            describeDataset: {
                reliesOnService: 'forecastservice',
                reliesOnCall: 'listDatasets',
                filterKey: 'DatasetArn',
                filterValue: 'DatasetArn'
            }
        },
        Glacier: {
            getVaultAccessPolicy: {
                reliesOnService: 'glacier',
                reliesOnCall: 'listVaults',
                filterKey: 'vaultName',
                filterValue: 'VaultName'
            }
        },
        IAM: {
            getGroup: {
                reliesOnService: 'iam',
                reliesOnCall: 'listGroups',
                filterKey: 'GroupName',
                filterValue: 'GroupName'
            },
            listAttachedUserPolicies: {
                reliesOnService: 'iam',
                reliesOnCall: 'listUsers',
                filterKey: 'UserName',
                filterValue: 'UserName'
            },
            listAttachedGroupPolicies: {
                reliesOnService: 'iam',
                reliesOnCall: 'listGroups',
                filterKey: 'GroupName',
                filterValue: 'GroupName'
            },
            listAttachedRolePolicies: {
                reliesOnService: 'iam',
                reliesOnCall: 'listRoles',
                filterKey: 'RoleName',
                filterValue: 'RoleName'
            },
            listUserPolicies: {
                reliesOnService: 'iam',
                reliesOnCall: 'listUsers',
                filterKey: 'UserName',
                filterValue: 'UserName'
            },
            listGroupPolicies: {
                reliesOnService: 'iam',
                reliesOnCall: 'listGroups',
                filterKey: 'GroupName',
                filterValue: 'GroupName'
            },
            listRolePolicies: {
                reliesOnService: 'iam',
                reliesOnCall: 'listRoles',
                filterKey: 'RoleName',
                filterValue: 'RoleName'
            },
            listSSHPublicKeys: {
                reliesOnService: 'iam',
                reliesOnCall: 'listUsers',
                filterKey: 'UserName',
                filterValue: 'UserName'
            },
            listMFADevices: {
                reliesOnService: 'iam',
                reliesOnCall: 'listUsers',
                filterKey: 'UserName',
                filterValue: 'UserName'
            },
            listGroupsForUser: {
                reliesOnService: 'iam',
                reliesOnCall: 'listUsers',
                filterKey: 'UserName',
                filterValue: 'UserName',
                rateLimit: 100
            },
            getInstanceProfile: {
                reliesOnService: 'ec2',
                reliesOnCall: 'describeInstances',
                override: true,
                sendIntegration: true,
                reliesIntegration: true
            },
        },
        Kendra: {
            describeIndex : {
                reliesOnService: 'kendra',
                reliesOnCall: 'listIndices',
                filterKey: 'Id',
                filterValue: 'Id'
            }
        },
        Kinesis: {
            describeStream: {
                reliesOnService: 'kinesis',
                reliesOnCall: 'listStreams',
                override: true
            }
        },
        Firehose: {
            describeDeliveryStream: {
                reliesOnService: 'firehose',
                reliesOnCall: 'listDeliveryStreams',
                override: true
            }
        },
        KMS: {
            describeKey: {
                reliesOnService: 'kms',
                reliesOnCall: 'listKeys',
                filterKey: 'KeyId',
                filterValue: 'KeyId'
            },
            getKeyRotationStatus: {
                reliesOnService: 'kms',
                reliesOnCall: 'listKeys',
                filterKey: 'KeyId',
                filterValue: 'KeyId'
            },
            getKeyPolicy: {
                reliesOnService: 'kms',
                reliesOnCall: 'listKeys',
                override: true
            },
            listResourceTags: {
                reliesOnService: 'kms',
                reliesOnCall: 'listKeys',
                filterKey: 'KeyId',
                filterValue: 'KeyId'
            },
            listGrants: {
                reliesOnService: 'kms',
                reliesOnCall: 'listKeys',
                override: true
            }
        },
        Lambda: {
            getPolicy: {
                reliesOnService: 'lambda',
                reliesOnCall: 'listFunctions',
                filterKey: 'FunctionName',
                filterValue: 'FunctionName',
                rateLimit: 100, // it's not documented but experimentially 10/second works.
            },
            listTags: {
                reliesOnService: 'lambda',
                reliesOnCall: 'listFunctions',
                filterKey: 'Resource',
                filterValue: 'FunctionArn'
            }
        },
        LookoutEquipment: {
            describeDataset: {
                reliesOnService: 'lookoutequipment',
                reliesOnCall: 'listDatasets',
                filterKey: 'DatasetName',
                filterValue: 'DatasetName'
            }
        },
        Location: {
            describeTracker: {
                reliesOnService: 'location',
                reliesOnCall: 'listTrackers',
                filterKey: 'TrackerName',
                filterValue: 'TrackerName'
            },
            describeGeofenceCollection: {
                reliesOnService: 'location',
                reliesOnCall: 'listGeofenceCollections',
                filterKey: 'CollectionName',
                filterValue: 'CollectionName'
            }
        },
        LookoutVision: {
            listModels: {
                reliesOnService: 'lookoutvision',
                reliesOnCall: 'listProjects',
                filterKey: 'ProjectName',
                filterValue: 'ProjectName'
            }
        },
        LexModelsV2: {
            listBotAliases: {
                reliesOnService: 'lexmodelsv2',
                reliesOnCall: 'listBots',
                filterKey: 'botId',
                filterValue: 'botId' 
            }
        },
        QLDB: {
            describeLedger: {
                reliesOnService: 'qldb',
                reliesOnCall: 'listLedgers',
                filterKey: 'Name',
                filterValue: 'Name'
            }
        },
        ManagedBlockchain: {
            listMembers: {
                reliesOnService: 'managedblockchain',
                reliesOnCall: 'listNetworks',
                filterKey: 'NetworkId',
                filterValue: 'Id'
            }
        },
        MQ: {
            describeBroker: {
                reliesOnService: 'mq',
                reliesOnCall: 'listBrokers',
                filterKey: 'BrokerId',
                filterValue: 'BrokerId'
            }
        },
        LookoutMetrics: {
            describeAnomalyDetector: {
                reliesOnService: 'lookoutmetrics',
                reliesOnCall: 'listAnomalyDetectors',
                filterKey: 'AnomalyDetectorArn',
                filterValue: 'AnomalyDetectorArn'
            }
        },
        MWAA: {
            getEnvironment: {
                reliesOnService: 'mwaa',
                reliesOnCall: 'listEnvironments',
                override: true
            }
        },
        Proton: {
            getEnvironmentTemplate: {
                reliesOnService: 'proton',
                reliesOnCall: 'listEnvironmentTemplates',
                filterKey: 'name',
                filterValue: 'name'
            }
        },
        RDS: {
            describeDBParameters: {
                reliesOnService: 'rds',
                reliesOnCall: 'describeDBParameterGroups',
                override: true
            }
        },
        Route53: {
            listResourceRecordSets: {
                reliesOnService: 'route53',
                reliesOnCall: 'listHostedZones',
                filterKey: 'HostedZoneId',
                filterValue: 'Id'
            },
        },
        Route53Domains: {
            getDomainDetail: {
                reliesOnService: 'route53domains',
                reliesOnCall: 'listDomains',
                filterKey: 'DomainName',
                filterValue: 'DomainName'
            },
        },
        S3Control: {
            getPublicAccessBlock: {
                reliesOnService: 'sts',
                reliesOnCall: 'getCallerIdentity',
                override: true
            }
        },
        Redshift: {
            describeClusterParameters: {
                reliesOnService: 'redshift',
                reliesOnCall: 'describeClusterParameterGroups',
                filterKey: 'ParameterGroupName',
                filterValue: 'ParameterGroupName'
            }
        },
        SageMaker: {
            describeNotebookInstance: {
                reliesOnService: 'sagemaker',
                reliesOnCall: 'listNotebookInstances',
                filterKey: 'NotebookInstanceName',
                filterValue: 'NotebookInstanceName'
            }
        },
        SecretsManager: {
            describeSecret: {
                reliesOnService: 'secretsmanager',
                reliesOnCall: 'listSecrets',
                filterKey: 'SecretId',
                filterValue: 'ARN',
            }
        },
        SES: {
            getIdentityDkimAttributes: {
                reliesOnService: 'ses',
                reliesOnCall: 'listIdentities',
                override: true,
                rateLimit: 1000
            }
        },
        SNS: {
            getTopicAttributes: {
                reliesOnService: 'sns',
                reliesOnCall: 'listTopics',
                filterKey: 'TopicArn',
                filterValue: 'TopicArn'
            }
        },
        SQS: {
            getQueueAttributes: {
                reliesOnService: 'sqs',
                reliesOnCall: 'listQueues',
                override: true
            }
        },
        Support: {
            describeTrustedAdvisorCheckResult: {
                reliesOnService: 'support',
                reliesOnCall: 'describeTrustedAdvisorChecks',
                filterKey: 'checkId',
                filterValue: 'id'
            },
        },
        WAFRegional: {
            listResourcesForWebACL: {
                reliesOnService: 'wafregional',
                reliesOnCall: 'listWebACLs',
                override: true
            }
        },
        WAFV2: {
            listResourcesForWebACL: {
                reliesOnService: 'wafv2',
                reliesOnCall: 'listWebACLs',
                override: true
            }
        },
        GuardDuty: {
            getDetector: {
                reliesOnService: 'guardduty',
                reliesOnCall: 'listDetectors',
                override: true,
            },
            getMasterAccount: {
                reliesOnService: 'guardduty',
                reliesOnCall: 'listDetectors',
                override: true,
            },
            listFindings: {
                reliesOnService: 'guardduty',
                reliesOnCall: 'listDetectors',
                override: true,
            },
            listPublishingDestinations: {
                reliesOnService: 'guardduty',
                reliesOnCall: 'listDetectors',
                override: true,
            },
        },
    },
    {
        APIGateway: {
            getClientCertificate: {
                reliesOnService: 'apigateway',
                reliesOnCall: 'getRestApis',
                override: true
            }
        },
        AppMesh: {
            describeVirtualGateway: {
                reliesOnService: 'appmesh',
                reliesOnCall: 'listMeshes',
                override: true
            }
        },
        EMR: {
            describeSecurityConfiguration: {
                reliesOnService: 'emr',
                reliesOnCall: 'listClusters',
                override: true
            }
        },
        IAM: {
            getUserPolicy: {
                reliesOnService: 'iam',
                reliesOnCall: 'listUsers',
                override: true
            },
            getGroupPolicy: {
                reliesOnService: 'iam',
                reliesOnCall: 'listGroups',
                override: true
            },
            getRolePolicy: {
                reliesOnService: 'iam',
                reliesOnCall: 'listRoles',
                override: true
            },
            getPolicy: {
                reliesOnService: 'iam',
                reliesOnCall: 'listPolicies',
                filterKey: 'PolicyArn',
                filterValue: 'Arn'
            },
            getRole: {
                reliesOnService: 'iam',
                reliesOnCall: 'listRoles',
                filterKey: 'RoleName',
                filterValue: 'RoleName'
            }
        },
        EKS:{
            describeNodegroups: {
                reliesOnService: 'eks',
                reliesOnCall: 'listClusters',
                override: true,
                sendIntegration: true
            }
        },
        LookoutVision: {
            describeModel: {
                reliesOnService: 'lookoutvision',
                reliesOnCall: 'listProjects',
                override: true
            }
        },
        GuardDuty: {
            getFindings: {
                reliesOnService: 'guardduty',
                reliesOnCall: 'listDetectors',
                override: true,
            },
            describePublishingDestination: {
                reliesOnService: 'guardduty',
                reliesOnCall: 'listDetectors',
                override: true,
            },
        },
        LexModelsV2:{
            describeBotAlias: {
                reliesOnService: 'lexmodelsv2',
                reliesOnCall: 'listBots',
                override: true,
            }
        },
        ManagedBlockchain: {
            getMember: {
                reliesOnService: 'managedblockchain',
                reliesOnCall: 'listNetworks',
                override: true
            }
        }
    },
    {
        IAM: {
            getPolicyVersion: {
                reliesOnService: 'iam',
                reliesOnCall: 'listPolicies',
                override: true
            }
        }
    }
];

var rateError = {message: 'rate', statusCode: 429};

var apiRetryAttempts = 2;
var apiRetryBackoff = 500;
var apiRetryCap = 1000;

// Loop through all of the top-level collectors for each service
var collect = function(AWSConfig, settings, callback) {
    let apiCallErrors = 0;
    let apiCallTypeErrors = 0;
    let totalApiCallErrors = 0;

    // Used to track rate limiting retries
    let retries = [];

    // Used to gather info only
    if (settings.gather) {
        return callback(null, calls, postcalls);
    }

    // Configure an opt-in debug logger
    var AWSXRay;
    var debugMode = settings.debug_mode;
    if (debugMode) AWSXRay = require('aws-xray-sdk');

    AWSConfig.maxRetries = 8;
    AWSConfig.retryDelayOptions = {base: 100};

    var regions = helpers.regions(settings);

    var collection = {};
    var errors = {};
    var errorSummary = {};
    var errorTypeSummary = {};

    var debugApiCalls = function(call, service, finished) {
        if (!debugMode) return;
        finished ? console.log(`[INFO] ${service}:${call} returned`) : console.log(`[INFO] ${service}:${call} invoked`);
    };

    var logError = function(service, call, region, err) {
        totalApiCallErrors++;

        if (!errorSummary[service]) errorSummary[service] = {};

        if (!errorSummary[service][call]) errorSummary[service][call] = {};

        if (err.code && !errorSummary[service][call][err.code]) {
            apiCallErrors++;
            errorSummary[service][call][err.code] = {};
            errorSummary[service][call][err.code].total = apiCallErrors;
            errorSummary.total = totalApiCallErrors;
        }

        if (err.code && !errorTypeSummary[err.code]) errorTypeSummary[err.code] = {};
        if (err.code && !errorTypeSummary[err.code][service]) errorTypeSummary[err.code][service] = {};
        if (err.code && !errorTypeSummary[err.code][service][call]) {
            apiCallTypeErrors++;
            errorTypeSummary[err.code][service][call] = {};
            errorTypeSummary[err.code][service][call].total = apiCallTypeErrors;
            errorTypeSummary.total = totalApiCallErrors;
        }

        if (debugMode){
            if (!errors[service]) errors[service] = {};
            if (!errors[service][call]) errors[service][call] = {};
            if (err.code && !errors[service][call][err.code]) {
                errors[service][call][err.code] = {};
                errors[service][call][err.code].total = apiCallErrors;
                if (err.requestId) {
                    errors[service][call][err.code][err.requestId] = {};
                    if (err.statusCode) errors[service][call][err.code][err.requestId].statusCode = err.statusCode;
                    if (err.message) errors[service][call][err.code][err.requestId].message = err.message;
                    if (err.time) errors[service][call][err.code][err.requestId].time = err.time;
                    if (region) errors[service][call][err.code][err.requestId].region = region;
                }
            }
        }
    };

    var isRateError = function(err) {
        let isError = false;

        if (err && err.statusCode && rateError && rateError.statusCode == err.statusCode) {
            isError = true;
        } else if (err && rateError && rateError.message && err.message &&
            err.message.toLowerCase().indexOf(rateError.message.toLowerCase()) > -1) {
            isError = true;
        }

        return isError;
    };

    var processIntegration = function(serviceLower, callKey, callObj, region, settings, iCb) {
        if (!callObj.sendIntegration) return iCb();

        if (callObj.reliesIntegration) {
            let localEvent = {};
            localEvent.collection = {};
            localEvent.collection[serviceLower] = {};
            localEvent.collection[serviceLower][callKey] = collection[serviceLower][callKey];
            localEvent.collection[serviceLower][callKey][region].data = collection[serviceLower][callKey][region].data;

            if (!localEvent.collection[callObj.reliesOnService]) localEvent.collection[callObj.reliesOnService] = {};
            localEvent.collection[callObj.reliesOnService][callObj.reliesOnCall] = collection[callObj.reliesOnService][callObj.reliesOnCall];
            localEvent.identifier = settings.identifier;

            localEvent.previousCollection = settings.previousCollection;

            settings.integration(localEvent, function() {
                if (debugMode) console.log(`Processed Event: ${JSON.stringify(localEvent)}`);

                return iCb();
            });
        } else {
            let localEvent = {};
            localEvent.collection = {};
            localEvent.collection[serviceLower] = {};
            localEvent.collection[serviceLower][callKey] = {};
            localEvent.collection[serviceLower][callKey][region] = {};
            localEvent.collection[serviceLower][callKey][region].data = collection[serviceLower][callKey][region].data;

            localEvent.identifier = settings.identifier;

            localEvent.previousCollection = settings.previousCollection;

            settings.integration(localEvent, function() {
                if (debugMode) console.log(`Processed Event: ${JSON.stringify(localEvent)}`);

                return iCb();
            });
        }
    };

    let runApiCalls = [];

    var AWSEC2 = new AWS.EC2(AWSConfig);
    var params = {AllRegions: true};
    var excludeRegions = [];

    AWSEC2.describeRegions(params, function(err, accountRegions) {
        if (err) {
            console.log(`[INFO][REGIONS] Could not load all regions from EC2: ${JSON.stringify(err)}`);
        } else {
            if (accountRegions &&
                accountRegions.Regions) {
                excludeRegions = accountRegions.Regions.filter(region => {
                    return region.OptInStatus == 'not-opted-in';
                });
            }
        }

        async.eachOfLimit(calls, 10, function(call, service, serviceCb) {
            var serviceLower = service.toLowerCase();
            if (!collection[serviceLower]) collection[serviceLower] = {};

            // Loop through each of the service's functions
            async.eachOfLimit(call, 15, function(callObj, callKey, callCb) {
                if (settings.api_calls && settings.api_calls.indexOf(service + ':' + callKey) === -1) return callCb();

                runApiCalls.push(service + ':' + callKey);

                if (!collection[serviceLower][callKey]) {
                    collection[serviceLower][callKey] = {};
                    apiCallErrors = 0;
                    apiCallTypeErrors = 0;
                }

                debugApiCalls(callKey, service);
                var callRegions;

                if (callObj.default) {
                    callRegions = regions.default;
                } else {
                    callRegions = regions[serviceLower];
                }

                async.eachLimit(callRegions, helpers.MAX_REGIONS_AT_A_TIME, function(region, regionCb) {
                    if (settings.skip_regions &&
                        settings.skip_regions.indexOf(region) > -1 &&
                        globalServices.indexOf(service) === -1) return regionCb();

                    if (excludeRegions &&
                        excludeRegions.filter(excluded=> {
                            if (excluded.RegionName == region) {
                                return true;
                            }
                        }).length){
                        return regionCb();
                    }

                    if (!collection[serviceLower][callKey][region]) collection[serviceLower][callKey][region] = {};

                    var LocalAWSConfig = JSON.parse(JSON.stringify(AWSConfig));
                    LocalAWSConfig.region = region;

                    if (callObj.override) {
                        collectors[serviceLower][callKey](LocalAWSConfig, collection, retries, function() {
                            if (callObj.rateLimit) {
                                setTimeout(function() {
                                    regionCb();
                                }, callObj.rateLimit);
                            } else {
                                regionCb();
                            }
                        });
                    } else {
                        var executor = debugMode ? (AWSXRay.captureAWSClient(new AWS[service](LocalAWSConfig))) : new AWS[service](LocalAWSConfig);
                        var paginating = false;
                        var executorCb = function(err, data) {
                            if (err) {
                                collection[serviceLower][callKey][region].err = err;
                                logError(serviceLower, callKey, region, err);
                            }

                            if (!data) return regionCb();
                            if (callObj.property && !data[callObj.property]) return regionCb();
                            if (callObj.secondProperty && !data[callObj.secondProperty]) return regionCb();

                            var dataToAdd = callObj.secondProperty ? data[callObj.property][callObj.secondProperty] : data[callObj.property] ? data[callObj.property] : data;

                            if (paginating) {
                                collection[serviceLower][callKey][region].data = collection[serviceLower][callKey][region].data.concat(dataToAdd);
                            } else {
                                collection[serviceLower][callKey][region].data = dataToAdd;
                            }

                            // If a "paginate" property is set, e.g. NextToken
                            var nextToken = callObj.paginate;
                            if (settings.paginate && nextToken && data[nextToken]) {
                                paginating = true;
                                var paginateProp = callObj.paginateReqProp ? callObj.paginateReqProp : nextToken;
                                return execute([paginateProp, data[nextToken]]);
                            }

                            if (settings.identifier) {
                                processIntegration(serviceLower, callKey, callObj, region, settings, function() {
                                    return regionCb();
                                });
                            } else {
                                regionCb();
                            }

                        };

                        function execute(nextTokens) { // eslint-disable-line no-inner-declarations
                            // Each region needs its own local copy of callObj.params
                            // so that the injection of the NextToken doesn't break other calls
                            var localParams = JSON.parse(JSON.stringify(callObj.params || {}));
                            if (nextTokens) localParams[nextTokens[0]] = nextTokens[1];
                            if (callObj.params || nextTokens) {
                                async.retry({
                                    times: apiRetryAttempts,
                                    interval: function(retryCount){
                                        let retryExponential = 3;
                                        let retryLeveler = 3;
                                        let timestamp = parseInt(((new Date()).getTime()).toString().slice(-1));
                                        let retry_temp = Math.min(apiRetryCap, (apiRetryBackoff * (retryExponential + timestamp) ** retryCount));
                                        let retry_seconds = Math.round(retry_temp/retryLeveler + Math.random(0, retry_temp) * 5000);

                                        console.log(`Trying ${callKey} again in: ${retry_seconds/1000} seconds`);
                                        retries.push({seconds: Math.round(retry_seconds/1000)});
                                        return retry_seconds;
                                    },
                                    errorFilter: function(err) {
                                        return isRateError(err);
                                    }
                                }, function(cb) {
                                    executor[callKey](localParams, function(err, data) {
                                        return cb(err, data);
                                    });
                                }, function(err, data){
                                    executorCb(err, data);
                                });
                            } else {
                                async.retry({
                                    times: apiRetryAttempts,
                                    interval: function(retryCount){
                                        let retryExponential = 3;
                                        let retryLeveler = 3;
                                        let timestamp = parseInt(((new Date()).getTime()).toString().slice(-1));
                                        let retry_temp = Math.min(apiRetryCap, (apiRetryBackoff * (retryExponential + timestamp) ** retryCount));
                                        let retry_seconds = Math.round(retry_temp/retryLeveler + Math.random(0, retry_temp) * 5000);

                                        console.log(`Trying ${callKey} again in: ${retry_seconds/1000} seconds`);
                                        retries.push({seconds: Math.round(retry_seconds/1000)});
                                        return retry_seconds;
                                    },
                                    errorFilter: function(err) {
                                        return isRateError(err);
                                    }
                                }, function(cb) {
                                    executor[callKey](function(err, data) {
                                        return cb(err, data);
                                    });
                                }, function(err, data){
                                    executorCb(err, data);
                                });
                            }
                        }
                        execute();
                    }
                }, function() {
                    debugApiCalls(callKey, service, true);
                    callCb();
                });
            }, function() {
                serviceCb();
            });
        }, function() {
            // Now loop through the follow up calls
            async.eachSeries(postcalls, function(postcallObj, postcallCb) {
                async.eachOfLimit(postcallObj, 10, function(serviceObj, service, serviceCb) {
                    var serviceLower = service.toLowerCase();
                    if (!collection[serviceLower]) collection[serviceLower] = {};

                    async.eachOfLimit(serviceObj, 1, function(callObj, callKey, callCb) {
                        if (settings.api_calls && settings.api_calls.indexOf(service + ':' + callKey) === -1) return callCb();

                        runApiCalls.push(service + ':' + callKey);

                        if (!collection[serviceLower][callKey]) {
                            collection[serviceLower][callKey] = {};
                            apiCallErrors = 0;
                            apiCallTypeErrors = 0;
                        }

                        debugApiCalls(callKey, service);
                        async.eachLimit(regions[serviceLower], helpers.MAX_REGIONS_AT_A_TIME, function(region, regionCb) {
                            if (settings.skip_regions &&
                                settings.skip_regions.indexOf(region) > -1 &&
                                globalServices.indexOf(service) === -1) return regionCb();

                            if (excludeRegions &&
                                excludeRegions.filter(excluded=> {
                                    if (excluded.RegionName == region) {
                                        return true;
                                    }
                                }).length){
                                return regionCb();
                            }

                            if (!collection[serviceLower][callKey][region]) collection[serviceLower][callKey][region] = {};

                            // Ensure pre-requisites are met
                            if (callObj.reliesOnService && !collection[callObj.reliesOnService]) return regionCb();

                            if (callObj.reliesOnCall &&
                                (!collection[callObj.reliesOnService] ||
                                !collection[callObj.reliesOnService][callObj.reliesOnCall] ||
                                !collection[callObj.reliesOnService][callObj.reliesOnCall][region] ||
                                !collection[callObj.reliesOnService][callObj.reliesOnCall][region].data ||
                                !collection[callObj.reliesOnService][callObj.reliesOnCall][region].data.length))
                                return regionCb();

                            var LocalAWSConfig = JSON.parse(JSON.stringify(AWSConfig));
                            if (callObj.deleteRegion) {
                                //delete LocalAWSConfig.region;
                                LocalAWSConfig.region = settings.govcloud ? 'us-gov-west-1' : settings.china ? 'cn-north-1' : 'us-east-1';
                            } else {
                                LocalAWSConfig.region = region;
                            }
                            if (callObj.signatureVersion) LocalAWSConfig.signatureVersion = callObj.signatureVersion;

                            if (callObj.override) {
                                collectors[serviceLower][callKey](LocalAWSConfig, collection, retries, function() {

                                    if (callObj.rateLimit) {
                                        setTimeout(function() {
                                            if (settings.identifier) {
                                                processIntegration(serviceLower, callKey, callObj, region, settings, function() {
                                                    return regionCb();
                                                });
                                            } else {
                                                regionCb();
                                            }
                                        }, callObj.rateLimit);
                                    } else {
                                        if (settings.identifier) {
                                            processIntegration(serviceLower, callKey, callObj, region, settings, function() {
                                                return regionCb();
                                            });
                                        } else {
                                            regionCb();
                                        }
                                    }
                                });
                            } else {
                                var executor = debugMode ? (AWSXRay.captureAWSClient(new AWS[service](LocalAWSConfig))) : new AWS[service](LocalAWSConfig);

                                if (!collection[callObj.reliesOnService][callObj.reliesOnCall][LocalAWSConfig.region] ||
                                    !collection[callObj.reliesOnService][callObj.reliesOnCall][LocalAWSConfig.region].data) {
                                    return regionCb();
                                }

                                async.eachLimit(collection[callObj.reliesOnService][callObj.reliesOnCall][LocalAWSConfig.region].data, 10, function(dep, depCb) {
                                    collection[serviceLower][callKey][LocalAWSConfig.region][dep[callObj.filterValue]] = {};

                                    var filter = {};
                                    filter[callObj.filterKey] = dep[callObj.filterValue];

                                    async.retry({
                                        times: apiRetryAttempts,
                                        interval: function(retryCount){
                                            let retryExponential = 3;
                                            let retryLeveler = 3;
                                            let timestamp = parseInt(((new Date()).getTime()).toString().slice(-1));
                                            let retry_temp = Math.min(apiRetryCap, (apiRetryBackoff * (retryExponential + timestamp) ** retryCount));
                                            let retry_seconds = Math.round(retry_temp/retryLeveler + Math.random(0, retry_temp) * 5000);

                                            console.log(`Trying ${callKey} again in: ${retry_seconds/1000} seconds`);
                                            retries.push({seconds: Math.round(retry_seconds/1000)});
                                            return retry_seconds;
                                        },
                                        errorFilter: function(err) {
                                            return isRateError(err);
                                        }
                                    }, function(cb) {
                                        executor[callKey](filter, function(err, data) {
                                            if (isRateError(err)) {
                                                return cb(err);
                                            } else if (err) {
                                                collection[serviceLower][callKey][LocalAWSConfig.region][dep[callObj.filterValue]].err = err;
                                                logError(serviceLower, callKey, region, err);
                                                return cb();
                                            } else {
                                                collection[serviceLower][callKey][LocalAWSConfig.region][dep[callObj.filterValue]].data = data;
                                                return cb();
                                            }
                                        });
                                    }, function(){
                                        if (callObj.rateLimit) {
                                            setTimeout(function() {
                                                depCb();
                                            }, callObj.rateLimit);
                                        } else {
                                            depCb();
                                        }
                                    });
                                }, function() {
                                    if (settings.identifier) {
                                        processIntegration(serviceLower, callKey, callObj, region, settings, function() {
                                            return regionCb();
                                        });
                                    } else {
                                        regionCb();
                                    }
                                });
                            }
                        }, function() {
                            debugApiCalls(callKey, service, true);
                            callCb();
                        });
                    }, function() {
                        serviceCb();
                    });
                }, function() {
                    postcallCb();
                });
            }, function() {
                callback(null, collection, runApiCalls, errorSummary, errorTypeSummary, errors, retries);
            });
        });
    });
};

module.exports = collect;<|MERGE_RESOLUTION|>--- conflicted
+++ resolved
@@ -249,14 +249,12 @@
         describeConfigurationRecorderStatus: {
             property: 'ConfigurationRecordersStatus'
         },
-<<<<<<< HEAD
         describeConfigRules: {
             property: 'ConfigRules',
             paginate: 'NextToken' 
-=======
+        },
         describeDeliveryChannels: {
             property: 'DeliveryChannels'
->>>>>>> f359fa10
         }
     },
     CustomerProfiles: {
