--- conflicted
+++ resolved
@@ -1155,21 +1155,18 @@
             }
         },
         Backup: {
-<<<<<<< HEAD
             getBackupVaultNotifications: {
                 reliesOnService: 'backup',
                 reliesOnCall: 'listBackupVaults',
                 filterKey: 'BackupVaultName',
                 filterValue: 'BackupVaultName',
             },
-=======
             getBackupPlan: {
                 reliesOnService: 'backup',
                 reliesOnCall: 'listBackupPlans',
                 filterKey: 'BackupPlanId',
                 filterValue: 'BackupPlanId',
             }
->>>>>>> a3b4272f
         },
         CloudFormation: {    
             describeStackEvents: {
