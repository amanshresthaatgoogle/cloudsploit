--- conflicted
+++ resolved
@@ -111,14 +111,12 @@
             property: 'BackupVaultList',
             paginate: 'NextToken',
         },
-<<<<<<< HEAD
         describeRegionSettings: {
             property: 'ResourceTypeOptInPreference',
-=======
+        },
         listBackupPlans: {
             property: 'BackupPlansList',
-            paginate: 'NextToken',
->>>>>>> a3b4272f
+            paginate: 'NextToken'
         }
     },
     CloudFormation: {
