const async = require('async');
const helpers = require('../../../helpers/azure');

module.exports = {
    title: 'Event Grid Domain Public Access',
    category: 'Event Grid',
<<<<<<< HEAD
    domain: 'Messaging service',
    description: 'Ensure that Azure Event Grid domains do not have public access enabled.',
    more_info: 'Enabling public access for Event Grid domains can expose sensitive information and increase the risk of unauthorized access.',
    recommended_action: 'Modify the affected domain and disable public network access.',
=======
    domain: 'Management and Governance',
    description: 'Ensures that Azure Event Grid domains are not publicly accessible.',
    more_info: 'By default, domains are accessible from internet as long as the request comes with valid authentication and authorization exposing sensitive information. By disabling public access, Event Grid domains can be configured to use private endpoint.',
    recommended_action: 'Modify the affected domains and disable public network access.',
>>>>>>> 97cc30cf
    link: 'https://learn.microsoft.com/en-us/azure/event-grid/configure-firewall',
    apis: ['eventGrid:listDomains'],

    run: function(cache, settings, callback) {
        const results = [];
        const source = {};
        const locations = helpers.locations(settings.govcloud);

        async.each(locations.eventGrid, (location, rcb) => {
            const domains = helpers.addSource(cache, source, 
                ['eventGrid', 'listDomains', location]);

            if (!domains) return rcb();

            if (domains.err || !domains.data) {
                helpers.addResult(results, 3,
                    'Unable to query for Event Grid domains: ' + helpers.addError(domains), location);
                return rcb();
            }

            if (!domains.data.length) {
                helpers.addResult(results, 0, 'No Event Grid domains found', location);
                return rcb();
            }

            for (let domain of domains.data) {
                if (!domain.id) continue;

                if (domain.publicNetworkAccess && domain.publicNetworkAccess.toLowerCase() === 'enabled') {
                    helpers.addResult(results, 2, 'Event Grid domain has public network access enabled', location, domain.id);
                } else {
                    helpers.addResult(results, 0, 'Event Grid domain does not have public network access enabled', location, domain.id);
                }
            }
            rcb();
        }, function(){
            // Global checking goes here
            callback(null, results, source);
        });
    }
};<|MERGE_RESOLUTION|>--- conflicted
+++ resolved
@@ -4,17 +4,10 @@
 module.exports = {
     title: 'Event Grid Domain Public Access',
     category: 'Event Grid',
-<<<<<<< HEAD
-    domain: 'Messaging service',
-    description: 'Ensure that Azure Event Grid domains do not have public access enabled.',
-    more_info: 'Enabling public access for Event Grid domains can expose sensitive information and increase the risk of unauthorized access.',
-    recommended_action: 'Modify the affected domain and disable public network access.',
-=======
     domain: 'Management and Governance',
     description: 'Ensures that Azure Event Grid domains are not publicly accessible.',
     more_info: 'By default, domains are accessible from internet as long as the request comes with valid authentication and authorization exposing sensitive information. By disabling public access, Event Grid domains can be configured to use private endpoint.',
     recommended_action: 'Modify the affected domains and disable public network access.',
->>>>>>> 97cc30cf
     link: 'https://learn.microsoft.com/en-us/azure/event-grid/configure-firewall',
     apis: ['eventGrid:listDomains'],
 
