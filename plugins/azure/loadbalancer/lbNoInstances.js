--- conflicted
+++ resolved
@@ -10,7 +10,6 @@
     link: 'https://learn.microsoft.com/en-us/azure/load-balancer/load-balancer-overview',
     recommended_action: 'Delete old load balancers that no longer have backend resources.',
     apis: ['loadBalancers:listAll'],
-<<<<<<< HEAD
     settings: {
         ignore_internal_loadbalancers: {
             name: 'Ignore Internal Load Balancers',
@@ -19,10 +18,7 @@
             default: 'true',
         }
     },
-=======
     realtime_triggers: ['microsoftnetwork:loadbalancers:write', 'microsoftnetwork:loadbalancers:delete'],
->>>>>>> 66a26ef4
-
 
     run: function(cache, settings, callback) {
         const results = [];
