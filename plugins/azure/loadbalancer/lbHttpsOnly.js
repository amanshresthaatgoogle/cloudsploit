const async = require('async');
const helpers = require('../../../helpers/azure');

module.exports = {
    title: 'LB HTTPS Only',
    category: 'Load Balancer',
    domain: 'Availability',
    description: 'Ensures load balancers are configured to only accept connections on HTTPS ports',
    more_info: 'For maximum security, load balancers can be configured to only accept HTTPS connections. Standard HTTP connections will be blocked. This should only be done if the client application is configured to query HTTPS directly and not rely on a redirect from HTTP.',
    link: 'https://learn.microsoft.com/en-us/azure/load-balancer/load-balancer-overview',
    recommended_action: 'Ensure that each load balancer only accepts connections on port 443.',
    apis: ['loadBalancers:listAll'],
    compliance: {
        hipaa: 'HIPAA requires all data to be transmitted over secure channels. ' +
                'App Service HTTPS redirection should be used to ensure site visitors ' +
                'are always connecting over a secure channel.',
    },
<<<<<<< HEAD
    settings: {
        ignore_internal_loadbalancers: {
            name: 'Ignore Internal Load Balancers',
            description: 'When set to true, skips checking internal load balancers',
            regex: '^(true|false)$',
            default: 'true',
        }
    },
=======
    realtime_triggers: ['microsoftnetwork:loadbalancers:write', 'microsoftnetwork:loadbalancers:delete'],
>>>>>>> 66a26ef4

    run: function(cache, settings, callback) {
        const results = [];
        const source = {};
        const locations = helpers.locations(settings.govcloud);

        var config = {
            ignore_internal_loadbalancers: settings.ignore_internal_loadbalancers || this.settings.ignore_internal_loadbalancers.default
        };

        config.ignore_internal_loadbalancers = (config.ignore_internal_loadbalancers == 'true');

        async.each(locations.loadBalancers, function(location, rcb) {

            const loadBalancers = helpers.addSource(cache, source,
                ['loadBalancers', 'listAll', location]);

            if (!loadBalancers) return rcb();

            if (loadBalancers.err || !loadBalancers.data) {
                helpers.addResult(results, 3,
                    'Unable to query Load Balancers: ' + helpers.addError(loadBalancers), location);
                return rcb();
            }

            if (!loadBalancers.data.length) {
                helpers.addResult(results, 0, 'No existing Load Balancers found', location);
                return rcb();
            }

            loadBalancers.data.forEach(loadBalancer => {
                var notHTTPSRules = 0;
                var isHTTPS = false;

                if (config.ignore_internal_loadbalancers && loadBalancer.frontendIPConfigurations
                    && loadBalancer.frontendIPConfigurations.length && 
                    loadBalancer.frontendIPConfigurations.some(ipconfig => 
                        ipconfig.properties && ipconfig.properties.publicIPAddress)
                )  return;

                if (loadBalancer.inboundNatRules &&
                    loadBalancer.inboundNatRules.length > 0) {
                    loadBalancer.inboundNatRules.forEach(inboundRule => {
                        if (inboundRule.properties &&
                            inboundRule.properties.frontendPort &&
                            inboundRule.properties.frontendPort == 443) {
                            isHTTPS = true;
                        } else {
                            notHTTPSRules++;
                        }
                    });
                }

                if (loadBalancer.loadBalancingRules &&
                    loadBalancer.loadBalancingRules.length > 0) {
                    loadBalancer.loadBalancingRules.forEach(loadBalancingRule => {
                        if (loadBalancingRule.properties &&
                            loadBalancingRule.properties.frontendPort &&
                            loadBalancingRule.properties.frontendPort == 443) {
                            isHTTPS = true;
                        } else {
                            notHTTPSRules++;
                        }
                    });
                }

                if (notHTTPSRules && isHTTPS) {
                    helpers.addResult(results, 2,
                        'HTTPS is configured but other ports are open', location, loadBalancer.id);
                } else if (notHTTPSRules && !isHTTPS) {
                    helpers.addResult(results, 2,
                        'HTTPS is not configured and other ports are open', location, loadBalancer.id);
                } else if (isHTTPS) {
                    helpers.addResult(results, 0,
                        'Only HTTPS is configured', location, loadBalancer.id);
                } else {
                    helpers.addResult(results, 0,
                        'No inbound rules found', location, loadBalancer.id);
                }
            });
            rcb();
        }, function() {
            // Global checking goes here
            callback(null, results, source);
        });
    }
};<|MERGE_RESOLUTION|>--- conflicted
+++ resolved
@@ -15,7 +15,6 @@
                 'App Service HTTPS redirection should be used to ensure site visitors ' +
                 'are always connecting over a secure channel.',
     },
-<<<<<<< HEAD
     settings: {
         ignore_internal_loadbalancers: {
             name: 'Ignore Internal Load Balancers',
@@ -24,9 +23,7 @@
             default: 'true',
         }
     },
-=======
     realtime_triggers: ['microsoftnetwork:loadbalancers:write', 'microsoftnetwork:loadbalancers:delete'],
->>>>>>> 66a26ef4
 
     run: function(cache, settings, callback) {
         const results = [];
