--- conflicted
+++ resolved
@@ -9,17 +9,13 @@
     more_info: 'Automatic Restart sets the virtual machine restart behavior when an instance is crashed or stopped by the system. If it is enabled, Google Cloud Compute Engine restarts the instance if it crashes or is stopped.',
     link: 'https://cloud.google.com/compute/docs/instances/setting-instance-scheduling-options#autorestart',
     recommended_action: 'Ensure automatic restart is enabled for all virtual machine instances.',
-<<<<<<< HEAD
-    apis: ['instances:compute:list', 'projects:get'],
+    apis: ['instances:compute:list'],
     remediation_min_version: '202202080432',
     remediation_description: 'Automatic Restart will be enabled for all virtual machine instances.',
     apis_remediate: ['instances:compute:list', 'projects:get'],
     actions: {remediate:['compute.instances.setScheduling'], rollback:['compute.instances.setScheduling']},
     permissions: {remediate: ['compute.instances.setScheduling'], rollback: ['compute.instances.setScheduling']},
     realtime_triggers: ['compute.instances.setScheduling', 'compute.instances.insert'],
-=======
-    apis: ['instances:compute:list'],
->>>>>>> 042c33e8
 
     run: function(cache, settings, callback) {
         var results = [];
