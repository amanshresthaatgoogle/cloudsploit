--- conflicted
+++ resolved
@@ -9,18 +9,13 @@
     more_info: 'You can make your google cloud functions call secure by making sure that they require HTTPS.',
     link: 'https://cloud.google.com/functions/docs/writing/http',
     recommended_action: 'Ensure that your Google Cloud functions always require HTTPS.',
-<<<<<<< HEAD
-    apis: ['functions:list', 'projects:get'],
+    apis: ['functions:list'],
     remediation_min_version: '202207282132',
     remediation_description: 'All Google Cloud Functions will be configured to require HTTPS for HTTP invocations.',
     apis_remediate: ['functions:list', 'projects:get'],
     actions: {remediate:['CloudFunctionsService.UpdateFunction'], rollback:['CloudFunctionsService.UpdateFunction']},
     permissions: {remediate: ['cloudfunctions.functions.update'], rollback: ['cloudfunctions.functions.create	']},
     realtime_triggers: ['google.cloud.functions.v1.CloudFunctionsService.UpdateFunction', 'google.cloud.functions.v1.CloudFunctionsService.CreateFunction'],
-
-=======
-    apis: ['functions:list'],
->>>>>>> 042c33e8
 
     run: function(cache, settings, callback) {
         var results = [];
