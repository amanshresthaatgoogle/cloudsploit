var async = require('async');
var helpers = require('../../../helpers/aws');

module.exports = {
    title: 'Model Data Encrypted',
<<<<<<< HEAD
    category: 'Lookout',
    domain: 'ML & AI',
    severity: 'High',
=======
    category: 'AI & ML',
    domain: 'Management and Governance',
>>>>>>> 8000cb39
    description: 'Ensure that Lookout for Vision model data is encrypted using desired KMS encryption level',
    more_info: 'By default, trained models and manifest files are encrypted in Amazon S3 using server-side encryption with KMS keys stored in AWS Key Management Service (SSE-KMS). ' +
        'You can also use customer-managed keys instead in order to gain more granular control over encryption/decryption process.',
    link: 'https://docs.aws.amazon.com/lookout-for-vision/latest/developer-guide/security-data-encryption.html',
    recommended_action: 'Encrypt LookoutVision model with customer-manager keys (CMKs) present in your account',
    apis: ['LookoutVision:listProjects', 'LookoutVision:listModels', 'LookoutVision:describeModel', 'KMS:describeKey', 'KMS:listKeys'],
    settings: {
        model_data_desired_encryption_level: {
            name: 'Vision Data Target Encryption Level',
            description: 'In order (lowest to highest) sse=S3-SSE; awscmk=Customer managed KMS; externalcmk=Customer managed externally sourced KMS; cloudhsm=Customer managed CloudHSM sourced KMS',
            regex: '^(sse|awscmk|externalcmk|cloudhsm)$',
            default: 'awscmk'
        }
    },
    realtime_triggers: ['lookoutvision:CreateModel', 'lookoutvision:DeleteModel'],

    run: function(cache, settings, callback) {
        var results = [];
        var source = {};
        var region = helpers.regions(settings);

        var config = {
            desiredEncryptionLevelString: settings.model_data_desired_encryption_level || this.settings.model_data_desired_encryption_level.default
        };

        var desiredEncryptionLevel = helpers.ENCRYPTION_LEVELS.indexOf(config.desiredEncryptionLevelString);
        var currentEncryptionLevel;

        async.each(region.lookoutvision, function(region, rcb){
            var listProjects = helpers.addSource(cache, source,
                ['lookoutvision', 'listProjects', region]);

            if (!listProjects) return rcb();

            if (listProjects.err || !listProjects.data) {
                helpers.addResult(results, 3,
                    'Unable to query for Lookout for Vision projects: ' + helpers.addError(listProjects), region);
                return rcb();
            }

            if (!listProjects.data.length) {
                helpers.addResult(results, 0, 'No Lookout for Vision projects found', region);
                return rcb();
            }

            var listKeys = helpers.addSource(cache, source,
                ['kms', 'listKeys', region]);

            if (!listKeys || listKeys.err || !listKeys.data) {
                helpers.addResult(results, 3,
                    'Unable to list KMS keys: ' + helpers.addError(listKeys), region);
                return rcb();
            }

            for (let project of listProjects.data){
                if (!project.ProjectName) continue;

                let projectArn = project.ProjectArn;

                var listModels = helpers.addSource(cache, source,
                    ['lookoutvision', 'listModels', region, project.ProjectName]);

                if (!listModels || listModels.err || !listModels.data) {
                    helpers.addResult(results, 3,
                        'Unable to query for Lookout for Vision models: ' + project.ProjectName + ': ' + helpers.addError(listModels),
                        region, projectArn);
                    continue;
                }

                if (!listModels.data.Models || !listModels.data.Models.length) {
                    helpers.addResult(results, 0,
                        'No models found for Lookout for Vision project',
                        region, projectArn);
                    continue;
                }

                for (let model of listModels.data.Models) {
                    if (!model.ModelArn) continue;

                    let resource = model.ModelArn;

                    var describeModel = helpers.addSource(cache, source,
                        ['lookoutvision', 'describeModel', region, model.ModelArn]);

                    if (!describeModel ||
                        describeModel.err ||
                        !describeModel.data || !describeModel.data.ModelDescription) {
                        helpers.addResult(results, 3,
                            'Unable to get Lookout for Vision models: ' + helpers.addError(describeModel), region, resource);
                        continue;
                    }

                    if (describeModel.data.ModelDescription.KmsKeyId) {
                        let kmsKey =  describeModel.data.ModelDescription.KmsKeyId;
                        let keyId = kmsKey.split('/')[1] ? kmsKey.split('/')[1] : kmsKey;

                        let describeKey = helpers.addSource(cache, source,
                            ['kms', 'describeKey', region, keyId]);

                        if (!describeKey || describeKey.err || !describeKey.data || !describeKey.data.KeyMetadata) {
                            helpers.addResult(results, 3,
                                `Unable to query KMS key: ${helpers.addError(describeKey)}`,
                                region, kmsKey);
                            continue;
                        }

                        currentEncryptionLevel = helpers.getEncryptionLevel(describeKey.data.KeyMetadata, helpers.ENCRYPTION_LEVELS);

                    } else {
                        currentEncryptionLevel = 1; //sse
                    }

                    var currentEncryptionLevelString = helpers.ENCRYPTION_LEVELS[currentEncryptionLevel];

                    if (currentEncryptionLevel >= desiredEncryptionLevel) {
                        helpers.addResult(results, 0,
                            `Model data is encrypted with ${currentEncryptionLevelString} \
                        which is greater than or equal to the desired encryption level ${config.desiredEncryptionLevelString}`,
                            region, resource);
                    } else {
                        helpers.addResult(results, 2,
                            `Model data is encrypted with ${currentEncryptionLevelString} \
                        which is less than the desired encryption level ${config.desiredEncryptionLevelString}`,
                            region, resource);
                    }
                }
            }

            rcb();
        }, function(){
            callback(null, results, source);
        });
    }
};<|MERGE_RESOLUTION|>--- conflicted
+++ resolved
@@ -3,14 +3,9 @@
 
 module.exports = {
     title: 'Model Data Encrypted',
-<<<<<<< HEAD
-    category: 'Lookout',
-    domain: 'ML & AI',
-    severity: 'High',
-=======
     category: 'AI & ML',
     domain: 'Management and Governance',
->>>>>>> 8000cb39
+    severity: 'High',
     description: 'Ensure that Lookout for Vision model data is encrypted using desired KMS encryption level',
     more_info: 'By default, trained models and manifest files are encrypted in Amazon S3 using server-side encryption with KMS keys stored in AWS Key Management Service (SSE-KMS). ' +
         'You can also use customer-managed keys instead in order to gain more granular control over encryption/decryption process.',
