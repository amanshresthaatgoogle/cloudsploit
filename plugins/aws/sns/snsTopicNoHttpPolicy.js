var async = require('async');
var helpers = require('../../../helpers/aws');

module.exports = {
    title: 'SNS Topic HTTP Protocol Restriction',
    category: 'SNS',
    domain: 'Application Integration',
    description: 'Ensures SNS topics do not allow HTTP protocol.',
    more_info: 'SNS topics should be configured to restrict access to the HTTP protocol to prevent unauthorized send or subscribe operations.',
    recommended_action: 'Adjust the topic policy to only allow authorized AWS users in known accounts to send or subscribe via the HTTP protocol.',
    link: 'http://docs.aws.amazon.com/sns/latest/dg/AccessPolicyLanguage.html',
    apis: ['SNS:listTopics', 'SNS:getTopicAttributes'],
<<<<<<< HEAD
    realtime_triggers: ['sns:CreateTopic', 'sns:SetTopicAttributes','sns:DeleteTopic'],
    
=======

>>>>>>> c358e76e
    run: function(cache, settings, callback) {
        var results = [];
        var source = {};
        var regions = helpers.regions(settings);

        async.each(regions.sns, function(region, rcb){
            var listTopics = helpers.addSource(cache, source,
                ['sns', 'listTopics', region]);

            if (!listTopics) return rcb();

            if (listTopics.err || !listTopics.data) {
                helpers.addResult(results, 3,
                    'Unable to query for SNS topics: ' + helpers.addError(listTopics), region);
                return rcb();
            }

            if (!listTopics.data.length) {
                helpers.addResult(results, 0, 'No SNS topics found', region);
                return rcb();
            }

            listTopics.data.forEach( topic => {
                if (!topic.TopicArn) return;

                var getTopicAttributes = helpers.addSource(cache, source,
                    ['sns', 'getTopicAttributes', region, topic.TopicArn]);

                if (!getTopicAttributes ||
                    (!getTopicAttributes.err && !getTopicAttributes.data)) return;

                if (getTopicAttributes.err || !getTopicAttributes.data) {
                    helpers.addResult(results, 3,
                        'Unable to query SNS topic for policy: ' + helpers.addError(getTopicAttributes),
                        region, topic.TopicArn);
                    return;
                }

                if (!getTopicAttributes.data.Attributes ||
                    !getTopicAttributes.data.Attributes.Policy) {
                    helpers.addResult(results, 3,
                        'The SNS topic does not have a policy attached.',
                        region, topic.TopicArn);
                    return;
                }

                var statements = helpers.normalizePolicyDocument(getTopicAttributes.data.Attributes.Policy);

                if (!statements || !statements.length) {
                    helpers.addResult(results, 0,
                        'The SNS Topic policy does not have trust relationship statements',
                        region, topic.TopicArn);
                    return;
                }

                var hasHttpProtocolRestriction = false;

                function checkProtocol(protocol) {
                    protocol = protocol.toLowerCase();
                    if ((effect === 'Allow' && protocol === 'http') || (effect === 'Deny' && protocol === 'https')) {
                        return true;
                    }
                }
                for (var statement of statements) {
                    if (statement.Condition && statement.Condition.StringEquals) {
                        var protocolCondition = statement.Condition.StringEquals['SNS:Protocol'];
                        if (protocolCondition && protocolCondition.length) {
                            var effect = statement.Effect;
                            if (typeof protocolCondition === 'string') {
                                hasHttpProtocolRestriction = checkProtocol(protocolCondition);

                            } else if (Array.isArray(protocolCondition) && protocolCondition.length) {
                                for (var protocol of protocolCondition) {
                                    if (checkProtocol(protocol)) {
                                        hasHttpProtocolRestriction = true;
                                        break;
                                    }
                                }
                            }
                        }
                        if (hasHttpProtocolRestriction) break;
                    }
                }

                if (hasHttpProtocolRestriction) {
                    helpers.addResult(results, 2,
                        'The SNS topic policy allows unsecured access via HTTP protocol.',
                        region, topic.TopicArn);
                } else {
                    helpers.addResult(results, 0,
                        'The SNS topic policy does not allow unsecured access via HTTP protocol.',
                        region, topic.TopicArn);
                }

            });

            rcb();
        }, function(){
            callback(null, results, source);
        });
    }
};<|MERGE_RESOLUTION|>--- conflicted
+++ resolved
@@ -10,12 +10,8 @@
     recommended_action: 'Adjust the topic policy to only allow authorized AWS users in known accounts to send or subscribe via the HTTP protocol.',
     link: 'http://docs.aws.amazon.com/sns/latest/dg/AccessPolicyLanguage.html',
     apis: ['SNS:listTopics', 'SNS:getTopicAttributes'],
-<<<<<<< HEAD
     realtime_triggers: ['sns:CreateTopic', 'sns:SetTopicAttributes','sns:DeleteTopic'],
     
-=======
-
->>>>>>> c358e76e
     run: function(cache, settings, callback) {
         var results = [];
         var source = {};
