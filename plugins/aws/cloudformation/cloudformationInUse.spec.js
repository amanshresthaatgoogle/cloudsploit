var expect = require('chai').expect;
var cloudformationInUse = require('./cloudformationInUse');

const describeStacks = [
    {
        "StackId": "arn:aws:cloudformation:us-east-1:000011112222:stack/sam-app/e26f50d0-6efd-11ec-bb7d-0e5217d78663",
        "StackName": "sam-app",
        "ChangeSetId": "arn:aws:cloudformation:us-east-1:000011112222:changeSet/samcli-deploy1641479723/70df5351-0c36-4f77-bf41-fe5fe49c4a3a",
        "Description": "S3 Uploader - sample application",
        "CreationTime": "2022-01-06T14:35:24.796000+00:00",
        "LastUpdatedTime": "2022-01-06T14:35:52.880000+00:00",
        "RollbackConfiguration": {},
        "StackStatus": "CREATE_COMPLETE",
        "DisableRollback": true,
        "NotificationARNs": [],
        "Capabilities": [
            "CAPABILITY_IAM"
        ],
        "Outputs": [
            {
                "OutputKey": "APIendpoint",
                "OutputValue": "https://m9kyzunubc.execute-api.us-east-1.amazonaws.com",
                "Description": "HTTP API endpoint URL"
            },
            {
                "OutputKey": "S3UploadBucketName",
                "OutputValue": "sam-app-s3uploadbucket-ylnxiraqgwuq",
                "Description": "S3 bucket for application uploads"
            }
        ],
        "Tags": [],
        "DriftInformation": {
            "StackDriftStatus": "NOT_CHECKED"
        }
    },
    {}
];



const createCache = (describeStacks, describeStacksErr) => { 
    return {
        cloudformation: {
            describeStacks: {
                'us-east-1': {
                    err: describeStacksErr,
                    data: describeStacks
                },
            },
        },
    };
};

describe('cloudformationInUse', function () {
    describe('run', function () {
        it('should PASS if Amazon CloudFormation service is currently in use', function (done) {
            const cache = createCache([describeStacks[0]]);
            cloudformationInUse.run(cache, {}, (err, results) => {
                expect(results.length).to.equal(1);
                expect(results[0].status).to.equal(0);
                expect(results[0].message).to.include('Amazon CloudFormation service is currently in use');
                expect(results[0].region).to.equal('us-east-1');
                done();
            });
        });

        it('should FAIL if Amazon CloudFormation service is not currently in use', function (done) {
            const cache = createCache(describeStacks[1]);
            cloudformationInUse.run(cache, {}, (err, results) => {
                expect(results.length).to.equal(1);
                expect(results[0].status).to.equal(2);
                expect(results[0].message).to.include('Amazon CloudFormation service is not currently in use');
                expect(results[0].region).to.equal('us-east-1');
                done();
            });
        });

<<<<<<< HEAD
        it('should UNKNOWN if Unable to query cloudformation stacks', function (done) {
            const cache = createCache(null, { message: "Unable to query cloudformation stacks" });
=======
        it('should UNKNOWN if Unable to query CloudFormation stacks', function (done) {
            const cache = createCache(null, { message: "Unable to query CloudFormation stacks" });
>>>>>>> d6453167
            cloudformationInUse.run(cache, {}, (err, results) => {
                expect(results.length).to.equal(1);
                expect(results[0].status).to.equal(3);
                expect(results[0].region).to.equal('us-east-1');
                done();
            });
        });
    });
}); <|MERGE_RESOLUTION|>--- conflicted
+++ resolved
@@ -75,13 +75,8 @@
             });
         });
 
-<<<<<<< HEAD
-        it('should UNKNOWN if Unable to query cloudformation stacks', function (done) {
-            const cache = createCache(null, { message: "Unable to query cloudformation stacks" });
-=======
         it('should UNKNOWN if Unable to query CloudFormation stacks', function (done) {
             const cache = createCache(null, { message: "Unable to query CloudFormation stacks" });
->>>>>>> d6453167
             cloudformationInUse.run(cache, {}, (err, results) => {
                 expect(results.length).to.equal(1);
                 expect(results[0].status).to.equal(3);
