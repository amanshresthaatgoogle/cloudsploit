var helpers = require('../../../helpers/aws');

module.exports = {
    title: 'CloudFront Custom Origin HTTPS Only',
    category: 'CloudFront',
    domain: 'Content Delivery',
    description: 'Ensures CloudFront Distribution Custom Origin is HTTPS Only.',
    more_info: 'When you create a distribution, you specify the origin where CloudFront sends requests for the files. You can use several different kinds of origins with CloudFront.',
<<<<<<< HEAD
    link: 'https://docs.aws.amazon.com/AmazonCloudFront/latest/DeveloperGuide/using-https.html',
    recommended_action: 'Modify cloudFront distribution and select Https only for custom origin.',
=======
    link: 'https://docs.aws.amazon.com/AmazonCloudFront/latest/DeveloperGuide/using-https-cloudfront-to-custom-origin.html',
    recommended_action: 'Modify CloudFront distribution and update the Origin Protocol Policy setting to HTTPS Only.',
>>>>>>> 19bb6f12
    apis: ['CloudFront:listDistributions'],

    run: function(cache, settings, callback) {
        var results = [];
        var source = {};
       
        var region = helpers.defaultRegion(settings);

        var listDistributions = helpers.addSource(cache, source,
            ['cloudfront', 'listDistributions', region]);

        if (!listDistributions) return callback(null, results, source);

        if (listDistributions.err || !listDistributions.data) {
            helpers.addResult(results, 3,
                'Unable to query for CloudFront distributions: ' + helpers.addError(listDistributions));
            return callback(null, results, source);
        }

        if (!listDistributions.data.length) {
            helpers.addResult(results, 0, 'No CloudFront distributions found');
            return callback(null, results, source);
        }
 
        for (let distribution of listDistributions.data){
            if (!distribution.ARN) continue;

            if (!distribution.Origins || !distribution.Origins.Items || !distribution.Origins.Items.length){
                helpers.addResult(results, 0, 'CloudFront distribution has no origins', 'global', distribution.ARN);
            } else {
                let items = distribution.Origins.Items;
                let isCorrectPolicy = true;
                for (let origin of items){
                    if (!origin.CustomOriginConfig || !origin.CustomOriginConfig.OriginProtocolPolicy) continue;

                    let originProtocolPolicy = origin.CustomOriginConfig.OriginProtocolPolicy.toLowerCase();
                    
                    if (originProtocolPolicy == 'http-only' || originProtocolPolicy == 'match-viewer'){
                        isCorrectPolicy = false;
                        break;
                    }
                }
                if (!isCorrectPolicy){
                    helpers.addResult(results, 2, 'CloudFront distribution custom origin is not configured to use HTTPS only', 'global', distribution.ARN);
                } else {
                    helpers.addResult(results, 0, 'CloudFront distribution custom origin is configured to use HTTPS only', 'global', distribution.ARN);
                }
            }
        }
        callback(null, results, source);
    }
};<|MERGE_RESOLUTION|>--- conflicted
+++ resolved
@@ -6,13 +6,8 @@
     domain: 'Content Delivery',
     description: 'Ensures CloudFront Distribution Custom Origin is HTTPS Only.',
     more_info: 'When you create a distribution, you specify the origin where CloudFront sends requests for the files. You can use several different kinds of origins with CloudFront.',
-<<<<<<< HEAD
-    link: 'https://docs.aws.amazon.com/AmazonCloudFront/latest/DeveloperGuide/using-https.html',
-    recommended_action: 'Modify cloudFront distribution and select Https only for custom origin.',
-=======
     link: 'https://docs.aws.amazon.com/AmazonCloudFront/latest/DeveloperGuide/using-https-cloudfront-to-custom-origin.html',
     recommended_action: 'Modify CloudFront distribution and update the Origin Protocol Policy setting to HTTPS Only.',
->>>>>>> 19bb6f12
     apis: ['CloudFront:listDistributions'],
 
     run: function(cache, settings, callback) {
