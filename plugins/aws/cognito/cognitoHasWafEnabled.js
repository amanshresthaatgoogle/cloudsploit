--- conflicted
+++ resolved
@@ -44,12 +44,8 @@
                 if (!webACLResource || webACLResource.err || !webACLResource.data){
                     helpers.addResult(results, 3,
                         'Unable to query for wafv2 api: ' + helpers.addError(webACLResource), region);
-<<<<<<< HEAD
 
                     continue;
-=======
-                    return rcb();
->>>>>>> 2fcf3191
                 }
                 var arn = 'arn:' + awsOrGov + ':cognito-idp:' + region + ':' + accountId + ':userpool/' + userPool.Id;
                 if (webACLResource.data.WebACL){
