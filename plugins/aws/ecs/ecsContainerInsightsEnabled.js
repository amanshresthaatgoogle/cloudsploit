--- conflicted
+++ resolved
@@ -5,15 +5,8 @@
     title: 'Container Insights Enabled',
     category: 'ECS',
     domain: 'Containers',
-<<<<<<< HEAD
-    description:
-      'Ensure that ECS clusters have CloudWatch Container Insights feature enabled.',
+    description: 'Ensure that ECS clusters have CloudWatch Container Insights feature enabled.',
     more_info: 'CloudWatch Container Insights provides monitoring and troubleshooting solution for containerized applications and microservices that collects, aggregates and summarizes resource utilization such as CPU, memory, disk, and network.',
-=======
-    description: 'Ensure that ECS clusters have CloudWatch Container Insights feature enabled.',
-    more_info:
-      'CloudWatch Container Insights provides monitoring and troubleshooting solution for containerized applications and microservices that collects, aggregates and summarizes resource utilization such as CPU, memory, disk, and network.',
->>>>>>> 09a50b25
     recommended_action: 'Enabled container insights feature for ECS clusters.',
     link: 'https://docs.aws.amazon.com/AmazonECS/latest/developerguide/cloudwatch-container-insights.html',
     apis: ['ECS:listClusters', 'ECS:describeCluster'],
