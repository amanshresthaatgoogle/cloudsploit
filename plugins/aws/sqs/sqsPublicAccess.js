--- conflicted
+++ resolved
@@ -12,15 +12,7 @@
     settings: {
         sqs_queue_policy_condition_keys: {
             name: 'SQS Queue Policy Allowed Condition Keys',
-<<<<<<< HEAD
-            description: 'Comma separated list of AWS IAM condition keys that should be allowed i.e. aws:SourceAccount.' +
-                'This setting assumes following rules:' +
-                '1. As a best practice, "Deny" with "StringNotLike" and "Allow" with "StringLike" are used to prevent accidental privileged access' +
-                '2. IAM condition keys which work with "Numeric" or "Date" operators are not used' +
-                '3. Bool values are set to "true" with "Allow" and "false" with "Deny"',
-=======
             description: 'Comma separated list of AWS IAM condition keys that should be allowed i.e. aws:SourceAccount.',
->>>>>>> eec72fb6
             regex: '^.*$',
             default: 'aws:PrincipalArn,aws:PrincipalAccount,aws:PrincipalOrgID,aws:SourceAccount,aws:SourceArn'
         },
