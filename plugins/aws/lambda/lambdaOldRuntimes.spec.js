const expect = require('chai').expect;
var lambdaOldRuntimes = require('./lambdaOldRuntimes');

const listFunctions = [
    {
        "FunctionName": "test-lambda",
        "FunctionArn": "arn:aws:lambda:us-east-1:000011112222:function:test-lambda",
<<<<<<< HEAD
        "Runtime": "nodejs14.x",
=======
        "Runtime": "nodejs16.x",
>>>>>>> b4421df8
        "Role": "arn:aws:iam::000011112222:role/lambda-role",
        "Handler": "index.handler",
        "TracingConfig": { "Mode": "PassThrough" }
    },
    {
        "FunctionName": "testing-123",
        "FunctionArn": "arn:aws:lambda:us-east-1:000011112222:function:testing-123",
        "Runtime": "nodejs4.3",
        "Role": "arn:aws:iam::000011112222:role/service-role/testing-123-role-7t7oo29b",
        "Handler": "index.handler",
        "TracingConfig": { "Mode": "Active" }
    }
];


const createCache = (listFunctions) => {
    return {
        lambda: {
            listFunctions: {
                'us-east-1': {
                    data: listFunctions
                }
            }
        }
    };
};

const createErrorCache = () => {
    return {
        lambda: {
            listFunctions: {
                'us-east-1': {
                    err: {
                        message: 'error listing Lambda functions'
                    }
                }
            }
        }
    };
};

const createNullCache = () => {
    return {
        lambda: {
            listFunctions: {
                'us-east-1': null
            }
        }
    };
};

describe('lambdaOldRuntimes', function () {
    describe('run', function () {

        it('should PASS if functions is using current version', function (done) {
            const cache = createCache([listFunctions[0]]);
            lambdaOldRuntimes.run(cache, {}, (err, results) => {
                expect(results.length).to.equal(1);
                expect(results[0].status).to.equal(0);
                expect(results[0].region).to.equal('us-east-1');
                expect(results[0].message).to.include('Lambda is running the current version');
                done();
            });
        });

        it('should FAIL if function is using out-of-date runtime', function (done) {
            const cache = createCache([listFunctions[1]]);
            lambdaOldRuntimes.run(cache, { }, (err, results) => {
                expect(results.length).to.equal(1);
                expect(results[0].status).to.equal(2);
                expect(results[0].region).to.equal('us-east-1');
                expect(results[0].message).to.include('which was deprecated on');
                done();
            });
        });

        it('should PASS if no Lambda functons found', function (done) {
            const cache = createCache([]);
            lambdaOldRuntimes.run(cache, {}, (err, results) => {
                expect(results.length).to.equal(1);
                expect(results[0].status).to.equal(0);
                expect(results[0].message).to.include('No Lambda functions found');
                done();
            });
        });

        it('should UNKNOWN if unable to list Lambda functions', function (done) {
            const cache = createErrorCache();
            lambdaOldRuntimes.run(cache, {}, (err, results) => {
                expect(results.length).to.equal(1);
                expect(results[0].status).to.equal(3);
                expect(results[0].message).to.include('Unable to query for Lambda functions');
                done();
            });
        });

        it('should not return anything if list Lambda functions response not found', function (done) {
            const cache = createNullCache();
            lambdaOldRuntimes.run(cache, {}, (err, results) => {
                expect(results.length).to.equal(0);
                done();
            });
        });
    });
});<|MERGE_RESOLUTION|>--- conflicted
+++ resolved
@@ -5,11 +5,7 @@
     {
         "FunctionName": "test-lambda",
         "FunctionArn": "arn:aws:lambda:us-east-1:000011112222:function:test-lambda",
-<<<<<<< HEAD
-        "Runtime": "nodejs14.x",
-=======
         "Runtime": "nodejs16.x",
->>>>>>> b4421df8
         "Role": "arn:aws:iam::000011112222:role/lambda-role",
         "Handler": "index.handler",
         "TracingConfig": { "Mode": "PassThrough" }
