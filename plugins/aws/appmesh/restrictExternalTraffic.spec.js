--- conflicted
+++ resolved
@@ -130,11 +130,7 @@
         });
 
         it('should UNKNOWN if Unable to get App Mesh description', function (done) {
-<<<<<<< HEAD
-            const cache = createCache([listMeshes[0]], null, null,  { message: "Unable to get App Mesh description" });
-=======
             const cache = createCache([listMeshes[0]], null, null, { message: "Unable to get App Mesh description" });
->>>>>>> f0886265
             restrictExternalTraffic.run(cache, {}, (err, results) => {
                 expect(results.length).to.equal(1);
                 expect(results[0].status).to.equal(3);
