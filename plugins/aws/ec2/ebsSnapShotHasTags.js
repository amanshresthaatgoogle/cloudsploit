--- conflicted
+++ resolved
@@ -39,15 +39,9 @@
                 var resourceARN = `arn:${awsOrGov}:${region}:${snapshot.OwnerId}:snapshot/${snapshot.SnapshotId}`;
 
                 if (!snapshot.Tags || !snapshot.Tags.length) {
-<<<<<<< HEAD
                     helpers.addResult(results, 2, 'EBS Snapshot has no Tags associated', region, resourceARN);
                 } else {
                     helpers.addResult(results, 0, 'EBS Snapshot have tags', region, resourceARN);
-=======
-                    helpers.addResult(results, 2, 'EBS Snapshot does not have tags', region, resourceARN);
-                } else {
-                    helpers.addResult(results, 0, 'EBS Snapshot has tags', region, resourceARN);
->>>>>>> df1d0081
                 }
             }
             rcb();
