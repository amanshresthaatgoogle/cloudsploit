--- conflicted
+++ resolved
@@ -22,14 +22,6 @@
         var accountId = helpers.addSource(cache, source, ['sts', 'getCallerIdentity', acctRegion, 'data']);
 
         var latestVersions = {
-<<<<<<< HEAD
-            '1.26': 1,
-            '1.25': 2,
-            '1.24': 5,
-            '1.23': 7,
-            '1.22': 11,
-            '1.21': 16,
-=======
             '1.27': 2,
             '1.26': 3,
             '1.25': 4,
@@ -37,7 +29,6 @@
             '1.23': 9,
             '1.22': 13,
             '1.21': 18,
->>>>>>> 006c1cb7
         };
 
         var deprecatedVersions = {
@@ -58,10 +49,7 @@
             '1.24': '2024-01-01',
             '1.25': '2024-05-01',
             '1.26': '2024-06-01',
-<<<<<<< HEAD
-=======
             '1.27': '2024-06-01',
->>>>>>> 006c1cb7
         };
 
         async.each(regions.eks, function(region, rcb) {
