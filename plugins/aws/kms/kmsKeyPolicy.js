--- conflicted
+++ resolved
@@ -109,24 +109,14 @@
                 if (config.kms_ignore_aws_managed_keys) {
                     var describeKey = helpers.addSource(cache, source,
                         ['kms', 'describeKey', region, kmsKey.KeyId]);
-<<<<<<< HEAD
-
-=======
                 
->>>>>>> f0a279c8
                     if (!describeKey || describeKey.err || !describeKey.data || !describeKey.data.KeyMetadata) {
                         helpers.addResult(results, 3, `Unable to query for KMS Key: ${helpers.addError(describeKey)}`, region);
                         return kcb();
                     }
-<<<<<<< HEAD
-
-                    let keyLevel = helpers.getEncryptionLevel(describeKey.data.KeyMetadata, helpers.ENCRYPTION_LEVELS);
-
-=======
     
                     let keyLevel = helpers.getEncryptionLevel(describeKey.data.KeyMetadata, helpers.ENCRYPTION_LEVELS);
     
->>>>>>> f0a279c8
                     if (keyLevel == 2) {
                         helpers.addResult(results, 0,
                             'KMS key is AWS-managed', region, kmsKey.KeyArn);
