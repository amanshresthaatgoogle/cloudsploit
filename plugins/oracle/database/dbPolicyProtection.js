var helpers = require('../../../helpers/oracle');

module.exports = {
    title: 'Database Policy Protection',
    category: 'Database',
    description: 'Ensures policy statements have deletion protection for database systems, databases, and database homes unless it is an administrator group.',
    more_info: 'Adding deletion protection to Oracle database policies mitigates unintended deletion of database services by unauthorized users or groups.',
    link: 'https://docs.cloud.oracle.com/iaas/Content/Security/Reference/dbaas_security.htm',
    recommended_action: 'Ensure policy statements have deletion protection for Database Systems, databases, and Database Homes unless it is an administrator group.',
    apis: ['policy:list'],
    settings: {
        policy_group_admins: {
            name: 'Admin groups with delete permissions.',
            description: 'Comma separated list of the admin groups allowed to delete resources.',
            regex: '^.{1,255}$',
            default: 'Administrators'
        },
    },

    run: function (cache, settings, callback) {
        var results = [];
        var source = {};

        var config = {
            policy_group_admins: settings.policy_group_admins || this.settings.policy_group_admins.default
        };
        
        var region = helpers.objectFirstKey(cache['regionSubscription']['list'])

        var policies = helpers.addSource(cache, source,
            ['policy', 'list', region]);

        if (!policies) return callback(null, results, source);

        if (policies.err || !policies.data) {
            helpers.addResult(results, 3,
                'Unable to query for policies: ' + helpers.addError(policies), region);
            return callback(null, results, source);
        }

        if (!policies.data.length) {
            helpers.addResult(results, 0, 'No policies found', region);
            return callback(null, results, source);
        }
        var policyProtection = true;
        var entered = false;
<<<<<<< HEAD
        var resourceTypes = ['databases', 'db-homes']
=======
>>>>>>> 43b32ab9

        policies.data.forEach(policy => {
            if (policy.statements &&
                policy.statements.length) {
                entered = true;
<<<<<<< HEAD
                policy.statements.forEach(statement => {
                    var statementObj = helpers.normalizePolicyStatement(statement);
                    var statementPasses = helpers.testStatement(statementObj, resourceTypes, config.policy_group_admins);

                    if (!statementPasses) {
                        policyProtection = false;

                        helpers.addResult(results, 2,
                            `${statementObj['subjectType']}${statementObj['subject']} has the ability to delete all database services in ${statementObj['location']}`, region, policy.id);
=======

                policy.statements.forEach(statement => {
                    const statementLower = statement.toLowerCase();

                    if (statementLower.indexOf('allow') > -1 &&
                        (statementLower.indexOf('manage') > -1 ||
                            statementLower.indexOf('use') > -1) &&
                        (statementLower.indexOf('request.permission') === -1 &&
                            statementLower.indexOf('!=') === -1 &&
                            statementLower.indexOf('_delete') === -1 &&
                            (statementLower.indexOf('db_system_') === -1 ||
                            statementLower.indexOf('database_') === -1 ||
                            statementLower.indexOf('db_home_') === -1)) &&
                        (statementLower.indexOf('db-systems') > -1 ||
                            statementLower.indexOf('databases') > -1 ||
                            statementLower.indexOf('db-homes') > -1 ||
                            statementLower.indexOf('all-resources') > -1)) {

                        policyProtection = false;
                        var statementArr = statementLower.split(' ');
                        var statementNormalArr = statement.split(' ');
                        var severity = 2;

                        if (statementArr[1] === 'any-user' || statementArr[1] === 'dynamic-group') {
                            var groupName = statementArr[2] === 'to' ? '' : statementNormalArr[2];
                            var compartment = statementArr[6] === 'tenancy' ? 'tenancy' : statementArr[6];
                            var compartmentName = (!statementArr[7] || statementArr[7] === 'tenancy') ? '' : statementNormalArr[7];
                            var groupType = statementArr[1];
                        } else {
                            var groupName = statementArr[2] === 'to' ? '' : statementNormalArr[2];
                            var compartment = statementArr[7] === 'tenancy' ? 'tenancy' : statementArr[7];
                            var compartmentName = (!statementArr[7] || statementArr[7] === 'tenancy') ? '' : statementNormalArr[8];
                            var groupType = 'The ' + statementArr[1];
                        }

                        if (groupName === config.policy_group_admins.toLowerCase()) return;
                        if (statementArr.indexOf('request.user.name') > -1) {
                            groupType = 'The user';
                            groupName = statementArr[statementArr.length - 1];
                            severity = 1;
                        }

                        helpers.addResult(results, severity,
                            `${groupType} ${groupName} has the ability to delete all database services in ${compartment} ${compartmentName}`, region, policy.id);
>>>>>>> 43b32ab9
                    }
                });
            }
        });

        if (policyProtection && entered) {
            helpers.addResult(results, 0, 'All policies have database delete protection enabled', region);
        }

        callback(null, results, source);
    }
};<|MERGE_RESOLUTION|>--- conflicted
+++ resolved
@@ -44,16 +44,12 @@
         }
         var policyProtection = true;
         var entered = false;
-<<<<<<< HEAD
         var resourceTypes = ['databases', 'db-homes']
-=======
->>>>>>> 43b32ab9
 
         policies.data.forEach(policy => {
             if (policy.statements &&
                 policy.statements.length) {
                 entered = true;
-<<<<<<< HEAD
                 policy.statements.forEach(statement => {
                     var statementObj = helpers.normalizePolicyStatement(statement);
                     var statementPasses = helpers.testStatement(statementObj, resourceTypes, config.policy_group_admins);
@@ -63,52 +59,6 @@
 
                         helpers.addResult(results, 2,
                             `${statementObj['subjectType']}${statementObj['subject']} has the ability to delete all database services in ${statementObj['location']}`, region, policy.id);
-=======
-
-                policy.statements.forEach(statement => {
-                    const statementLower = statement.toLowerCase();
-
-                    if (statementLower.indexOf('allow') > -1 &&
-                        (statementLower.indexOf('manage') > -1 ||
-                            statementLower.indexOf('use') > -1) &&
-                        (statementLower.indexOf('request.permission') === -1 &&
-                            statementLower.indexOf('!=') === -1 &&
-                            statementLower.indexOf('_delete') === -1 &&
-                            (statementLower.indexOf('db_system_') === -1 ||
-                            statementLower.indexOf('database_') === -1 ||
-                            statementLower.indexOf('db_home_') === -1)) &&
-                        (statementLower.indexOf('db-systems') > -1 ||
-                            statementLower.indexOf('databases') > -1 ||
-                            statementLower.indexOf('db-homes') > -1 ||
-                            statementLower.indexOf('all-resources') > -1)) {
-
-                        policyProtection = false;
-                        var statementArr = statementLower.split(' ');
-                        var statementNormalArr = statement.split(' ');
-                        var severity = 2;
-
-                        if (statementArr[1] === 'any-user' || statementArr[1] === 'dynamic-group') {
-                            var groupName = statementArr[2] === 'to' ? '' : statementNormalArr[2];
-                            var compartment = statementArr[6] === 'tenancy' ? 'tenancy' : statementArr[6];
-                            var compartmentName = (!statementArr[7] || statementArr[7] === 'tenancy') ? '' : statementNormalArr[7];
-                            var groupType = statementArr[1];
-                        } else {
-                            var groupName = statementArr[2] === 'to' ? '' : statementNormalArr[2];
-                            var compartment = statementArr[7] === 'tenancy' ? 'tenancy' : statementArr[7];
-                            var compartmentName = (!statementArr[7] || statementArr[7] === 'tenancy') ? '' : statementNormalArr[8];
-                            var groupType = 'The ' + statementArr[1];
-                        }
-
-                        if (groupName === config.policy_group_admins.toLowerCase()) return;
-                        if (statementArr.indexOf('request.user.name') > -1) {
-                            groupType = 'The user';
-                            groupName = statementArr[statementArr.length - 1];
-                            severity = 1;
-                        }
-
-                        helpers.addResult(results, severity,
-                            `${groupType} ${groupName} has the ability to delete all database services in ${compartment} ${compartmentName}`, region, policy.id);
->>>>>>> 43b32ab9
                     }
                 });
             }
