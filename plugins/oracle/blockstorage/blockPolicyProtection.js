<<<<<<< HEAD
    var async = require('async');
=======
>>>>>>> 43b32ab9
var helpers = require('../../../helpers/oracle');

module.exports = {
    title: 'Block Storage Policy Protection',
    category: 'Block Storage',
    description: 'Ensure policy statements have deletion protection for block volumes unless it is an administrator group.',
    more_info: 'Adding deletion protection to Oracle block volume policies mitigates unintended deletion of block and boot volumes by unauthorized users or groups.',
    link: 'https://docs.cloud.oracle.com/iaas/Content/Security/Reference/iam_security.htm',
    recommended_action: 'When writing policies, avoid blanket statements, and add a where statement with the line request.permission != {VOLUME_DELETE, VOLUME_BACKUP_DELETE, VOLUME_ATTACHMENT_DELETE}.',
    apis: ['policy:list'],
    settings: {
        policy_group_admins: {
            name: 'Admin groups with delete permissions.',
            description: 'Comma separated list of the admin groups allowed to delete resources.',
            regex: '^.{1,255}$',
            default: 'Administrators'
        },
    },

    run: function (cache, settings, callback) {
        var results = [];
        var source = {};
        var config = {
            policy_group_admins: settings.policy_group_admins || this.settings.policy_group_admins.default
        };

        var region = helpers.objectFirstKey(cache['regionSubscription']['list'])
        
        var policies = helpers.addSource(cache, source,
            ['policy', 'list', region]);

        if (!policies) return callback(null, results, source);

        if (policies.err || !policies.data) {
            helpers.addResult(results, 3,
                'Unable to query for policies: ' + helpers.addError(policies), region);
            return callback(null, results, source);
        }

        if (!policies.data.length) {
            helpers.addResult(results, 0, 'No policies found', region);
            return callback(null, results, source);
        }
        var policyProtection = true;
        var entered = false;
<<<<<<< HEAD
        var resourceTypes = ['volume', 'volume-backups', 'volume-attachments', 'volume-family'];
=======

>>>>>>> 43b32ab9
        policies.data.forEach(policy => {
            if (policy.statements &&
                policy.statements.length) {
                entered = true;
                policy.statements.forEach(statement => {
<<<<<<< HEAD
                    var statementObj = helpers.normalizePolicyStatement(statement);
                    var statementPasses = helpers.testStatement(statementObj, resourceTypes, config.policy_group_admins);

                    if (!statementPasses) {
                        policyProtection = false;

                        helpers.addResult(results, 2,
                            `${statementObj['subjectType']}${statementObj['subject']} has the ability to delete all block storage volumes in ${statementObj['location']}`, region, policy.id);
                    }
                });
            }
            var policyProtection = true;
            var entered = false;

            policies.data.forEach(policy => {
                if (policy.statements &&
                    policy.statements.length) {
                    entered = true;
                    policy.statements.forEach(statement => {

                        const statementLower = statement.toLowerCase();

                        if (statementLower.indexOf('allow') > -1 &&
                            (statementLower.indexOf('manage') > -1 ||
                                statementLower.indexOf('use') > -1) &&
                            (statementLower.indexOf('request.permission') === -1 &&
                                statementLower.indexOf('!=') === -1 &&
                                statementLower.indexOf('_delete') === -1 &&
                                (statementLower.indexOf('volume_') === -1 ||
                                    statementLower.indexOf('volume_backup_') === -1 ||
                                    statementLower.indexOf('volume_attachments_') === -1)) &&
                                (statementLower.indexOf('volume') > -1 ||
                                    statementLower.indexOf('volumes-backups')  > -1 ||
                                    statementLower.indexOf('volume-attachments') > -1 ||
                                    statementLower.indexOf('volume-family') > -1 ||
                                    statementLower.indexOf('all-resources') > -1)) {

                            policyProtection = false;
                            var statementArr = statementLower.split(' ');
                            var statementNormalArr = statement.split(' ');

                            var severity = 2;

                            if (statementArr[1] === 'any-user'  || statementArr[1] === 'dynamic-group') {
                                var groupName = statementArr[2] === 'to' ? '' : statementNormalArr[2];
                                var compartment = statementArr[6] === 'tenancy' ? 'tenancy' : statementArr[6];
                                var compartmentName = (!statementArr[7] || statementArr[7] === 'tenancy') ? '' : statementNormalArr[7];
                                var groupType = statementArr[1];
                            } else {
                                var groupName = statementArr[2] === 'to' ? '' : statementNormalArr[2];
                                var compartment = statementArr[7] === 'tenancy' ? 'tenancy' : statementArr[7];
                                var compartmentName = (!statementArr[7] || statementArr[7] === 'tenancy') ? '' : statementNormalArr[8];
                                var groupType = 'The ' + statementArr[1];
                            }

                            if (groupName === config.policy_group_admins.toLowerCase()) return;
                            if (statementArr.indexOf('request.user.name') > -1) {
                                groupType = 'The user';
                                groupName = statementArr[statementArr.length - 1];
                                severity = 1;
                            }

                            helpers.addResult(results, severity,
                                `${groupType} ${groupName} has the ability to delete all block storage volumes in ${compartment} ${compartmentName}`, region, policy.id);
=======

                    const statementLower = statement.toLowerCase();

                    if (statementLower.indexOf('allow') > -1 &&
                        (statementLower.indexOf('manage') > -1 ||
                            statementLower.indexOf('use') > -1) &&
                        (statementLower.indexOf('request.permission') === -1 &&
                            statementLower.indexOf('!=') === -1 &&
                            statementLower.indexOf('_delete') === -1 &&
                            (statementLower.indexOf('volume_') === -1 ||
                                statementLower.indexOf('volume_backup_') === -1 ||
                                statementLower.indexOf('volume_attachments_') === -1)) &&
                            (statementLower.indexOf('volume') > -1 ||
                                statementLower.indexOf('volumes-backups')  > -1 ||
                                statementLower.indexOf('volume-attachments') > -1 ||
                                statementLower.indexOf('volume-family') > -1 ||
                                statementLower.indexOf('all-resources') > -1)) {

                        policyProtection = false;
                        var statementArr = statementLower.split(' ');
                        var statementNormalArr = statement.split(' ');

                        var severity = 2;

                        if (statementArr[1] === 'any-user'  || statementArr[1] === 'dynamic-group') {
                            var groupName = statementArr[2] === 'to' ? '' : statementNormalArr[2];
                            var compartment = statementArr[6] === 'tenancy' ? 'tenancy' : statementArr[6];
                            var compartmentName = (!statementArr[7] || statementArr[7] === 'tenancy') ? '' : statementNormalArr[7];
                            var groupType = statementArr[1];
                        } else {
                            var groupName = statementArr[2] === 'to' ? '' : statementNormalArr[2];
                            var compartment = statementArr[7] === 'tenancy' ? 'tenancy' : statementArr[7];
                            var compartmentName = (!statementArr[7] || statementArr[7] === 'tenancy') ? '' : statementNormalArr[8];
                            var groupType = 'The ' + statementArr[1];
                        }

                        if (groupName === config.policy_group_admins.toLowerCase()) return;
                        if (statementArr.indexOf('request.user.name') > -1) {
                            groupType = 'The user';
                            groupName = statementArr[statementArr.length - 1];
                            severity = 1;
>>>>>>> 43b32ab9
                        }

                        helpers.addResult(results, severity,
                            `${groupType} ${groupName} has the ability to delete all block storage volumes in ${compartment} ${compartmentName}`, region, policy.id);
                    }
                });


            }
        });

        if (policyProtection && entered) {
            helpers.addResult(results, 0, 'All policies have block volume delete protection enabled', region);
        }

        callback(null, results, source);
    }
};<|MERGE_RESOLUTION|>--- conflicted
+++ resolved
@@ -1,7 +1,3 @@
-<<<<<<< HEAD
-    var async = require('async');
-=======
->>>>>>> 43b32ab9
 var helpers = require('../../../helpers/oracle');
 
 module.exports = {
@@ -47,17 +43,12 @@
         }
         var policyProtection = true;
         var entered = false;
-<<<<<<< HEAD
         var resourceTypes = ['volume', 'volume-backups', 'volume-attachments', 'volume-family'];
-=======
-
->>>>>>> 43b32ab9
         policies.data.forEach(policy => {
             if (policy.statements &&
                 policy.statements.length) {
                 entered = true;
                 policy.statements.forEach(statement => {
-<<<<<<< HEAD
                     var statementObj = helpers.normalizePolicyStatement(statement);
                     var statementPasses = helpers.testStatement(statementObj, resourceTypes, config.policy_group_admins);
 
@@ -69,111 +60,6 @@
                     }
                 });
             }
-            var policyProtection = true;
-            var entered = false;
-
-            policies.data.forEach(policy => {
-                if (policy.statements &&
-                    policy.statements.length) {
-                    entered = true;
-                    policy.statements.forEach(statement => {
-
-                        const statementLower = statement.toLowerCase();
-
-                        if (statementLower.indexOf('allow') > -1 &&
-                            (statementLower.indexOf('manage') > -1 ||
-                                statementLower.indexOf('use') > -1) &&
-                            (statementLower.indexOf('request.permission') === -1 &&
-                                statementLower.indexOf('!=') === -1 &&
-                                statementLower.indexOf('_delete') === -1 &&
-                                (statementLower.indexOf('volume_') === -1 ||
-                                    statementLower.indexOf('volume_backup_') === -1 ||
-                                    statementLower.indexOf('volume_attachments_') === -1)) &&
-                                (statementLower.indexOf('volume') > -1 ||
-                                    statementLower.indexOf('volumes-backups')  > -1 ||
-                                    statementLower.indexOf('volume-attachments') > -1 ||
-                                    statementLower.indexOf('volume-family') > -1 ||
-                                    statementLower.indexOf('all-resources') > -1)) {
-
-                            policyProtection = false;
-                            var statementArr = statementLower.split(' ');
-                            var statementNormalArr = statement.split(' ');
-
-                            var severity = 2;
-
-                            if (statementArr[1] === 'any-user'  || statementArr[1] === 'dynamic-group') {
-                                var groupName = statementArr[2] === 'to' ? '' : statementNormalArr[2];
-                                var compartment = statementArr[6] === 'tenancy' ? 'tenancy' : statementArr[6];
-                                var compartmentName = (!statementArr[7] || statementArr[7] === 'tenancy') ? '' : statementNormalArr[7];
-                                var groupType = statementArr[1];
-                            } else {
-                                var groupName = statementArr[2] === 'to' ? '' : statementNormalArr[2];
-                                var compartment = statementArr[7] === 'tenancy' ? 'tenancy' : statementArr[7];
-                                var compartmentName = (!statementArr[7] || statementArr[7] === 'tenancy') ? '' : statementNormalArr[8];
-                                var groupType = 'The ' + statementArr[1];
-                            }
-
-                            if (groupName === config.policy_group_admins.toLowerCase()) return;
-                            if (statementArr.indexOf('request.user.name') > -1) {
-                                groupType = 'The user';
-                                groupName = statementArr[statementArr.length - 1];
-                                severity = 1;
-                            }
-
-                            helpers.addResult(results, severity,
-                                `${groupType} ${groupName} has the ability to delete all block storage volumes in ${compartment} ${compartmentName}`, region, policy.id);
-=======
-
-                    const statementLower = statement.toLowerCase();
-
-                    if (statementLower.indexOf('allow') > -1 &&
-                        (statementLower.indexOf('manage') > -1 ||
-                            statementLower.indexOf('use') > -1) &&
-                        (statementLower.indexOf('request.permission') === -1 &&
-                            statementLower.indexOf('!=') === -1 &&
-                            statementLower.indexOf('_delete') === -1 &&
-                            (statementLower.indexOf('volume_') === -1 ||
-                                statementLower.indexOf('volume_backup_') === -1 ||
-                                statementLower.indexOf('volume_attachments_') === -1)) &&
-                            (statementLower.indexOf('volume') > -1 ||
-                                statementLower.indexOf('volumes-backups')  > -1 ||
-                                statementLower.indexOf('volume-attachments') > -1 ||
-                                statementLower.indexOf('volume-family') > -1 ||
-                                statementLower.indexOf('all-resources') > -1)) {
-
-                        policyProtection = false;
-                        var statementArr = statementLower.split(' ');
-                        var statementNormalArr = statement.split(' ');
-
-                        var severity = 2;
-
-                        if (statementArr[1] === 'any-user'  || statementArr[1] === 'dynamic-group') {
-                            var groupName = statementArr[2] === 'to' ? '' : statementNormalArr[2];
-                            var compartment = statementArr[6] === 'tenancy' ? 'tenancy' : statementArr[6];
-                            var compartmentName = (!statementArr[7] || statementArr[7] === 'tenancy') ? '' : statementNormalArr[7];
-                            var groupType = statementArr[1];
-                        } else {
-                            var groupName = statementArr[2] === 'to' ? '' : statementNormalArr[2];
-                            var compartment = statementArr[7] === 'tenancy' ? 'tenancy' : statementArr[7];
-                            var compartmentName = (!statementArr[7] || statementArr[7] === 'tenancy') ? '' : statementNormalArr[8];
-                            var groupType = 'The ' + statementArr[1];
-                        }
-
-                        if (groupName === config.policy_group_admins.toLowerCase()) return;
-                        if (statementArr.indexOf('request.user.name') > -1) {
-                            groupType = 'The user';
-                            groupName = statementArr[statementArr.length - 1];
-                            severity = 1;
->>>>>>> 43b32ab9
-                        }
-
-                        helpers.addResult(results, severity,
-                            `${groupType} ${groupName} has the ability to delete all block storage volumes in ${compartment} ${compartmentName}`, region, policy.id);
-                    }
-                });
-
-
-            }
         });
 
         if (policyProtection && entered) {
